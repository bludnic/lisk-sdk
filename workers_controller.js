--- conflicted
+++ resolved
@@ -18,22 +18,13 @@
 	require('./helpers/newrelic_lisk');
 }
 
-<<<<<<< HEAD
+const http = require('http');
 const async = require('async');
 const SCWorker = require('socketcluster/scworker');
 const SlaveWAMPServer = require('wamp-socket-cluster/SlaveWAMPServer');
 const Peer = require('./logic/peer');
 const System = require('./modules/system');
 const Handshake = require('./api/ws/workers/middlewares/handshake').middleware
-=======
-var http = require('http');
-var async = require('async');
-var SCWorker = require('socketcluster/scworker');
-var SlaveWAMPServer = require('wamp-socket-cluster/SlaveWAMPServer');
-var Peer = require('./logic/peer');
-var System = require('./modules/system');
-var Handshake = require('./api/ws/workers/middlewares/handshake').middleware
->>>>>>> 7bfbc032
 	.Handshake;
 const extractHeaders = require('./api/ws/workers/middlewares/handshake')
 	.extractHeaders;
@@ -50,7 +41,6 @@
  * inside the run function. The run function is invoked when the worker process
  * is ready to accept requests/connections.
  */
-
 SCWorker.create({
 	// Pass the custom configuration to P2P HTTP Server to mitigate the security vulnerabilities fixed by Node v8.14.0 - "Slowloris (cve-2018-12122)"
 	createHTTPServer() {
@@ -63,14 +53,9 @@
 		return httpServer;
 	},
 	run() {
-<<<<<<< HEAD
 		const self = this;
 		const scServer = this.getSCServer();
 
-=======
-		var self = this;
-		var scServer = this.getSCServer();
->>>>>>> 7bfbc032
 		async.auto(
 			{
 				logger(cb) {
@@ -129,7 +114,7 @@
 					},
 				],
 			},
-			(_err, scope) => {
+			(asyncAutoErr, scope) => {
 				scServer.addMiddleware(
 					scServer.MIDDLEWARE_HANDSHAKE_WS,
 					(req, next) => {
