--- conflicted
+++ resolved
@@ -12,10 +12,7 @@
  * Removal or modification of this copyright notice is prohibited.
  */
 import * as forgers from './forger';
+import * as voters from './voters';
 
 export * from './hello';
-<<<<<<< HEAD
-export * from './voters';
-=======
-export { forgers };
->>>>>>> 75acca58
+export { forgers, voters };