--- conflicted
+++ resolved
@@ -12,10 +12,6 @@
  * Removal or modification of this copyright notice is prohibited.
  */
 import { Server } from 'http';
-<<<<<<< HEAD
-import { BasePlugin, PluginInfo } from 'lisk-framework';
-=======
->>>>>>> 54598780
 import { RawBlock, RawBlockHeader } from '@liskhq/lisk-chain';
 import { codec } from '@liskhq/lisk-codec';
 import { hash } from '@liskhq/lisk-cryptography';
@@ -180,15 +176,12 @@
 			'/api/stats/transactions',
 			controllers.transactions.getTransactionStats(this._channel, this._state),
 		);
-<<<<<<< HEAD
-		this._app.get('/api/stats/forks', controllers.forks.getForkStats(this._state));
-=======
 		this._app.get(
 			'/api/stats/blocks',
 			controllers.blocks.getBlockStats(this._channel, this._state),
 		);
 		this._app.get('/api/stats/network', controllers.network.getNetworkStats(this._channel));
->>>>>>> 54598780
+		this._app.get('/api/stats/forks', controllers.forks.getForkStats(this._state));
 	}
 
 	private _subscribeToEvents(): void {
@@ -240,7 +233,6 @@
 		}
 	}
 
-<<<<<<< HEAD
 	private _handleFork(block: string) {
 		const { header } = codec.decode<RawBlock>(this.schemas.block, Buffer.from(block, 'hex'));
 		const decodedHeader = codec.decode<RawBlockHeader>(this.schemas.blockHeader, header);
@@ -250,7 +242,8 @@
 			blockHeader: decodedHeader,
 			timeReceived: Date.now(),
 		};
-=======
+	}
+
 	private _handlePostBlock(data: EventPostBlockData) {
 		const blockBytes = Buffer.from(data.block, 'hex');
 		const decodedBlock = codec.decode<RawBlock>(this.schemas.block, blockBytes);
@@ -276,6 +269,5 @@
 				delete this._state.blocks.blocks[id];
 			}
 		}
->>>>>>> 54598780
 	}
 }