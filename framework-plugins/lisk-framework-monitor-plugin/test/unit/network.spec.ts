/*
 * Copyright © 2020 Lisk Foundation
 *
 * See the LICENSE file at the top-level directory of this distribution
 * for licensing information.
 *
 * Unless otherwise agreed in a custom licensing agreement with the Lisk Foundation,
 * no part of this software, including this file, may be copied, modified,
 * propagated, or distributed except according to the terms contained in the
 * LICENSE file.
 *
 * Removal or modification of this copyright notice is prohibited.
 */

import { when } from 'jest-when';
import { testing } from 'lisk-framework';
import { PeerInfo } from '../../src/types';
import { MonitorPlugin } from '../../src';
import * as config from '../../src/defaults/default_config';

const validPluginOptions = config.defaultConfig.default;

describe('networkStats', () => {
	let monitorPlugin: MonitorPlugin;
	let channelInvokeMock;
	const {
		mocks: { channelMock },
	} = testing;

	const connectedPeers: Partial<PeerInfo>[] = [
		{ options: { height: 51 } },
		{ options: { height: 52 } },
		{ options: { height: 52 } },
		{ options: { height: 52 } },
		{ options: { height: 49 } },
		{ options: { height: 0 } },
		{ options: { height: 23 } },
		{ options: { height: 23 } },
		{ options: { height: 52 } },
		{ options: { height: 52 } },
		{ options: { height: 55 } },
		{ options: { height: 52 } },
		{ options: { height: 52 } },
		{ options: { height: 53 } },
		{ options: { height: 53 } },
		{ options: { height: 53 } },
		{ options: { height: 53 } },
		{ options: { height: 53 } },
		{ options: { height: 53 } },
	]; // Majority is of 7 peers with height 52

	const disconnectedPeers: Partial<PeerInfo>[] = [
		{
			ipAddress: '127.0.0.1',
			port: 5004,
			options: { height: 2 },
		},
		{
			ipAddress: '127.0.0.1',
			port: 5005,
			options: { height: 34 },
		},
		{
			ipAddress: '127.0.0.1',
			port: 5006,
			options: { height: 51 },
		},
	];

	const defaultNetworkStats = {
		startTime: Date.now(),
		incoming: {
			count: 0,
			connects: 0,
			disconnects: 0,
		},
		outgoing: {
			count: 0,
			connects: 0,
			disconnects: 0,
		},
		banning: {
			bannedPeers: {},
			totalBannedPeers: 0,
		},
		totalErrors: 0,
		totalPeersDiscovered: 0,
		totalRemovedPeers: 0,
		totalMessagesReceived: {},
		totalRequestsReceived: {},
		majorityHeight: { height: 52, count: 7 },
		totalPeers: {
			connected: connectedPeers.length,
			disconnected: disconnectedPeers.length,
		},
	};

	beforeEach(async () => {
<<<<<<< HEAD
		monitorPlugin = new (MonitorPlugin as any)();
		await monitorPlugin.load(channelMock as any);
=======
		monitorPlugin = new MonitorPlugin(validPluginOptions as never);
		await monitorPlugin.load(channelMock);
>>>>>>> bfe389b9

		channelInvokeMock = jest.fn();
		channelMock.invoke = channelInvokeMock;
		when(channelInvokeMock)
			.calledWith('app:getNetworkStats')
			.mockResolvedValue(defaultNetworkStats as never)
			.calledWith('app:getConnectedPeers')
			.mockResolvedValue(connectedPeers as never)
			.calledWith('app:getDisconnectedPeers')
			.mockResolvedValue(disconnectedPeers as never);
	});

	it('should add new transactions to state', async () => {
		// Act
		const networkStats = await (monitorPlugin.actions as any).getNetworkStats();
		// Assert
		expect(networkStats).toEqual(defaultNetworkStats);
	});

	it('should throw error when any channel action fails', async () => {
		// Arrange
		const error = new Error('Something went wrong');
		(channelMock.invoke as any).mockRejectedValue(error);

		// Assert
		await expect((monitorPlugin.actions as any).getNetworkStats()).rejects.toThrow(error.message);
	});
});<|MERGE_RESOLUTION|>--- conflicted
+++ resolved
@@ -96,13 +96,8 @@
 	};
 
 	beforeEach(async () => {
-<<<<<<< HEAD
-		monitorPlugin = new (MonitorPlugin as any)();
-		await monitorPlugin.load(channelMock as any);
-=======
 		monitorPlugin = new MonitorPlugin(validPluginOptions as never);
 		await monitorPlugin.load(channelMock);
->>>>>>> bfe389b9
 
 		channelInvokeMock = jest.fn();
 		channelMock.invoke = channelInvokeMock;
