--- conflicted
+++ resolved
@@ -26,13 +26,8 @@
 	} = testing;
 
 	beforeEach(async () => {
-<<<<<<< HEAD
-		monitorPluginInstance = new (MonitorPlugin as any)();
-		await monitorPluginInstance.load(channelMock as any);
-=======
 		monitorPluginInstance = new MonitorPlugin(validPluginOptions as never);
 		await monitorPluginInstance.load(channelMock);
->>>>>>> bfe389b9
 	});
 
 	it('should add new transactions to state', () => {
@@ -64,13 +59,8 @@
 	} = testing;
 
 	beforeEach(async () => {
-<<<<<<< HEAD
-		monitorPluginInstance = new (MonitorPlugin as any)();
-		await monitorPluginInstance.load(channelMock as any);
-=======
 		monitorPluginInstance = new MonitorPlugin(validPluginOptions as never);
 		await monitorPluginInstance.load(channelMock);
->>>>>>> bfe389b9
 	});
 
 	it('should remove transaction stats that are more than 10 minutes old', () => {
