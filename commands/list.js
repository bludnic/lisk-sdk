module.exports = function listCommand(vorpal) {
	'use strict';

	const config = require('../config');
	const lisk = require('lisk-js').api(config.liskJS);
	const tablify = require('../src/utils/tablify');
	const util = require('util');

	function isAccountQuery (input) {

		return lisk.sendRequest('accounts', {  address: input });

	}

	function isBlockQuery (input) {

		return lisk.sendRequest('blocks/get', {  id: input });

	}

	function isTransactionQuery (input) {

		return lisk.sendRequest('transactions/get', {  id: input });

	}

	function isDelegateQuery (input) {

		return lisk.sendRequest('delegates/get', {  username: input });

	}

	function switchType (type) {
<<<<<<< HEAD
		switch (type) {
			case 'accounts':
			case 'addresses':
				return 'account';
			case 'blocks':
				return 'block';
			case 'delegates':
				return'delegate';
			case 'transactions':
				return 'transaction';
		}
	}

	function filterCommandForFlags (commands, input) {

		return input.filter(function (commandInput) {
			return commands.indexOf(commandInput) === -1
		});

	}

	function getFlags (commands) {
		return commands.map(function (command) {
			return command.flags;
		});
=======
		return {
			'accounts': 'account',
			'addresses': 'address',
			'blocks': 'block',
			'delegates': 'delegate',
			'transactions': 'transaction'
		}[type];
>>>>>>> 4303e7ce
	}

	vorpal
		.command('list <type> [variadic...]')
		.option('-j, --json', 'Sets output to json')
		.option('-t, --no-json', 'Sets output to text')
		.description('Get information from <type> with parameters [input, input, ...].  \n Types available: accounts, addresses, blocks, delegates, transactions \n E.g. list delegates lightcurve tosch \n E.g. list blocks 5510510593472232540 16450842638530591789')
		.autocomplete(['accounts', 'addresses', 'blocks', 'delegates', 'transactions'])
		.action(function(userInput) {

			let bigNumberWorkaround = this.commandWrapper.command.split(" ");
			bigNumberWorkaround.shift();
			bigNumberWorkaround.shift();

			let flags = getFlags(this.commandObject.options).toString();
			let fixedCommands = filterCommandForFlags(flags, bigNumberWorkaround);

			let getType = {
				'addresses': isAccountQuery,
				'accounts': isAccountQuery,
				'blocks': isBlockQuery,
				'delegates': isDelegateQuery,
				'transactions': isTransactionQuery
			};

			let calls = fixedCommands.map(function (input) {
				let output = getType[userInput.type](input);
				return output;
			});


			 if(process.env.NODE_ENV === 'test') {

				 return Promise.all(calls);

			 } else {

				 if( (userInput.options.json === true || config.json === true) && userInput.options.json !== false) {
					 return Promise.all(calls).then(result => {
						 result.map(executed => {
							 if(executed.error) {
								 vorpal.log(util.inspect(executed));
							 } else {
								 vorpal.log(util.inspect(executed[switchType(userInput.type)]));
							 }
						 });

						 return result;

					 });
				 } else {
					 return Promise.all(calls).then(result => {
						 result.map(executed => {
							 if(executed.error) {
								 vorpal.log(tablify(executed).toString());
							 } else {
								 vorpal.log(tablify(executed[switchType(userInput.type)]).toString());
							 }
						 });

						 return result;

					 });
				 }

			 }


		});

};<|MERGE_RESOLUTION|>--- conflicted
+++ resolved
@@ -31,33 +31,6 @@
 	}
 
 	function switchType (type) {
-<<<<<<< HEAD
-		switch (type) {
-			case 'accounts':
-			case 'addresses':
-				return 'account';
-			case 'blocks':
-				return 'block';
-			case 'delegates':
-				return'delegate';
-			case 'transactions':
-				return 'transaction';
-		}
-	}
-
-	function filterCommandForFlags (commands, input) {
-
-		return input.filter(function (commandInput) {
-			return commands.indexOf(commandInput) === -1
-		});
-
-	}
-
-	function getFlags (commands) {
-		return commands.map(function (command) {
-			return command.flags;
-		});
-=======
 		return {
 			'accounts': 'account',
 			'addresses': 'address',
@@ -65,7 +38,6 @@
 			'delegates': 'delegate',
 			'transactions': 'transaction'
 		}[type];
->>>>>>> 4303e7ce
 	}
 
 	vorpal
