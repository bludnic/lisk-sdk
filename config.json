{
	"wsPort": 7001,
	"httpPort": 7000,
	"address": "0.0.0.0",
	"version": "1.0.0-rc.1",
	"minVersion": ">=1.0.0-rc.1",
	"fileLogLevel": "info",
	"logFileName": "logs/lisk.log",
	"consoleLogLevel": "none",
	"trustProxy": false,
	"topAccounts": false,
	"cacheEnabled": false,
	"wsWorkers": 1,
	"db": {
		"host": "localhost",
		"port": 5432,
		"database": "lisk_test",
		"user": "",
		"password": "password",
		"min": 10,
		"max": 95,
		"poolIdleTimeout": 30000,
		"reapIntervalMillis": 1000,
		"logEvents": ["error"],
		"logFileName": "logs/lisk_db.log"
	},
	"redis": {
		"host": "127.0.0.1",
		"port": 6380,
		"db": 0,
		"password": null
	},
	"api": {
		"enabled": true,
		"access": {
			"public": false,
			"whiteList": ["127.0.0.1"]
		},
		"ssl": {
			"enabled": false,
			"options": {
				"port": 443,
				"address": "0.0.0.0",
				"key": "./ssl/lisk.key",
				"cert": "./ssl/lisk.crt"
			}
		},
		"options": {
			"limits": {
				"max": 0,
				"delayMs": 0,
				"delayAfter": 0,
				"windowMs": 60000
			},
			"cors": {
				"origin": "*",
				"methods": ["GET", "POST", "PUT"]
			}
		}
	},
	"peers": {
		"enabled": true,
		"list": [
			{
				"ip": "94.237.29.221",
				"wsPort": 7001
			},
			{
				"ip": "83.136.254.104",
				"wsPort": 7001
			},
			{
				"ip": "209.50.48.177",
				"wsPort": 7001
			},
			{
				"ip": "94.237.64.33",
				"wsPort": 7001
			},
			{
				"ip": "94.237.30.23",
				"wsPort": 7001
			}
		],
		"access": {
			"blackList": []
		},
		"options": {
			"timeout": 5000,
			"broadhashConsensusCalculationInterval": 5000
		}
	},
	"broadcasts": {
		"active": true,
		"broadcastInterval": 5000,
		"broadcastLimit": 25,
		"parallelLimit": 20,
		"releaseLimit": 25,
		"relayLimit": 3
	},
	"transactions": {
		"maxTransactionsPerQueue": 1000
	},
	"forging": {
		"force": false,
		"delegates": [],
		"access": {
			"whiteList": ["127.0.0.1"]
		}
	},
	"syncing": {
		"active": true
	},
	"loading": {
		"loadPerIteration": 5000
	},
<<<<<<< HEAD
	"ssl": {
		"enabled": false,
		"options": {
			"port": 443,
			"address": "0.0.0.0",
			"key": "./ssl/lisk.key",
			"cert": "./ssl/lisk.crt"
		}
	},
	"nethash": "da3ed6a45429278bac2666961289ca17ad86595d33b31037615d4b8e8f158bba"
=======
	"nethash": "ed14889723f24ecc54871d058d98ce91ff2f973192075c0155ba2b7b70ad2511"
>>>>>>> 30cf495e
}<|MERGE_RESOLUTION|>--- conflicted
+++ resolved
@@ -114,7 +114,6 @@
 	"loading": {
 		"loadPerIteration": 5000
 	},
-<<<<<<< HEAD
 	"ssl": {
 		"enabled": false,
 		"options": {
@@ -125,7 +124,4 @@
 		}
 	},
 	"nethash": "da3ed6a45429278bac2666961289ca17ad86595d33b31037615d4b8e8f158bba"
-=======
-	"nethash": "ed14889723f24ecc54871d058d98ce91ff2f973192075c0155ba2b7b70ad2511"
->>>>>>> 30cf495e
 }