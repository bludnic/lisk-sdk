--- conflicted
+++ resolved
@@ -1,11 +1,7 @@
 {
     "port": 7000,
     "address": "0.0.0.0",
-<<<<<<< HEAD
     "version": "0.4.0d",
-=======
-    "version": "0.4.0",
->>>>>>> ca38806b
     "fileLogLevel": "info",
     "logFileName": "logs/lisk.log",
     "consoleLogLevel": "info",
