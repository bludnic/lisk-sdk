{
	"name": "lisk",
	"version": "1.5.0",
	"description": "Lisk blockchain application platform",
	"author":
		"Lisk Foundation <admin@lisk.io>, lightcurve GmbH <admin@lightcurve.io>",
	"license": "GPL-3.0",
	"private": true,
	"keywords": ["cryptocurrency", "blockchain", "lisk", "nodejs", "javascript"],
	"homepage": "https://github.com/LiskHQ/lisk#readme",
	"repository": {
		"type": "git",
		"url": "git+https://github.com/LiskHQ/lisk.git"
	},
	"bugs": {
		"url": "https://github.com/LiskHQ/lisk/issues"
	},
	"engines": {
		"node": "10.15.3",
		"npm": "6.4.1"
	},
	"main": "src/index.js",
	"scripts": {
		"start": "node src/index.js",
		"console": "node scripts/console.js",
		"lint": "eslint .",
		"lint:fix": "eslint --fix .",
		"format":
			"prettier --write \"./*.{js,json,md}\" \"{api,config,docs,helpers,logic,modules,schema,scripts,storage,tasks,test,framework}{,/**}/*.{js,json,md}\"",
		"test": "node framework/test/mocha/common/lisk-mocha-runner",
		"mocha": "mocha",
		"jest:unit":
			"jest --config=./framework/test/jest/config/unit/jest.config.js",
		"jest:integration":
			"jest --config=./framework/test/jest/config/integration/jest.config.js",
		"jest:functional":
			"jest --config=./framework/test/jest/config/functional/jest.config.js --passWithNoTests",
		"mocha:unit": "node framework/test/mocha/common/lisk-mocha-runner unit",
		"mocha:integration":
			"node framework/test/mocha/common/lisk-mocha-runner integration",
		"mocha:functional":
			"node framework/test/mocha/common/lisk-mocha-runner functional",
		"mocha:functional:ws":
			"node framework/test/mocha/common/lisk-mocha-runner functional:ws",
		"mocha:functional:get":
			"node framework/test/mocha/common/lisk-mocha-runner functional:get",
		"mocha:functional:post":
			"node framework/test/mocha/common/lisk-mocha-runner functional:post",
		"mocha:functional:put":
			"node framework/test/mocha/common/lisk-mocha-runner functional:put",
		"mocha:network":
			"node framework/test/mocha/common/lisk-mocha-runner network",
		"docs:build": "jsdoc -c docs/conf.json --verbose --pedantic",
		"docs:serve": "http-server docs/jsdoc/",
		"check:dependencies": "snyk protect",
		"prepublishOnly": "npm run check:dependencies"
	},
	"dependencies": {
		"ajv": "6.7.0",
		"async": "2.6.1",
		"pm2-axon": "3.3.0",
		"pm2-axon-rpc": "0.5.1",
		"bignumber.js": "8.0.2",
		"bluebird": "3.5.3",
		"body-parser": "1.18.3",
		"bytebuffer": "5.0.1",
		"change-case": "3.1.0",
		"colors": "1.3.3",
		"commander": "2.19.0",
		"compression": "1.7.3",
		"cors": "2.8.5",
		"debug": "4.1.1",
		"deep-diff": "1.0.2",
		"eventemitter2": "=5.0.1",
		"express": "4.16.4",
		"express-domain-middleware": "0.1.0",
		"express-query-int": "3.0.0",
		"express-rate-limit": "2.8.0",
		"fs-extra": "7.0.1",
		"ip": "1.1.5",
		"js-yaml": "3.12.1",
		"json-refs": "3.0.12",
		"lisk-commander": "2.0.0",
		"@liskhq/lisk-transactions": "2.0.0",
		"@liskhq/lisk-cryptography": "2.0.0",
		"lisk-newrelic": "LiskHQ/lisk-newrelic#fa23caa",
		"lodash": "4.17.11",
		"method-override": "3.0.0",
		"newrelic": "5.0.0",
		"pg-monitor": "1.1.0",
		"pg-promise": "8.5.4",
		"pm2": "3.2.8",
		"popsicle": "9.1.0",
		"ps-list": "6.1.0",
		"randomstring": "1.1.5",
		"redis": "2.8.0",
		"rimraf": "2.6.3",
		"semver": "5.6.0",
		"socket.io": "2.2.0",
		"socketcluster": "14.3.3",
		"socketcluster-client": "14.2.1",
		"sodium-native": "2.2.4",
		"strftime": "0.10.0",
		"swagger-node-runner": "0.7.3",
		"sway": "2.0.5",
		"tempy": "0.2.1",
		"valid-url": "1.0.9",
		"wamp-socket-cluster": "2.0.0-beta.4",
		"z-schema": "3.24.2"
	},
	"devDependencies": {
		"browserify-bignum": "1.3.0-2",
		"chai": "4.2.0",
		"chai-as-promised": "7.1.1",
		"co-mocha": "1.2.2",
		"coveralls": "3.0.2",
		"eslint": "5.12.0",
		"eslint-config-airbnb-base": "13.1.0",
		"eslint-config-lisk-base": "1.1.0",
		"eslint-plugin-chai-expect": "2.0.1",
		"eslint-plugin-import": "2.14.0",
		"eslint-plugin-jest": "22.3.0",
		"eslint-plugin-mocha": "5.3.0",
		"faker": "4.1.0",
		"find": "0.2.9",
		"http-server": "0.11.1",
		"husky": "1.3.1",
		"istanbul": "1.1.0-alpha.1",
		"istanbul-middleware": "0.2.2",
<<<<<<< HEAD
		"jest": "24.5.0",
		"jest-chain": "1.1.2",
=======
		"jest": "24.1.0",
>>>>>>> ba0b086b
		"jest-extended": "0.11.1",
		"jsdoc": "3.5.5",
		"jsdox": "0.4.10",
		"lint-staged": "8.1.0",
		"mocha": "5.2.0",
		"moment": "2.23.0",
		"node-mocks-http": "^1.7.3",
		"prettier": "1.10.2",
		"rewire": "4.0.1",
		"rx": "4.1.0",
		"sinon": "7.2.2",
		"sinon-chai": "3.3.0",
		"snyk": "^1.122.0",
		"stampit": "4.2.0",
		"supertest": "3.3.0"
	},
	"snyk": true,
	"lisk": {
		"minVersion": "1.0.0",
		"protocolVersion": "1.0"
	},
	"husky": {
		"hooks": {
			"pre-commit": "lint-staged",
			"pre-push": "eslint $(git ls-files '*.js') && npm run check:dependencies"
		}
	}
}<|MERGE_RESOLUTION|>--- conflicted
+++ resolved
@@ -127,12 +127,7 @@
 		"husky": "1.3.1",
 		"istanbul": "1.1.0-alpha.1",
 		"istanbul-middleware": "0.2.2",
-<<<<<<< HEAD
 		"jest": "24.5.0",
-		"jest-chain": "1.1.2",
-=======
-		"jest": "24.1.0",
->>>>>>> ba0b086b
 		"jest-extended": "0.11.1",
 		"jsdoc": "3.5.5",
 		"jsdox": "0.4.10",
