/*
 * Copyright © 2018 Lisk Foundation
 *
 * See the LICENSE file at the top-level directory of this distribution
 * for licensing information.
 *
 * Unless otherwise agreed in a custom licensing agreement with the Lisk Foundation,
 * no part of this software, including this file, may be copied, modified,
 * propagated, or distributed except according to the terms contained in the
 * LICENSE file.
 *
 * Removal or modification of this copyright notice is prohibited.
 *
 */
import { expect } from 'chai';
import { P2P } from '../../src';

describe('p2p', () => {
	describe('#constructor', () => {
<<<<<<< HEAD
		const lisk = new P2P({
			blacklistedPeers: [],
			connectTimeout: 5000,
			seedPeers: [],
			wsEngine: 'ws',
			wsPort: 5000,
		});
=======
		const lisk = new P2P();
>>>>>>> ac0e9019
		it('should be an object', () => {
			return expect(lisk).to.be.an('object');
		});
		it('should be an instance of P2P blockchain', () => {
			return expect(lisk)
				.to.be.an('object')
				.and.be.instanceof(P2P);
		});
	});
});<|MERGE_RESOLUTION|>--- conflicted
+++ resolved
@@ -17,7 +17,6 @@
 
 describe('p2p', () => {
 	describe('#constructor', () => {
-<<<<<<< HEAD
 		const lisk = new P2P({
 			blacklistedPeers: [],
 			connectTimeout: 5000,
@@ -25,12 +24,11 @@
 			wsEngine: 'ws',
 			wsPort: 5000,
 		});
-=======
-		const lisk = new P2P();
->>>>>>> ac0e9019
+
 		it('should be an object', () => {
 			return expect(lisk).to.be.an('object');
 		});
+
 		it('should be an instance of P2P blockchain', () => {
 			return expect(lisk)
 				.to.be.an('object')
