/*
 * Copyright © 2018 Lisk Foundation
 *
 * See the LICENSE file at the top-level directory of this distribution
 * for licensing information.
 *
 * Unless otherwise agreed in a custom licensing agreement with the Lisk Foundation,
 * no part of this software, including this file, may be copied, modified,
 * propagated, or distributed except according to the terms contained in the
 * LICENSE file.
 *
 * Removal or modification of this copyright notice is prohibited.
 *
 */
import * as BigNum from 'browserify-bignum';
import { DAPP_FEE } from '../constants';
import { TransactionError, TransactionMultiError } from '../errors';
<<<<<<< HEAD
import { Status, TransactionJSON } from '../transaction_types';
import { stringEndsWith, validator } from '../utils/validation';
=======
import { Account, Status, TransactionJSON } from '../transaction_types';
import { CreateBaseTransactionInput } from '../utils';
>>>>>>> 248b9172
import {
	BaseTransaction,
<<<<<<< HEAD
	createBaseTransaction,
	CreateBaseTransactionInput,
	StateStore,
	StateStorePrepare,
=======
	ENTITY_ACCOUNT,
	ENTITY_TRANSACTION,
	EntityMap,
	RequiredState,
	TransactionResponse,
>>>>>>> 248b9172
} from './base';

const TRANSACTION_DAPP_TYPE = 5;

export interface DappAsset {
	readonly dapp: {
		readonly category: number;
		readonly description?: string;
		readonly icon?: string;
		readonly link: string;
		readonly name: string;
		readonly tags?: string;
		readonly type: number;
	};
}

export interface DappOptions {
	readonly category: number;
	readonly description?: string;
	readonly icon?: string;
	readonly link: string;
	readonly name: string;
	readonly tags?: string;
	readonly type: number;
}

export interface CreateDappAssetInput {
	readonly options: DappOptions;
}

export type CreateDappInput = CreateBaseTransactionInput & CreateDappAssetInput;

export type Dapp = DappOptions & {
	readonly id: string;
};

export const dappAssetTypeSchema = {
	type: 'object',
	required: ['dapp'],
	properties: {
		dapp: {
			type: 'object',
			required: ['name', 'type', 'category'],
			properties: {
				icon: {
					type: 'string',
				},
				category: {
					type: 'integer',
				},
				type: {
					type: 'integer',
				},
				link: {
					type: 'string',
				},
				tags: {
					type: 'string',
				},
				description: {
					type: 'string',
				},
				name: {
					type: 'string',
				},
			},
		},
	},
};

export const dappAssetFormatSchema = {
	type: 'object',
	required: ['dapp'],
	properties: {
		dapp: {
			type: 'object',
			required: ['name', 'type', 'category'],
			properties: {
				icon: {
					type: 'string',
					format: 'uri',
					maxLength: 2000,
				},
				category: {
					type: 'integer',
					minimum: 0,
					maximum: 8,
				},
				type: {
					type: 'integer',
					minimum: 0,
					maximum: 0,
				},
				link: {
					type: 'string',
					format: 'uri',
					minLength: 0,
					maxLength: 2000,
				},
				tags: {
					type: 'string',
					maxLength: 160,
				},
				description: {
					type: 'string',
					maxLength: 160,
				},
				name: {
					type: 'string',
					minLength: 1,
					maxLength: 32,
				},
			},
		},
	},
};

export class DappTransaction extends BaseTransaction {
	public readonly containsUniqueData = true;
	public readonly asset: DappAsset;

	public constructor(tx: TransactionJSON) {
		super(tx);
		const typeValid = validator.validate(dappAssetTypeSchema, tx.asset);
		const errors = validator.errors
			? validator.errors.map(
					error =>
						new TransactionError(
							`'${error.dataPath}' ${error.message}`,
							tx.id,
							error.dataPath,
						),
			  )
			: [];
		if (!typeValid) {
			throw new TransactionMultiError('Invalid field types.', tx.id, errors);
		}
		this.asset = tx.asset as DappAsset;
		this._fee = new BigNum(DAPP_FEE);
	}

<<<<<<< HEAD
	public static create(input: CreateDappInput): object {
		const { passphrase, secondPassphrase, options } = input;

		const transaction = {
			...createBaseTransaction(input),
			type: 5,
			fee: DAPP_FEE.toString(),
			asset: {
				dapp: options,
			},
		};

		if (!passphrase) {
			return transaction;
		}

		const transactionWithSenderInfo = {
			...transaction,
			senderId: transaction.senderId as string,
			senderPublicKey: transaction.senderPublicKey as string,
		};

		const dappTransaction = new DappTransaction(transactionWithSenderInfo);
		dappTransaction.sign(passphrase, secondPassphrase);

		return dappTransaction.toJSON();
	}

	public static fromJSON(tx: TransactionJSON): DappTransaction {
		const transaction = new DappTransaction(tx);
		const { errors, status } = transaction.validate();

		if (status === Status.FAIL && errors.length !== 0) {
			throw new TransactionMultiError(
				'Failed to validate schema.',
				tx.id,
				errors,
			);
		}

		return transaction;
	}

=======
>>>>>>> 248b9172
	protected getAssetBytes(): Buffer {
		const DAPP_TYPE_LENGTH = 4;
		const DAPP_CATEGORY_LENGTH = 4;
		const {
			name,
			description,
			tags,
			link,
			icon,
			type,
			category,
		} = this.asset.dapp;
		const nameBuffer = Buffer.from(name, 'utf8');
		const linkBuffer = link ? Buffer.from(link, 'utf8') : Buffer.alloc(0);
		const typeBuffer = Buffer.alloc(DAPP_TYPE_LENGTH);
		typeBuffer.writeIntLE(type, 0, DAPP_TYPE_LENGTH);
		const categoryBuffer = Buffer.alloc(DAPP_CATEGORY_LENGTH);
		categoryBuffer.writeIntLE(category, 0, DAPP_CATEGORY_LENGTH);

		const descriptionBuffer = description
			? Buffer.from(description, 'utf8')
			: Buffer.alloc(0);
		const tagsBuffer = tags ? Buffer.from(tags, 'utf8') : Buffer.alloc(0);
		const iconBuffer = icon ? Buffer.from(icon, 'utf8') : Buffer.alloc(0);

		return Buffer.concat([
			nameBuffer,
			descriptionBuffer,
			tagsBuffer,
			linkBuffer,
			iconBuffer,
			typeBuffer,
			categoryBuffer,
		]);
	}

	public assetToJSON(): object {
		return {
			...this.asset,
		};
	}

	public async prepareTransaction(store: StateStorePrepare): Promise<void> {
		await store.account.cache([
			{
				address: this.senderId,
			},
		]);

		await store.transaction.cache([
			{
				dapp_name: this.asset.dapp.name,
			},
			{ dapp_link: this.asset.dapp.link },
		]);
	}

	protected verifyAgainstTransactions(
		transactions: ReadonlyArray<TransactionJSON>,
	): ReadonlyArray<TransactionError> {
		const sameTypeTransactions = transactions.filter(
			tx => tx.type === this.type,
		);

		const errors =
			sameTypeTransactions.filter(
				tx => 'dapp' in tx.asset && tx.asset.dapp.name === this.asset.dapp.name,
			).length > 0
				? [
						new TransactionError(
							'Dapp with the same name already exists.',
							this.id,
							'.asset.dapp.name',
						),
				  ]
				: [];
		if (
			sameTypeTransactions.filter(
				tx =>
					'dapp' in tx.asset &&
					this.asset.dapp.link &&
					this.asset.dapp.link === tx.asset.dapp.link,
			).length > 0
		) {
			errors.push(
				new TransactionError(
					'Dapp with the same link already exists.',
					this.id,
					'.asset.dapp.link',
				),
			);
		}

		return errors;
	}

	protected validateAsset(): ReadonlyArray<TransactionError> {
		validator.validate(dappAssetFormatSchema, this.asset);
		const errors = validator.errors
			? validator.errors.map(
					error =>
						new TransactionError(
							`'${error.dataPath}' ${error.message}`,
							this.id,
							error.dataPath,
						),
			  )
			: [];

		if (this.type !== TRANSACTION_DAPP_TYPE) {
			errors.push(new TransactionError('Invalid type', this.id, '.type'));
		}

		if (this.recipientId) {
			errors.push(
				new TransactionError(`Invalid recipient id`, this.id, '.recipientId'),
			);
		}

		if (!this.fee.eq(DAPP_FEE)) {
			errors.push(
				new TransactionError(
					`Fee must be equal to ${DAPP_FEE}`,
					this.id,
					'.fee',
				),
			);
		}
		const validLinkSuffix = ['.zip'];
		if (
			this.asset.dapp.link &&
			!stringEndsWith(this.asset.dapp.link, validLinkSuffix)
		) {
			errors.push(
				new TransactionError(
					`Dapp icon must have suffix ${validLinkSuffix.toString()}`,
					this.id,
					'.asset.dapp.link',
				),
			);
		}

		const validIconSuffix = ['.png', '.jpeg', '.jpg'];
		if (
			this.asset.dapp.icon &&
			!stringEndsWith(this.asset.dapp.icon, validIconSuffix)
		) {
			errors.push(
				new TransactionError(
					`Dapp icon must have suffix of one of ${validIconSuffix.toString()}`,
					this.id,
					'.asset.dapp.icon',
				),
			);
		}

		if (this.asset.dapp.tags) {
			const tags = this.asset.dapp.tags
				.split(',')
				.map(tag => tag.trim())
				.sort();
			if (tags.length !== new Set(tags).size) {
				errors.push(
					new TransactionError(
						`Dapp tags must have unique set`,
						this.id,
						'.asset.dapp.tags',
					),
				);
			}
		}

		return errors;
	}

	protected applyAsset(store: StateStore): ReadonlyArray<TransactionError> {
		const errors: TransactionError[] = [];
		const nameExists = store.transaction.find(
			(transaction: TransactionJSON) =>
				transaction.type === TRANSACTION_DAPP_TYPE &&
				(transaction.asset as DappAsset).dapp &&
				(transaction.asset as DappAsset).dapp.name === this.asset.dapp.name,
		);

		if (nameExists) {
			errors.push(
				new TransactionError(
					`Application name already exists: ${this.asset.dapp.name}`,
					this.id,
				),
			);
		}

		const linkExists = store.transaction.find(
			(transaction: TransactionJSON) =>
				transaction.type === TRANSACTION_DAPP_TYPE &&
				(transaction.asset as DappAsset).dapp &&
				(transaction.asset as DappAsset).dapp.link === this.asset.dapp.link,
		);

		if (linkExists) {
			errors.push(
				new TransactionError(
					`Application link already exists: ${this.asset.dapp.link}`,
					this.id,
				),
			);
		}

		return errors;
	}

	// tslint:disable-next-line prefer-function-over-method
	protected undoAsset(_: StateStore): ReadonlyArray<TransactionError> {
		return [];
	}
}<|MERGE_RESOLUTION|>--- conflicted
+++ resolved
@@ -15,27 +15,13 @@
 import * as BigNum from 'browserify-bignum';
 import { DAPP_FEE } from '../constants';
 import { TransactionError, TransactionMultiError } from '../errors';
-<<<<<<< HEAD
-import { Status, TransactionJSON } from '../transaction_types';
+import { TransactionJSON } from '../transaction_types';
+import { CreateBaseTransactionInput } from '../utils';
 import { stringEndsWith, validator } from '../utils/validation';
-=======
-import { Account, Status, TransactionJSON } from '../transaction_types';
-import { CreateBaseTransactionInput } from '../utils';
->>>>>>> 248b9172
 import {
 	BaseTransaction,
-<<<<<<< HEAD
-	createBaseTransaction,
-	CreateBaseTransactionInput,
 	StateStore,
 	StateStorePrepare,
-=======
-	ENTITY_ACCOUNT,
-	ENTITY_TRANSACTION,
-	EntityMap,
-	RequiredState,
-	TransactionResponse,
->>>>>>> 248b9172
 } from './base';
 
 const TRANSACTION_DAPP_TYPE = 5;
@@ -177,52 +163,6 @@
 		this._fee = new BigNum(DAPP_FEE);
 	}
 
-<<<<<<< HEAD
-	public static create(input: CreateDappInput): object {
-		const { passphrase, secondPassphrase, options } = input;
-
-		const transaction = {
-			...createBaseTransaction(input),
-			type: 5,
-			fee: DAPP_FEE.toString(),
-			asset: {
-				dapp: options,
-			},
-		};
-
-		if (!passphrase) {
-			return transaction;
-		}
-
-		const transactionWithSenderInfo = {
-			...transaction,
-			senderId: transaction.senderId as string,
-			senderPublicKey: transaction.senderPublicKey as string,
-		};
-
-		const dappTransaction = new DappTransaction(transactionWithSenderInfo);
-		dappTransaction.sign(passphrase, secondPassphrase);
-
-		return dappTransaction.toJSON();
-	}
-
-	public static fromJSON(tx: TransactionJSON): DappTransaction {
-		const transaction = new DappTransaction(tx);
-		const { errors, status } = transaction.validate();
-
-		if (status === Status.FAIL && errors.length !== 0) {
-			throw new TransactionMultiError(
-				'Failed to validate schema.',
-				tx.id,
-				errors,
-			);
-		}
-
-		return transaction;
-	}
-
-=======
->>>>>>> 248b9172
 	protected getAssetBytes(): Buffer {
 		const DAPP_TYPE_LENGTH = 4;
 		const DAPP_CATEGORY_LENGTH = 4;
