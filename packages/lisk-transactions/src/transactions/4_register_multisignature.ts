--- conflicted
+++ resolved
@@ -12,32 +12,14 @@
  * Removal or modification of this copyright notice is prohibited.
  *
  */
+
 import * as BigNum from 'browserify-bignum';
+
 import { MULTISIGNATURE_FEE } from '../constants';
 import { TransactionError, TransactionMultiError } from '../errors';
-import {
-	MultiSignatureAsset,
-	Status,
-	TransactionJSON,
-} from '../transaction_types';
-<<<<<<< HEAD
-import {
-	isValidInteger,
-	prependPlusToPublicKeys,
-	validateKeysgroup,
-	validator,
-} from '../utils';
-import {
-	BaseTransaction,
-	createBaseTransaction,
-	CreateBaseTransactionInput,
-	StateStore,
-	StateStorePrepare,
-} from './base';
-=======
+import { MultiSignatureAsset, TransactionJSON } from '../transaction_types';
 import { CreateBaseTransactionInput, validator } from '../utils';
-import { BaseTransaction, TransactionResponse } from './base';
->>>>>>> 248b9172
+import { BaseTransaction, StateStore, StateStorePrepare } from './base';
 
 const TRANSACTION_MULTISIGNATURE_TYPE = 4;
 
@@ -136,56 +118,6 @@
 		);
 	}
 
-<<<<<<< HEAD
-	public static create(input: RegisterMultisignatureInput): object {
-		validateInput(input);
-		const { keysgroup, lifetime, min, passphrase, secondPassphrase } = input;
-
-		const plusPrependedKeysgroup = prependPlusToPublicKeys(keysgroup);
-		const keygroupFees = plusPrependedKeysgroup.length + 1;
-
-		const transaction = {
-			...createBaseTransaction(input),
-			type: 4,
-			fee: (MULTISIGNATURE_FEE * keygroupFees).toString(),
-			asset: {
-				multisignature: {
-					min,
-					lifetime,
-					keysgroup: plusPrependedKeysgroup,
-				},
-			},
-		};
-
-		if (!passphrase) {
-			return transaction;
-		}
-
-		const multisignatureTransaction = new MultisignatureTransaction(
-			transaction as TransactionJSON,
-		);
-		multisignatureTransaction.sign(passphrase, secondPassphrase);
-
-		return multisignatureTransaction.toJSON();
-	}
-
-	public static fromJSON(tx: TransactionJSON): MultisignatureTransaction {
-		const transaction = new MultisignatureTransaction(tx);
-		const { errors, status } = transaction.validate();
-
-		if (status === Status.FAIL && errors.length !== 0) {
-			throw new TransactionMultiError(
-				'Failed to validate schema',
-				tx.id,
-				errors,
-			);
-		}
-
-		return transaction;
-	}
-
-=======
->>>>>>> 248b9172
 	protected getAssetBytes(): Buffer {
 		const {
 			multisignature: { min, lifetime, keysgroup },
