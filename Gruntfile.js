module.exports = function (grunt) {
	require('load-grunt-tasks')(grunt);

	grunt.initConfig({
		eslint: {
			options: {
				configFile: 'eslint_ecma5.json',
				reset: true
			},
			target: ['lib/**', 'test/**', 'Gruntfile.js', 'index.js']
		},

		pkg: grunt.file.readJSON('package.json'),

		browserify: {
			js: {
				src: './index.js',
				dest: './dist/lisk-js.js'
			},
			options: {
				browserifyOptions: {
					standalone: 'lisk'
				}
			}
		},

		watch: {
			scripts: {
				files: ['lib/*.js'],
				tasks: ['eslint', 'browserify'],
				options: {
					spawn: false,
					livereload: true
				},
			},
		},

		exec: {
			coverageSingle: {
				command: 'node_modules/.bin/istanbul cover --dir test/.coverage-unit ./node_modules/.bin/_mocha $TEST'
			}
		},
<<<<<<< HEAD

		uglify: {
			options: {
				mangle: false
			},
			myTarget: {
				files: {
					'dist/lisk-js.min.js': ['./index.js']
				}
=======
		coveralls: {
			options: {
				debug: true,
				coverageDir: 'coverage',
				dryRun: true,
				force: true,
				recursive: true
>>>>>>> f2162482
			}
		}
	});

	grunt.loadNpmTasks('grunt-browserify');
	grunt.loadNpmTasks('grunt-contrib-watch');
	grunt.loadNpmTasks('grunt-contrib-uglify');
	grunt.loadNpmTasks('grunt-force');
	grunt.loadNpmTasks('grunt-karma-coveralls');
	grunt.registerTask('travis', ['eslint', 'exec:coverageSingle', 'coveralls']);
	grunt.registerTask('default', [
		'force:on',
		'browserify',
		'eslint',
		'uglify',
		'watch'
	]);
};<|MERGE_RESOLUTION|>--- conflicted
+++ resolved
@@ -40,7 +40,6 @@
 				command: 'node_modules/.bin/istanbul cover --dir test/.coverage-unit ./node_modules/.bin/_mocha $TEST'
 			}
 		},
-<<<<<<< HEAD
 
 		uglify: {
 			options: {
@@ -50,7 +49,8 @@
 				files: {
 					'dist/lisk-js.min.js': ['./index.js']
 				}
-=======
+			}
+		},
 		coveralls: {
 			options: {
 				debug: true,
@@ -58,7 +58,6 @@
 				dryRun: true,
 				force: true,
 				recursive: true
->>>>>>> f2162482
 			}
 		}
 	});
