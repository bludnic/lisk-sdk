--- conflicted
+++ resolved
@@ -90,12 +90,7 @@
 	}
 
 	const amount = new Bignum(transaction.amount);
-<<<<<<< HEAD
-
-	if (amount.equals(0)) {
-=======
 	if (amount.lessThanOrEqualTo(0)) {
->>>>>>> 0aab2f2e
 		return setImmediate(cb, 'Invalid transaction amount');
 	}
 
