--- conflicted
+++ resolved
@@ -16,13 +16,12 @@
 
 const Bignum = require('../helpers/bignum.js');
 
-const constants = global.constants;
+const { REWARDS, TOTAL_AMOUNT } = global.constants;
 
 const __private = {};
 /**
  * Main BlockReward logic.
  * Initializes variables:
- * - milestones
  * - distance
  * - rewardOffset
  *
@@ -32,14 +31,11 @@
  */
 class BlockReward {
 	constructor() {
-		// Array of milestones
-		this.milestones = constants.rewards.milestones;
-
 		// Distance between each milestone
-		this.distance = Math.floor(constants.rewards.distance);
+		this.distance = Math.floor(REWARDS.DISTANCE);
 
 		// Start rewards at block (n)
-		this.rewardOffset = Math.floor(constants.rewards.offset);
+		this.rewardOffset = Math.floor(REWARDS.OFFSET);
 	}
 
 	/**
@@ -53,10 +49,10 @@
 		height = __private.parseHeight(height);
 
 		const location = Math.trunc((height - this.rewardOffset) / this.distance);
-		const lastMile = this.milestones[this.milestones.length - 1];
+		const lastMile = REWARDS.MILESTONES[REWARDS.MILESTONES.length - 1];
 
-		if (location > this.milestones.length - 1) {
-			return this.milestones.lastIndexOf(lastMile);
+		if (location > REWARDS.MILESTONES.length - 1) {
+			return REWARDS.MILESTONES.lastIndexOf(lastMile);
 		}
 		return location;
 	}
@@ -74,7 +70,7 @@
 		if (height < this.rewardOffset) {
 			return new Bignum(0);
 		}
-		return new Bignum(this.milestones[this.calcMilestone(height)]);
+		return new Bignum(REWARDS.MILESTONES[this.calcMilestone(height)]);
 	}
 
 	/**
@@ -86,11 +82,7 @@
 	 */
 	calcSupply(height) {
 		height = __private.parseHeight(height);
-<<<<<<< HEAD
-		let supply = new Bignum(constants.totalAmount);
-=======
 		let supply = new Bignum(TOTAL_AMOUNT);
->>>>>>> 7fc55f4d
 
 		if (height < this.rewardOffset) {
 			// Rewards not started yet
@@ -106,9 +98,9 @@
 		// Remove offset from height
 		height -= this.rewardOffset - 1;
 
-		for (let i = 0; i < this.milestones.length; i++) {
+		for (let i = 0; i < REWARDS.MILESTONES.length; i++) {
 			if (milestone >= i) {
-				multiplier = this.milestones[i];
+				multiplier = REWARDS.MILESTONES[i];
 
 				if (height < this.distance) {
 					// Measure this.distance thus far
@@ -118,7 +110,7 @@
 					height -= this.distance; // Deduct from total height
 
 					// After last milestone
-					if (height > 0 && i === this.milestones.length - 1) {
+					if (height > 0 && i === REWARDS.MILESTONES.length - 1) {
 						amount += height;
 					}
 				}
