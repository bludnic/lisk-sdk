--- conflicted
+++ resolved
@@ -147,13 +147,14 @@
 					return setImmediate(waterCb, null, params.peers);
 				},
 				function sendToPeer(peers, waterCb) {
-					library.logger.info('Begin broadcast', options);
+					library.logger.debug('Begin broadcast', options);
+
 					if (options.data.block) {
 						try {
 							options.data.block = bson.serialize(options.data.block);
 						} catch (err) {
 							library.logger.error('Broadcast serialization failed:', err);
-							return setImmediate(waterCb, err);
+							return setImmediate(cb, err);
 						}
 					}
 
@@ -164,20 +165,10 @@
 					async.eachLimit(
 						peers,
 						self.config.parallelLimit,
-						(peer, eachLimitCb) => {
-							peer.rpc[options.api](options.data, err => {
-								if (err) {
-									library.logger.error(
-										`Failed to broadcast to peer: ${peer.string}`,
-										err
-									);
-								}
-								return setImmediate(eachLimitCb, err);
-							});
-						},
-						err => {
-							library.logger.info('End broadcast');
-							return setImmediate(waterCb, err, peers);
+						peer => peer.rpc[options.api](options.data),
+						() => {
+							library.logger.debug('End broadcast');
+							return setImmediate(waterCb, null, peers);
 						}
 					);
 				},
@@ -206,66 +197,6 @@
 };
 
 /**
-<<<<<<< HEAD
-=======
- * Gets peers and for each peer create it and broadcast.
- *
- * @param {Object} params
- * @param {Object} options
- * @param {function} cb
- * @returns {SetImmediate} error, peers
- * @todo Add description for the params
- */
-Broadcaster.prototype.broadcast = function(params, options, cb) {
-	options.data.peer = library.logic.peers.me();
-	params.limit = params.limit || self.config.peerLimit;
-	params.broadhash = params.broadhash || null;
-
-	async.waterfall(
-		[
-			function getPeers(waterCb) {
-				if (!params.peers) {
-					return self.getPeers(params, waterCb);
-				}
-				return setImmediate(waterCb, null, params.peers);
-			},
-			function sendToPeer(peers, waterCb) {
-				library.logger.debug('Begin broadcast', options);
-
-				if (options.data.block) {
-					try {
-						options.data.block = bson.serialize(options.data.block);
-					} catch (err) {
-						library.logger.error('Broadcast serialization failed:', err);
-						return setImmediate(cb, err);
-					}
-				}
-
-				if (params.limit === self.config.peerLimit) {
-					peers = peers.slice(0, self.config.broadcastLimit);
-				}
-
-				async.eachLimit(
-					peers,
-					self.config.parallelLimit,
-					peer => peer.rpc[options.api](options.data),
-					() => {
-						library.logger.debug('End broadcast');
-						return setImmediate(waterCb, null, peers);
-					}
-				);
-			},
-		],
-		(err, peers) => {
-			if (cb) {
-				return setImmediate(cb, err, { body: null, peer: peers });
-			}
-		}
-	);
-};
-
-/**
->>>>>>> c7e3b054
  * Counts relays and valid limit.
  *
  * @param {Object} object
