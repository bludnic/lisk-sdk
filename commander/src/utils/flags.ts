/*
 * LiskHQ/lisk-commander
 * Copyright © 2019 Lisk Foundation
 *
 * See the LICENSE file at the top-level directory of this distribution
 * for licensing information.
 *
 * Unless otherwise agreed in a custom licensing agreement with the Lisk Foundation,
 * no part of this software, including this file, may be copied, modified,
 * propagated, or distributed except according to the terms contained in the
 * LICENSE file.
 *
 * Removal or modification of this copyright notice is prohibited.
 *
 */

const messageDescription = `Specifies a source for providing a message to the command. If a string is provided directly as an argument, this option will be ignored. The message must be provided via an argument or via this option. Sources must be one of \`file\` or \`stdin\`. In the case of \`file\`, a corresponding identifier must also be provided.
	Note: if both secret passphrase and message are passed via stdin, the passphrase must be the first line.
	Examples:
	- --message=file:/path/to/my/message.txt
	- --message="hello world"
`;

const passphraseDescription = `Specifies a source for your secret passphrase. Lisk Commander will prompt you for input if this option is not set.
	Examples:
	- --passphrase='my secret passphrase' (should only be used where security is not important)
`;

const passwordDescription = `Specifies a source for your secret password. Lisk Commander will prompt you for input if this option is not set.
	Examples:
	- --password=pass:password123 (should only be used where security is not important)
`;

const votesDescription = `Specifies the public keys for the delegate candidates you want to vote for. Takes a string of public keys separated by commas.
	Examples:
	- --votes=publickey1,publickey2
`;

<<<<<<< HEAD
=======
const unlockDescription = `Specifies the unlock objects for the delegate candidates to unlock from. Takes a string of address amount unvoteHeight separated by commas.
	Examples:
	- --unlock=123L,1000000,500
`;

const unvotesDescription = `Specifies the public keys for the delegate candidates you want to remove your vote from. Takes a string of public keys separated by commas.
	Examples:
	- --unvotes=publickey1,publickey2
`;

>>>>>>> 34dd1bb1
const noSignatureDescription =
	'Creates the transaction without a signature. Your passphrase will therefore not be required.';

const networkDescription = 'Lisk Core network name.';
const installationPathDescription = 'Lisk Core installation path.';
const releaseUrlDescription = 'Lisk Core download URL.';
const snapshotUrlDescription = 'Lisk Core blockchain snapshot URL.';
const noSnapshotDescription =
	'Install Lisk Core without a blockchain snapshot.';
const liskVersionDescription = 'Lisk Core version.';
const noStartDescription = 'Install Lisk Core without starting.';
const networkIdentifierDescription =
	'Network identifier defined for the network or main | test for the Lisk Network.';
const communityIdentifierDescription =
	'Unique community identifier for network.';
const mandatoryKeyDescription =
	'Mandatory publicKey required for multi signature transaction.';
const optionalKeyDescription =
	'Optional publicKey for multi signature transaction.';
const numberOfSignaturesDescription =
	'Number of signatures required to approve the transaction from multi signature account';
const numberOfPassphrasesDescription =
	'Number of times you require the passphrase prompt to appear';
export type AlphabetLowercase =
	| 'a'
	| 'b'
	| 'c'
	| 'd'
	| 'e'
	| 'f'
	| 'g'
	| 'h'
	| 'i'
	| 'j'
	| 'k'
	| 'l'
	| 'm'
	| 'n'
	| 'o'
	| 'p'
	| 'q'
	| 'r'
	| 's'
	| 't'
	| 'u'
	| 'v'
	| 'w'
	| 'x'
	| 'y'
	| 'z';

export interface FlagMap {
	readonly [key: string]: {
		readonly char?: AlphabetLowercase;
		readonly description: string;
	};
}

export const flags: FlagMap = {
	message: {
		char: 'm',
		description: messageDescription,
	},
	noSignature: {
		description: noSignatureDescription,
	},
	passphrase: {
		char: 'p',
		description: passphraseDescription,
	},
	password: {
		char: 'w',
		description: passwordDescription,
	},
	votes: {
		description: votesDescription,
	},
	unlock: {
		description: unlockDescription,
	},
	networkIdentifier: {
		description: networkIdentifierDescription,
	},
	communityIdentifier: {
		description: communityIdentifierDescription,
	},
	network: {
		char: 'n',
		description: networkDescription,
	},
	installationPath: {
		char: 'p',
		description: installationPathDescription,
	},
	releaseUrl: {
		char: 'r',
		description: releaseUrlDescription,
	},
	snapshotUrl: {
		char: 's',
		description: snapshotUrlDescription,
	},
	noSnapshot: {
		description: noSnapshotDescription,
	},
	liskVersion: {
		description: liskVersionDescription,
	},
	noStart: {
		description: noStartDescription,
	},
	mandatoryKey: {
		char: 'm',
		description: mandatoryKeyDescription,
	},
	optionalKey: {
		char: 'o',
		description: optionalKeyDescription,
	},
	numberOfSignatures: {
		description: numberOfSignaturesDescription,
	},
	numberOfPassphrases: {
		description: numberOfPassphrasesDescription,
	},
};<|MERGE_RESOLUTION|>--- conflicted
+++ resolved
@@ -36,19 +36,11 @@
 	- --votes=publickey1,publickey2
 `;
 
-<<<<<<< HEAD
-=======
 const unlockDescription = `Specifies the unlock objects for the delegate candidates to unlock from. Takes a string of address amount unvoteHeight separated by commas.
 	Examples:
 	- --unlock=123L,1000000,500
 `;
 
-const unvotesDescription = `Specifies the public keys for the delegate candidates you want to remove your vote from. Takes a string of public keys separated by commas.
-	Examples:
-	- --unvotes=publickey1,publickey2
-`;
-
->>>>>>> 34dd1bb1
 const noSignatureDescription =
 	'Creates the transaction without a signature. Your passphrase will therefore not be required.';
 
