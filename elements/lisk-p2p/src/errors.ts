/*
 * Copyright © 2018 Lisk Foundation
 *
 * See the LICENSE file at the top-level directory of this distribution
 * for licensing information.
 *
 * Unless otherwise agreed in a custom licensing agreement with the Lisk Foundation,
 * no part of this software, including this file, may be copied, modified,
 * propagated, or distributed except according to the terms contained in the
 * LICENSE file.
 *
 * Removal or modification of this copyright notice is prohibited.
 *
 */
/* tslint:disable: max-classes-per-file */

export class PeerInboundHandshakeError extends Error {
	public statusCode: number;
	public remoteAddress: string;
	public handshakeURL?: string;

	public constructor(
		message: string,
		statusCode: number,
		remoteAddress: string,
		handshakeURL?: string,
	) {
		super(message);
		this.name = 'PeerInboundHandshakeError';
		this.statusCode = statusCode;
		this.remoteAddress = remoteAddress;
		this.handshakeURL = handshakeURL;
	}
}

<<<<<<< HEAD
export class NotEnoughPeersError extends Error {
=======
export class PeerOutboundConnectionError extends VError {
	public statusCode?: number;

	public constructor(
		message: string,
		statusCode?: number,
	) {
		super(message);
		this.name = 'PeerOutboundConnectError';
		this.statusCode = statusCode;
	}
}

export class NotEnoughPeersError extends VError {
>>>>>>> 009f1d42
	public constructor(message: string) {
		super(message);
		this.name = 'NotEnoughPeersError';
	}
}

export class RPCResponseError extends Error {
	public peerIp: string;
	public peerPort: number;

	public constructor(message: string, peerIp: string, peerPort: number) {
		super(message);
		this.name = 'RPCResponseError';
		this.peerIp = peerIp;
		this.peerPort = peerPort;
	}
}

export class FetchPeerStatusError extends Error {
	public constructor(message: string) {
		super(message);
		this.name = 'FetchPeerStatusError';
	}
}

export class InvalidRPCResponseError extends Error {
	public constructor(message: string) {
		super(message);
		this.name = 'InvalidRPCResponseError';
	}
}

export class RPCResponseAlreadySentError extends Error {
	public constructor(message: string) {
		super(message);
		this.name = 'ResponseAlreadySentError';
	}
}

export class InvalidPeerError extends Error {
	public constructor(message: string) {
		super(message);
		this.name = 'InvalidPeerError';
	}
}

export class RequestFailError extends Error {
	public constructor(message: string) {
		super(message);
		this.name = 'RequestFailError';
	}
}

export class InvalidRPCRequestError extends Error {
	public constructor(message: string) {
		super(message);
		this.name = 'InvalidRPCRequestError';
	}
}

export class InvalidProtocolMessageError extends Error {
	public constructor(message: string) {
		super(message);
		this.name = 'InvalidProtocolMessageError';
	}
}<|MERGE_RESOLUTION|>--- conflicted
+++ resolved
@@ -33,24 +33,17 @@
 	}
 }
 
-<<<<<<< HEAD
-export class NotEnoughPeersError extends Error {
-=======
-export class PeerOutboundConnectionError extends VError {
+export class PeerOutboundConnectionError extends Error {
 	public statusCode?: number;
 
-	public constructor(
-		message: string,
-		statusCode?: number,
-	) {
+	public constructor(message: string, statusCode?: number) {
 		super(message);
 		this.name = 'PeerOutboundConnectError';
 		this.statusCode = statusCode;
 	}
 }
 
-export class NotEnoughPeersError extends VError {
->>>>>>> 009f1d42
+export class NotEnoughPeersError extends Error {
 	public constructor(message: string) {
 		super(message);
 		this.name = 'NotEnoughPeersError';
