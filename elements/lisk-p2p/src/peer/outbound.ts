/*
 * Copyright © 2018 Lisk Foundation
 *
 * See the LICENSE file at the top-level directory of this distribution
 * for licensing information.
 *
 * Unless otherwise agreed in a custom licensing agreement with the Lisk Foundation,
 * no part of this software, including this file, may be copied, modified,
 * propagated, or distributed except according to the terms contained in the
 * LICENSE file.
 *
 * Removal or modification of this copyright notice is prohibited.
 *
 */

import {
	ClientOptionsUpdated,
	convertNodeInfoToLegacyFormat,
	DEFAULT_ACK_TIMEOUT,
	DEFAULT_CONNECT_TIMEOUT,
	EVENT_FAILED_TO_COLLECT_PEER_DETAILS_ON_CONNECT,
	Peer,
	PeerConfig,
	REMOTE_EVENT_MESSAGE,
	REMOTE_EVENT_RPC_REQUEST,
} from './base';

import { EVENT_PING } from './inbound';

import {
	P2PDiscoveredPeerInfo,
	P2PMessagePacket,
	P2PPeerInfo,
	P2PRequestPacket,
	P2PResponsePacket,
} from '../p2p_types';

import * as querystring from 'querystring';
import * as socketClusterClient from 'socketcluster-client';

type SCClientSocket = socketClusterClient.SCClientSocket;

export const EVENT_DISCOVERED_PEER = 'discoveredPeer';
export const EVENT_CONNECT_OUTBOUND = 'connectOutbound';
export const EVENT_CONNECT_ABORT_OUTBOUND = 'connectAbortOutbound';
export const EVENT_CLOSE_OUTBOUND = 'closeOutbound';
export const EVENT_OUTBOUND_SOCKET_ERROR = 'outboundSocketError';
export const RESPONSE_PONG = 'pong';

export interface PeerInfoAndOutboundConnection {
	readonly peerInfo: P2PDiscoveredPeerInfo;
	readonly socket: SCClientSocket;
}

export class OutboundPeer extends Peer {
	protected _socket: SCClientSocket | undefined;

	public constructor(peerInfo: P2PPeerInfo, peerConfig?: PeerConfig) {
		super(peerInfo, peerConfig);
	}

	public set socket(scClientSocket: SCClientSocket) {
		if (this._socket) {
			this._unbindHandlersFromOutboundSocket(this._socket);
		}
		this._socket = scClientSocket;
		this._bindHandlersToOutboundSocket(this._socket);
	}

	public send(packet: P2PMessagePacket): void {
		if (!this._socket) {
			this._socket = this._createOutboundSocket();
		}

		super.send(packet);
	}

	public async request(packet: P2PRequestPacket): Promise<P2PResponsePacket> {
		if (!this._socket) {
			this._socket = this._createOutboundSocket();
		}

		return super.request(packet);
	}

	private _createOutboundSocket(): SCClientSocket {
		const legacyNodeInfo = this._nodeInfo
			? convertNodeInfoToLegacyFormat(this._nodeInfo)
			: undefined;

		const connectTimeout = this._peerConfig.connectTimeout
			? this._peerConfig.connectTimeout
			: DEFAULT_CONNECT_TIMEOUT;
		const ackTimeout = this._peerConfig.ackTimeout
			? this._peerConfig.ackTimeout
			: DEFAULT_ACK_TIMEOUT;

		// Ideally, we should JSON-serialize the whole NodeInfo object but this cannot be done for compatibility reasons, so instead we put it inside an options property.
		const clientOptions: ClientOptionsUpdated = {
			hostname: this._ipAddress,
			port: this._wsPort,
			query: querystring.stringify({
				...legacyNodeInfo,
				options: JSON.stringify(legacyNodeInfo),
			}),
			connectTimeout,
			ackTimeout,
			multiplex: false,
			autoConnect: false,
			autoReconnect: false,
			maxPayload: this._peerConfig.wsMaxPayload,
		};

		const outboundSocket = socketClusterClient.create(clientOptions);

		this._bindHandlersToOutboundSocket(outboundSocket);

		return outboundSocket;
	}

	public connect(): void {
		if (!this._socket) {
			this._socket = this._createOutboundSocket();
		}
		this._socket.connect();
	}

	public disconnect(code: number = 1000, reason?: string): void {
		super.disconnect(code, reason);
		if (this._socket) {
			this._unbindHandlersFromOutboundSocket(this._socket);
		}
	}

	// All event handlers for the outbound socket should be bound in this method.
	private _bindHandlersToOutboundSocket(outboundSocket: SCClientSocket): void {
		outboundSocket.on('error', (error: Error) => {
			this.emit(EVENT_OUTBOUND_SOCKET_ERROR, error);
		});

		outboundSocket.on('connect', async () => {
			this.emit(EVENT_CONNECT_OUTBOUND, this._peerInfo);
			try {
				await Promise.all([this.fetchStatus(), this.discoverPeers()]);
			} catch (error) {
				this.emit(EVENT_FAILED_TO_COLLECT_PEER_DETAILS_ON_CONNECT, error);
			}
		});

		outboundSocket.on('connectAbort', () => {
			this.emit(EVENT_CONNECT_ABORT_OUTBOUND, this._peerInfo);
		});

		outboundSocket.on('close', (code: number, reason: string) => {
			this.emit(EVENT_CLOSE_OUTBOUND, {
				peerInfo: this._peerInfo,
				code,
				reason,
			});
		});

		outboundSocket.on(
			EVENT_PING,
			(_: undefined, res: (_: undefined, data: string) => void) => {
				res(undefined, RESPONSE_PONG);
			},
		);

		// Bind RPC and remote event handlers
		outboundSocket.on(REMOTE_EVENT_RPC_REQUEST, this._handleRawRPC);
		outboundSocket.on(REMOTE_EVENT_MESSAGE, this._handleRawMessage);
		outboundSocket.on('postBlock', this._handleRawLegacyMessagePostBlock);
		outboundSocket.on(
			'postSignatures',
			this._handleRawLegacyMessagePostSignatures,
		);
		outboundSocket.on(
			'postTransactions',
			this._handleRawLegacyMessagePostTransactions,
		);
	}

	// All event handlers for the outbound socket should be unbound in this method.
	/* tslint:disable-next-line:prefer-function-over-method*/
	private _unbindHandlersFromOutboundSocket(
		outboundSocket: SCClientSocket,
	): void {
		// Do not unbind the error handler because error could still throw after disconnect.
		// We don't want to have uncaught errors.
		outboundSocket.off('connect');
		outboundSocket.off('connectAbort');
		outboundSocket.off('close');

		// Unbind RPC and remote event handlers
		outboundSocket.off(REMOTE_EVENT_RPC_REQUEST, this._handleRawRPC);
		outboundSocket.off(REMOTE_EVENT_MESSAGE, this._handleRawMessage);
		outboundSocket.off('postBlock', this._handleRawLegacyMessagePostBlock);
		outboundSocket.off(
			'postSignatures',
			this._handleRawLegacyMessagePostSignatures,
		);
		outboundSocket.off(
			'postTransactions',
			this._handleRawLegacyMessagePostTransactions,
		);
		outboundSocket.off(EVENT_PING);
	}
<<<<<<< HEAD
}
=======
}

export const connectAndRequest = async (
	basicPeerInfo: P2PPeerInfo,
	procedure: string,
	nodeInfo?: P2PNodeInfo,
	peerConfig?: PeerConfig,
): Promise<P2PResponsePacket> =>
	new Promise<P2PResponsePacket>(
		(resolve, reject): void => {
			const legacyNodeInfo = nodeInfo
				? convertNodeInfoToLegacyFormat(nodeInfo)
				: undefined;
			// Add a new field discovery to tell the receiving side that the connection will be short lived
			const requestPacket = {
				procedure,
			};
			// Ideally, we should JSON-serialize the whole NodeInfo object but this cannot be done for compatibility reasons, so instead we put it inside an options property.
			const clientOptions: ClientOptionsUpdated = {
				hostname: basicPeerInfo.ipAddress,
				port: basicPeerInfo.wsPort,
				query: querystring.stringify({
					...legacyNodeInfo,
					options: JSON.stringify(legacyNodeInfo),
				}),
				connectTimeout: peerConfig
					? peerConfig.connectTimeout
						? peerConfig.connectTimeout
						: DEFAULT_CONNECT_TIMEOUT
					: DEFAULT_CONNECT_TIMEOUT,
				ackTimeout: peerConfig
					? peerConfig.connectTimeout
						? peerConfig.connectTimeout
						: DEFAULT_CONNECT_TIMEOUT
					: DEFAULT_ACK_TIMEOUT,
				multiplex: false,
				autoConnect: false,
				autoReconnect: false,
				maxPayload: peerConfig ? peerConfig.wsMaxPayload : undefined,
			};

			const outboundSocket = socketClusterClient.create(clientOptions);
			// Bind an error handler immediately after creating the socket; otherwise errors may crash the process
			// tslint:disable-next-line no-empty
			outboundSocket.on('error', () => {});
			outboundSocket.on(
				EVENT_PING,
				(_: undefined, res: (_: undefined, data: string) => void) => {
					res(undefined, RESPONSE_PONG);
				},
			);

			// tslint:disable-next-line no-let
			let disconnectStatusCode: number;
			// tslint:disable-next-line no-let
			let disconnectReason: string;
			const closeHandler = (statusCode: number, reason: string) => {
				disconnectStatusCode = statusCode;
				disconnectReason = reason;
			};
			outboundSocket.once('close', closeHandler);

			// Attaching handlers for various events that could be used future for logging or any other application
			outboundSocket.emit(
				REMOTE_EVENT_RPC_REQUEST,
				{
					type: '/RPCRequest',
					procedure: requestPacket.procedure,
				},
				(err: Error | undefined, responseData: unknown) => {
					outboundSocket.off('close', closeHandler);
					outboundSocket.disconnect();
					if (err) {
						const isFailedConnection =
							disconnectReason &&
							(err.name === 'TimeoutError' ||
								err.name === 'BadConnectionError');
						const connectionError = new PeerOutboundConnectionError(
							isFailedConnection ? disconnectReason : err.message,
							disconnectStatusCode,
						);
						reject(connectionError);

						return;
					}
					if (responseData) {
						const responsePacket = responseData as P2PResponsePacket;
						resolve(responsePacket);

						return;
					}

					reject(
						new RPCResponseError(
							`Failed to handle response for procedure ${
								requestPacket.procedure
							}`,
							`${basicPeerInfo.ipAddress}:${basicPeerInfo.wsPort}`,
						),
					);
				},
			);
		},
	);

export const connectAndFetchPeerInfo = async (
	basicPeerInfo: P2PPeerInfo,
	nodeInfo?: P2PNodeInfo,
	peerConfig?: PeerConfig,
): Promise<P2PPeerInfo> => {
	try {
		const responsePacket = await connectAndRequest(
			basicPeerInfo,
			REMOTE_RPC_GET_NODE_INFO,
			nodeInfo,
			peerConfig,
		);

		const protocolPeerInfo = responsePacket.data;
		const rawPeerInfo = {
			...protocolPeerInfo,
			ip: basicPeerInfo.ipAddress,
			wsPort: basicPeerInfo.wsPort,
		};

		return validatePeerInfo(rawPeerInfo);
	} catch (error) {
		throw new FetchPeerStatusError(
			`Error occurred while fetching information from ${
				basicPeerInfo.ipAddress
			}:${basicPeerInfo.wsPort}`,
		);
	}
};
>>>>>>> 9b350cbd
<|MERGE_RESOLUTION|>--- conflicted
+++ resolved
@@ -205,141 +205,4 @@
 		);
 		outboundSocket.off(EVENT_PING);
 	}
-<<<<<<< HEAD
-}
-=======
-}
-
-export const connectAndRequest = async (
-	basicPeerInfo: P2PPeerInfo,
-	procedure: string,
-	nodeInfo?: P2PNodeInfo,
-	peerConfig?: PeerConfig,
-): Promise<P2PResponsePacket> =>
-	new Promise<P2PResponsePacket>(
-		(resolve, reject): void => {
-			const legacyNodeInfo = nodeInfo
-				? convertNodeInfoToLegacyFormat(nodeInfo)
-				: undefined;
-			// Add a new field discovery to tell the receiving side that the connection will be short lived
-			const requestPacket = {
-				procedure,
-			};
-			// Ideally, we should JSON-serialize the whole NodeInfo object but this cannot be done for compatibility reasons, so instead we put it inside an options property.
-			const clientOptions: ClientOptionsUpdated = {
-				hostname: basicPeerInfo.ipAddress,
-				port: basicPeerInfo.wsPort,
-				query: querystring.stringify({
-					...legacyNodeInfo,
-					options: JSON.stringify(legacyNodeInfo),
-				}),
-				connectTimeout: peerConfig
-					? peerConfig.connectTimeout
-						? peerConfig.connectTimeout
-						: DEFAULT_CONNECT_TIMEOUT
-					: DEFAULT_CONNECT_TIMEOUT,
-				ackTimeout: peerConfig
-					? peerConfig.connectTimeout
-						? peerConfig.connectTimeout
-						: DEFAULT_CONNECT_TIMEOUT
-					: DEFAULT_ACK_TIMEOUT,
-				multiplex: false,
-				autoConnect: false,
-				autoReconnect: false,
-				maxPayload: peerConfig ? peerConfig.wsMaxPayload : undefined,
-			};
-
-			const outboundSocket = socketClusterClient.create(clientOptions);
-			// Bind an error handler immediately after creating the socket; otherwise errors may crash the process
-			// tslint:disable-next-line no-empty
-			outboundSocket.on('error', () => {});
-			outboundSocket.on(
-				EVENT_PING,
-				(_: undefined, res: (_: undefined, data: string) => void) => {
-					res(undefined, RESPONSE_PONG);
-				},
-			);
-
-			// tslint:disable-next-line no-let
-			let disconnectStatusCode: number;
-			// tslint:disable-next-line no-let
-			let disconnectReason: string;
-			const closeHandler = (statusCode: number, reason: string) => {
-				disconnectStatusCode = statusCode;
-				disconnectReason = reason;
-			};
-			outboundSocket.once('close', closeHandler);
-
-			// Attaching handlers for various events that could be used future for logging or any other application
-			outboundSocket.emit(
-				REMOTE_EVENT_RPC_REQUEST,
-				{
-					type: '/RPCRequest',
-					procedure: requestPacket.procedure,
-				},
-				(err: Error | undefined, responseData: unknown) => {
-					outboundSocket.off('close', closeHandler);
-					outboundSocket.disconnect();
-					if (err) {
-						const isFailedConnection =
-							disconnectReason &&
-							(err.name === 'TimeoutError' ||
-								err.name === 'BadConnectionError');
-						const connectionError = new PeerOutboundConnectionError(
-							isFailedConnection ? disconnectReason : err.message,
-							disconnectStatusCode,
-						);
-						reject(connectionError);
-
-						return;
-					}
-					if (responseData) {
-						const responsePacket = responseData as P2PResponsePacket;
-						resolve(responsePacket);
-
-						return;
-					}
-
-					reject(
-						new RPCResponseError(
-							`Failed to handle response for procedure ${
-								requestPacket.procedure
-							}`,
-							`${basicPeerInfo.ipAddress}:${basicPeerInfo.wsPort}`,
-						),
-					);
-				},
-			);
-		},
-	);
-
-export const connectAndFetchPeerInfo = async (
-	basicPeerInfo: P2PPeerInfo,
-	nodeInfo?: P2PNodeInfo,
-	peerConfig?: PeerConfig,
-): Promise<P2PPeerInfo> => {
-	try {
-		const responsePacket = await connectAndRequest(
-			basicPeerInfo,
-			REMOTE_RPC_GET_NODE_INFO,
-			nodeInfo,
-			peerConfig,
-		);
-
-		const protocolPeerInfo = responsePacket.data;
-		const rawPeerInfo = {
-			...protocolPeerInfo,
-			ip: basicPeerInfo.ipAddress,
-			wsPort: basicPeerInfo.wsPort,
-		};
-
-		return validatePeerInfo(rawPeerInfo);
-	} catch (error) {
-		throw new FetchPeerStatusError(
-			`Error occurred while fetching information from ${
-				basicPeerInfo.ipAddress
-			}:${basicPeerInfo.wsPort}`,
-		);
-	}
-};
->>>>>>> 9b350cbd
+}