/*
 * Copyright © 2018 Lisk Foundation
 *
 * See the LICENSE file at the top-level directory of this distribution
 * for licensing information.
 *
 * Unless otherwise agreed in a custom licensing agreement with the Lisk Foundation,
 * no part of this software, including this file, may be copied, modified,
 * propagated, or distributed except according to the terms contained in the
 * LICENSE file.
 *
 * Removal or modification of this copyright notice is prohibited.
 *
 */

import { EventEmitter } from 'events';
import * as http from 'http';
// tslint:disable-next-line no-require-imports
import shuffle = require('lodash.shuffle');
import { attach, SCServer, SCServerSocket } from 'socketcluster-server';
import * as url from 'url';

interface SCServerUpdated extends SCServer {
	readonly isReady: boolean;
}

import {
	constructPeerId,
	constructPeerIdFromPeerInfo,
	REMOTE_RPC_GET_ALL_PEERS_LIST,
} from './peer';

import {
	FORBIDDEN_CONNECTION,
	FORBIDDEN_CONNECTION_REASON,
	INCOMPATIBLE_PEER_CODE,
	INCOMPATIBLE_PEER_UNKNOWN_REASON,
	INVALID_CONNECTION_QUERY_CODE,
	INVALID_CONNECTION_QUERY_REASON,
	INVALID_CONNECTION_SELF_CODE,
	INVALID_CONNECTION_SELF_REASON,
	INVALID_CONNECTION_URL_CODE,
	INVALID_CONNECTION_URL_REASON,
} from './disconnect_status_codes';

import { PeerInboundHandshakeError } from './errors';

import {
	P2PCheckPeerCompatibility,
	P2PClosePacket,
	P2PConfig,
	P2PDiscoveredPeerInfo,
	P2PMessagePacket,
	P2PNetworkStatus,
	P2PNodeInfo,
	P2PPeerInfo,
	P2PPenalty,
	P2PRequestPacket,
	P2PResponsePacket,
	ProtocolPeerInfo,
	ProtocolPeerInfoList,
} from './p2p_types';

import { P2PRequest } from './p2p_request';
export { P2PRequest };
import {
	selectPeersForConnection,
	selectPeersForRequest,
	selectPeersForSend,
} from './peer_selection';

import {
	EVENT_BAN_PEER,
	EVENT_CLOSE_INBOUND,
	EVENT_CLOSE_OUTBOUND,
	EVENT_CONNECT_ABORT_OUTBOUND,
	EVENT_CONNECT_OUTBOUND,
	EVENT_DISCOVERED_PEER,
	EVENT_FAILED_PEER_INFO_UPDATE,
	EVENT_FAILED_TO_FETCH_PEER_INFO,
	EVENT_FAILED_TO_PUSH_NODE_INFO,
	EVENT_INBOUND_SOCKET_ERROR,
	EVENT_MESSAGE_RECEIVED,
	EVENT_OUTBOUND_SOCKET_ERROR,
	EVENT_REQUEST_RECEIVED,
	EVENT_UNBAN_PEER,
	EVENT_UPDATED_PEER_INFO,
	MAX_PEER_LIST_BATCH_SIZE,
	PeerPool,
} from './peer_pool';
import { checkPeerCompatibility } from './validation';

export {
	EVENT_CLOSE_INBOUND,
	EVENT_CLOSE_OUTBOUND,
	EVENT_CONNECT_ABORT_OUTBOUND,
	EVENT_CONNECT_OUTBOUND,
	EVENT_DISCOVERED_PEER,
	EVENT_FAILED_TO_FETCH_PEER_INFO,
	EVENT_FAILED_TO_PUSH_NODE_INFO,
	EVENT_REQUEST_RECEIVED,
	EVENT_MESSAGE_RECEIVED,
	EVENT_OUTBOUND_SOCKET_ERROR,
	EVENT_INBOUND_SOCKET_ERROR,
	EVENT_UPDATED_PEER_INFO,
	EVENT_FAILED_PEER_INFO_UPDATE,
	EVENT_BAN_PEER,
	EVENT_UNBAN_PEER,
};

export const EVENT_NEW_INBOUND_PEER = 'newInboundPeer';
export const EVENT_FAILED_TO_ADD_INBOUND_PEER = 'failedToAddInboundPeer';
export const EVENT_NEW_PEER = 'newPeer';

export const NODE_HOST_IP = '0.0.0.0';
export const DEFAULT_DISCOVERY_INTERVAL = 30000;
export const DEFAULT_BAN_TIME = 86400;
export const DEFAULT_POPULATOR_INTERVAL = 10000;
export const DEFAULT_SEND_PEER_LIMIT = 25;

const BASE_10_RADIX = 10;
const DEFAULT_MAX_OUTBOUND_CONNECTIONS = 20;
const DEFAULT_MAX_INBOUND_CONNECTIONS = 100;

const selectRandomPeerSample = (
	peerList: ReadonlyArray<P2PDiscoveredPeerInfo>,
	count: number,
): ReadonlyArray<P2PDiscoveredPeerInfo> => shuffle(peerList).slice(0, count);

export class P2P extends EventEmitter {
	private readonly _config: P2PConfig;
	private readonly _httpServer: http.Server;
	private _isActive: boolean;
	private readonly _newPeers: Map<string, P2PDiscoveredPeerInfo>;
	private readonly _triedPeers: Map<string, P2PDiscoveredPeerInfo>;
	private readonly _bannedPeers: Set<string>;
	private readonly _discoveryInterval: number;
	private _discoveryIntervalId: NodeJS.Timer | undefined;
	private readonly _populatorInterval: number;
	private _populatorIntervalId: NodeJS.Timer | undefined;

	private _nodeInfo: P2PNodeInfo;
	private readonly _peerPool: PeerPool;
	private readonly _scServer: SCServerUpdated;

	private readonly _handlePeerPoolRPC: (request: P2PRequest) => void;
	private readonly _handlePeerPoolMessage: (message: P2PMessagePacket) => void;
	private readonly _handleDiscoveredPeer: (
		discoveredPeerInfo: P2PDiscoveredPeerInfo,
	) => void;
	private readonly _handleFailedToPushNodeInfo: (error: Error) => void;
	private readonly _handleFailedToFetchPeerInfo: (error: Error) => void;
	private readonly _handleOutboundPeerConnect: (
		peerInfo: P2PDiscoveredPeerInfo,
	) => void;
	private readonly _handleOutboundPeerConnectAbort: (
		peerInfo: P2PDiscoveredPeerInfo,
	) => void;
	private readonly _handlePeerCloseOutbound: (
		closePacket: P2PClosePacket,
	) => void;
	private readonly _handlePeerCloseInbound: (
		closePacket: P2PClosePacket,
	) => void;
	private readonly _handlePeerInfoUpdate: (
		peerInfo: P2PDiscoveredPeerInfo,
	) => void;
	private readonly _handleFailedPeerInfoUpdate: (error: Error) => void;
	private readonly _handleBanPeer: (peerId: string) => void;
	private readonly _handleUnbanPeer: (peerId: string) => void;
	private readonly _handleOutboundSocketError: (error: Error) => void;
	private readonly _handleInboundSocketError: (error: Error) => void;
	private readonly _peerHandshakeCheck: P2PCheckPeerCompatibility;

	public constructor(config: P2PConfig) {
		super();

		this._config = config;
		this._isActive = false;
		this._newPeers = new Map();
		this._triedPeers = new Map();
		this._bannedPeers = new Set();
		this._httpServer = http.createServer();
		this._scServer = attach(this._httpServer) as SCServerUpdated;

		// This needs to be an arrow function so that it can be used as a listener.
		this._handlePeerPoolRPC = (request: P2PRequest) => {
			if (request.procedure === REMOTE_RPC_GET_ALL_PEERS_LIST) {
				this._handleGetPeersRequest(request);
			}
			// Re-emit the request for external use.
			this.emit(EVENT_REQUEST_RECEIVED, request);
		};

		// This needs to be an arrow function so that it can be used as a listener.
		this._handlePeerPoolMessage = (message: P2PMessagePacket) => {
			// Re-emit the message for external use.
			this.emit(EVENT_MESSAGE_RECEIVED, message);
		};

		this._handleOutboundPeerConnect = (peerInfo: P2PDiscoveredPeerInfo) => {
			const peerId = constructPeerIdFromPeerInfo(peerInfo);
			const foundTriedPeer = this._triedPeers.get(peerId);
			// On successful connection remove it from newPeers list
			this._newPeers.delete(peerId);

			if (foundTriedPeer) {
				const updatedPeerInfo = {
					...peerInfo,
					ipAddress: foundTriedPeer.ipAddress,
					wsPort: foundTriedPeer.wsPort,
				};
				this._triedPeers.set(peerId, updatedPeerInfo);
			} else {
				this._triedPeers.set(peerId, peerInfo);
			}

			// Re-emit the message to allow it to bubble up the class hierarchy.
			this.emit(EVENT_CONNECT_OUTBOUND, peerInfo);
		};

		this._handleOutboundPeerConnectAbort = (peerInfo: P2PPeerInfo) => {
			const peerId = constructPeerIdFromPeerInfo(peerInfo);
			if (this._triedPeers.has(peerId)) {
				this._triedPeers.delete(peerId);
			}

			// Re-emit the message to allow it to bubble up the class hierarchy.
			this.emit(EVENT_CONNECT_ABORT_OUTBOUND, peerInfo);
		};

		this._handlePeerCloseOutbound = (closePacket: P2PClosePacket) => {
			// Re-emit the message to allow it to bubble up the class hierarchy.
			this.emit(EVENT_CLOSE_OUTBOUND, closePacket);
		};

		this._handlePeerCloseInbound = (closePacket: P2PClosePacket) => {
			// Re-emit the message to allow it to bubble up the class hierarchy.
			this.emit(EVENT_CLOSE_INBOUND, closePacket);
		};

		this._handlePeerInfoUpdate = (peerInfo: P2PDiscoveredPeerInfo) => {
			const peerId = constructPeerIdFromPeerInfo(peerInfo);
			const foundTriedPeer = this._triedPeers.get(peerId);
			const foundNewPeer = this._newPeers.get(peerId);

			if (foundTriedPeer) {
				const updatedPeerInfo = {
					...peerInfo,
					ipAddress: foundTriedPeer.ipAddress,
					wsPort: foundTriedPeer.wsPort,
				};
				this._triedPeers.set(peerId, updatedPeerInfo);
			}

			if (foundNewPeer) {
				const updatedPeerInfo = {
					...peerInfo,
					ipAddress: foundNewPeer.ipAddress,
					wsPort: foundNewPeer.wsPort,
				};
				this._newPeers.set(peerId, updatedPeerInfo);
			}

			// Re-emit the message to allow it to bubble up the class hierarchy.
			this.emit(EVENT_UPDATED_PEER_INFO, peerInfo);
		};

		this._handleFailedPeerInfoUpdate = (error: Error) => {
			// Re-emit the message to allow it to bubble up the class hierarchy.
			this.emit(EVENT_FAILED_PEER_INFO_UPDATE, error);
		};
<<<<<<< HEAD

		this._handleBanPeer = (peerId: string) => {
			this._bannedPeers.add(peerId.split(':')[0]);
			if (this._triedPeers.has(peerId)) {
				this._triedPeers.delete(peerId);
			}
			if (this._newPeers.has(peerId)) {
				this._newPeers.delete(peerId);
			}
			// Re-emit the message to allow it to bubble up the class hierarchy.
			this.emit(EVENT_BAN_PEER, peerId);
		};

		this._handleUnbanPeer = (peerId: string) => {
			this._bannedPeers.delete(peerId.split(':')[0]);
			// Re-emit the message to allow it to bubble up the class hierarchy.
			this.emit(EVENT_UNBAN_PEER, peerId);
		};

=======
		// When peer is fetched for status after connection then update the peerinfo in triedPeer list
>>>>>>> 4b21d88a
		this._handleDiscoveredPeer = (detailedPeerInfo: P2PDiscoveredPeerInfo) => {
			const peerId = constructPeerIdFromPeerInfo(detailedPeerInfo);
			const foundTriedPeer = this._triedPeers.get(peerId);
			// Remove the discovered peer from newPeer list on successful connect and discovery
			if (this._newPeers.has(peerId)) {
				this._newPeers.delete(peerId);
			}

			if (!foundTriedPeer) {
				this._triedPeers.set(peerId, detailedPeerInfo);
			} else {
				const updatedPeerInfo = {
					...detailedPeerInfo,
					ipAddress: foundTriedPeer.ipAddress,
					wsPort: foundTriedPeer.wsPort,
				};
				this._triedPeers.set(peerId, updatedPeerInfo);
			}
			// Re-emit the message to allow it to bubble up the class hierarchy.
			this.emit(EVENT_DISCOVERED_PEER, detailedPeerInfo);
		};

		this._handleFailedToPushNodeInfo = (error: Error) => {
			// Re-emit the error to allow it to bubble up the class hierarchy.
			this.emit(EVENT_FAILED_TO_PUSH_NODE_INFO, error);
		};

		this._handleFailedToFetchPeerInfo = (error: Error) => {
			// Re-emit the error to allow it to bubble up the class hierarchy.
			this.emit(EVENT_FAILED_TO_FETCH_PEER_INFO, error);
		};

		this._handleOutboundSocketError = (error: Error) => {
			// Re-emit the error to allow it to bubble up the class hierarchy.
			this.emit(EVENT_OUTBOUND_SOCKET_ERROR, error);
		};

		this._handleInboundSocketError = (error: Error) => {
			// Re-emit the error to allow it to bubble up the class hierarchy.
			this.emit(EVENT_INBOUND_SOCKET_ERROR, error);
		};

		this._peerPool = new PeerPool({
			connectTimeout: config.connectTimeout,
			ackTimeout: config.ackTimeout,
			peerSelectionForSend: config.peerSelectionForSend
				? config.peerSelectionForSend
				: selectPeersForSend,
			peerSelectionForRequest: config.peerSelectionForRequest
				? config.peerSelectionForRequest
				: selectPeersForRequest,
			peerSelectionForConnection: config.peerSelectionForConnection
				? config.peerSelectionForConnection
				: selectPeersForConnection,
			sendPeerLimit:
				config.sendPeerLimit === undefined
					? DEFAULT_SEND_PEER_LIMIT
					: config.sendPeerLimit,
			peerBanTime: config.peerBanTime ? config.peerBanTime : DEFAULT_BAN_TIME,
			maxOutboundConnections:
				config.maxOutboundConnections === undefined
					? DEFAULT_MAX_OUTBOUND_CONNECTIONS
					: config.maxOutboundConnections,
			maxInboundConnections:
				config.maxInboundConnections === undefined
					? DEFAULT_MAX_INBOUND_CONNECTIONS
					: config.maxInboundConnections,
		});

		this._bindHandlersToPeerPool(this._peerPool);
		// Add peers to tried peers if want to re-use previously tried peers
		if (config.triedPeers) {
			config.triedPeers.forEach(peerInfo => {
				const peerId = constructPeerIdFromPeerInfo(peerInfo);
				if (!this._triedPeers.has(peerId)) {
					this._triedPeers.set(peerId, peerInfo);
				}
			});
		}

		this._nodeInfo = config.nodeInfo;
		this.applyNodeInfo(this._nodeInfo);

		this._discoveryInterval = config.discoveryInterval
			? config.discoveryInterval
			: DEFAULT_DISCOVERY_INTERVAL;

		this._populatorInterval = config.populatorInterval
			? config.populatorInterval
			: DEFAULT_POPULATOR_INTERVAL;

		this._peerHandshakeCheck = config.peerHandshakeCheck
			? config.peerHandshakeCheck
			: checkPeerCompatibility;
	}

	public get config(): P2PConfig {
		return this._config;
	}

	public get isActive(): boolean {
		return this._isActive;
	}

	/**
	 * This is not a declared as a setter because this method will need
	 * invoke an async RPC on Peers to give them our new node status.
	 */
	public applyNodeInfo(nodeInfo: P2PNodeInfo): void {
		this._nodeInfo = {
			...nodeInfo,
		};
		this._peerPool.applyNodeInfo(this._nodeInfo);
	}

	public get nodeInfo(): P2PNodeInfo {
		return this._nodeInfo;
	}

	public applyPenalty(peerPenalty: P2PPenalty): void {
		if (!this._isTrustedPeer(peerPenalty.peerId)) {
			this._peerPool.applyPenalty(peerPenalty);
		}
	}

	public getNetworkStatus(): P2PNetworkStatus {
		return {
			newPeers: [...this._newPeers.values()],
			triedPeers: [...this._triedPeers.values()],
			connectedPeers: this._peerPool.getAllPeerInfos(),
		};
	}

	public async request(packet: P2PRequestPacket): Promise<P2PResponsePacket> {
		const response = await this._peerPool.request(packet);

		return response;
	}

	public send(message: P2PMessagePacket): void {
		this._peerPool.send(message);
	}

	public async requestFromPeer(
		packet: P2PRequestPacket,
		peerId: string,
	): Promise<P2PResponsePacket> {
		return this._peerPool.requestFromPeer(packet, peerId);
	}

	public sendToPeer(message: P2PMessagePacket, peerId: string): void {
		this._peerPool.sendToPeer(message, peerId);
	}

	private _disconnectSocketDueToFailedHandshake(
		socket: SCServerSocket,
		statusCode: number,
		closeReason: string,
	): void {
		socket.disconnect(statusCode, closeReason);
		this.emit(
			EVENT_FAILED_TO_ADD_INBOUND_PEER,
			new PeerInboundHandshakeError(
				closeReason,
				statusCode,
				socket.remoteAddress,
				socket.request.url,
			),
		);
	}

	private async _startPeerServer(): Promise<void> {
		this._scServer.on(
			'connection',
			(socket: SCServerSocket): void => {
				// Check blacklist to avoid incoming connections from backlisted ips
				if (this._config.blacklistedPeers) {
					const blacklist = this._config.blacklistedPeers.map(
						peer => peer.ipAddress,
					);
					if (blacklist.includes(socket.remoteAddress)) {
						this._disconnectSocketDueToFailedHandshake(
							socket,
							FORBIDDEN_CONNECTION,
							FORBIDDEN_CONNECTION_REASON,
						);

						return;
					}
				}

				if (!socket.request.url) {
					this._disconnectSocketDueToFailedHandshake(
						socket,
						INVALID_CONNECTION_URL_CODE,
						INVALID_CONNECTION_URL_REASON,
					);

					return;
				}
				const queryObject = url.parse(socket.request.url, true).query;

				if (queryObject.nonce === this._nodeInfo.nonce) {
					this._disconnectSocketDueToFailedHandshake(
						socket,
						INVALID_CONNECTION_SELF_CODE,
						INVALID_CONNECTION_SELF_REASON,
					);

					const selfWSPort = queryObject.wsPort
						? +queryObject.wsPort
						: this._nodeInfo.wsPort;

					const selfPeerId = constructPeerId(socket.remoteAddress, selfWSPort);
					// Delete you peerinfo from both the lists
					this._newPeers.delete(selfPeerId);
					this._triedPeers.delete(selfPeerId);

					return;
				}

				if (
					typeof queryObject.wsPort !== 'string' ||
					typeof queryObject.version !== 'string' ||
					typeof queryObject.nethash !== 'string'
				) {
					this._disconnectSocketDueToFailedHandshake(
						socket,
						INVALID_CONNECTION_QUERY_CODE,
						INVALID_CONNECTION_QUERY_REASON,
					);

					return;
				}

				const wsPort: number = parseInt(queryObject.wsPort, BASE_10_RADIX);
				const peerId = constructPeerId(socket.remoteAddress, wsPort);

				// tslint:disable-next-line no-let
				let queryOptions;

				try {
					queryOptions =
						typeof queryObject.options === 'string'
							? JSON.parse(queryObject.options)
							: undefined;
				} catch (error) {
					this._disconnectSocketDueToFailedHandshake(
						socket,
						INVALID_CONNECTION_QUERY_CODE,
						INVALID_CONNECTION_QUERY_REASON,
					);

					return;
				}

				if (this._bannedPeers.has(socket.remoteAddress)) {
					this._disconnectSocketDueToFailedHandshake(
						socket,
						FORBIDDEN_CONNECTION,
						FORBIDDEN_CONNECTION_REASON,
					);

					return;
				}

				const incomingPeerInfo: P2PDiscoveredPeerInfo = {
					...queryObject,
					...queryOptions,
					ipAddress: socket.remoteAddress,
					wsPort,
					height: queryObject.height ? +queryObject.height : 0,
					version: queryObject.version,
				};

				const { success, errors } = this._peerHandshakeCheck(
					incomingPeerInfo,
					this._nodeInfo,
				);

				if (!success) {
					const incompatibilityReason =
						errors && Array.isArray(errors)
							? errors.join(',')
							: INCOMPATIBLE_PEER_UNKNOWN_REASON;

					this._disconnectSocketDueToFailedHandshake(
						socket,
						INCOMPATIBLE_PEER_CODE,
						incompatibilityReason,
					);

					return;
				}

				const existingPeer = this._peerPool.getPeer(peerId);

				if (!existingPeer) {
					this._peerPool.addInboundPeer(incomingPeerInfo, socket);
					this.emit(EVENT_NEW_INBOUND_PEER, incomingPeerInfo);
					this.emit(EVENT_NEW_PEER, incomingPeerInfo);
				}

				if (this._triedPeers.has(peerId)) {
					this._triedPeers.delete(peerId);
				}

				if (!this._newPeers.has(peerId)) {
					this._newPeers.set(peerId, incomingPeerInfo);
				}
			},
		);

		this._httpServer.listen(this._nodeInfo.wsPort, NODE_HOST_IP);
		if (this._scServer.isReady) {
			this._isActive = true;

			return;
		}

		return new Promise<void>(resolve => {
			this._scServer.once('ready', () => {
				this._isActive = true;
				resolve();
			});
		});
	}

	private async _stopHTTPServer(): Promise<void> {
		return new Promise<void>(resolve => {
			this._httpServer.close(() => {
				resolve();
			});
		});
	}

	private async _stopWSServer(): Promise<void> {
		return new Promise<void>(resolve => {
			this._scServer.close(() => {
				resolve();
			});
		});
	}

	private async _stopPeerServer(): Promise<void> {
		await this._stopWSServer();
		await this._stopHTTPServer();
		this._isActive = false;
	}

	private async _discoverPeers(
		knownPeers: ReadonlyArray<P2PDiscoveredPeerInfo> = [],
	): Promise<void> {
		// Make sure that we do not try to connect to peers if the P2P node is no longer active.
		if (!this._isActive) {
			return;
		}

		const discoveredPeers = await this._peerPool.runDiscovery(
			knownPeers,
			this._config.blacklistedPeers || [],
		);

		// Stop discovery if node is no longer active. That way we don't try to connect to peers.
		// We need to check again because of the previous asynchronous await statement.
		if (!this._isActive) {
			return;
		}

		discoveredPeers.forEach((peerInfo: P2PDiscoveredPeerInfo) => {
			const peerId = constructPeerIdFromPeerInfo(peerInfo);
			// Check for value of nonce, if its same then its our own info
			if (
				!this._triedPeers.has(peerId) &&
				!this._newPeers.has(peerId) &&
				peerInfo.nonce !== this._nodeInfo.nonce
			) {
				this._newPeers.set(peerId, peerInfo);
			}
		});
	}

	private async _startDiscovery(): Promise<void> {
		if (this._discoveryIntervalId) {
			throw new Error('Discovery is already running');
		}
		this._discoveryIntervalId = setInterval(async () => {
			await this._discoverPeers([...this._triedPeers.values()]);
		}, this._discoveryInterval);

		await this._discoverPeers([...this._triedPeers.values()]);
	}

	private _stopDiscovery(): void {
		if (!this._discoveryIntervalId) {
			throw new Error('Discovery is not running');
		}
		clearInterval(this._discoveryIntervalId);
	}

	private _startPopulator(): void {
		if (this._populatorIntervalId) {
			throw new Error('Populator is already running');
		}
		this._populatorIntervalId = setInterval(() => {
			this._peerPool.triggerNewConnections([
				...this._newPeers.values(),
				...this._triedPeers.values(),
			]);
		}, this._populatorInterval);

		this._peerPool.triggerNewConnections([
			...this._newPeers.values(),
			...this._triedPeers.values(),
		]);
	}

	private _stopPopulator(): void {
		if (!this._populatorIntervalId) {
			throw new Error('Populator is not running');
		}
		clearInterval(this._populatorIntervalId);
	}

	private async _fetchSeedPeerStatus(
		seedPeers: ReadonlyArray<P2PPeerInfo>,
	): Promise<ReadonlyArray<P2PDiscoveredPeerInfo>> {
		const peerConfig = {
			ackTimeout: this._config.ackTimeout,
			connectTimeout: this._config.connectTimeout,
		};
		const seedPeerUpdatedInfos = await this._peerPool.fetchStatusAndCreatePeers(
			seedPeers,
			this._nodeInfo,
			peerConfig,
		);

		return seedPeerUpdatedInfos;
	}

	private _pickRandomDiscoveredPeers(
		count: number,
	): ReadonlyArray<P2PDiscoveredPeerInfo> {
		const discoveredPeerList: ReadonlyArray<P2PDiscoveredPeerInfo> = [
			...this._newPeers.values(),
			...this._triedPeers.values(),
		]; // Peers whose values has been updated atleast once.

		return selectRandomPeerSample(discoveredPeerList, count);
	}

	private _handleGetPeersRequest(request: P2PRequest): void {
		// TODO later: Remove fields that are specific to the current Lisk protocol.
		const peers = this._pickRandomDiscoveredPeers(MAX_PEER_LIST_BATCH_SIZE).map(
			(peerInfo: P2PDiscoveredPeerInfo): ProtocolPeerInfo => {
				const { ipAddress, ...peerInfoWithoutIp } = peerInfo;

				// The options property is not read by the current legacy protocol but it should be added anyway for future compatibility.
				return {
					...peerInfoWithoutIp,
					ip: ipAddress,
					broadhash: peerInfoWithoutIp.broadhash
						? (peerInfoWithoutIp.broadhash as string)
						: '',
					nonce: peerInfoWithoutIp.nonce
						? (peerInfoWithoutIp.nonce as string)
						: '',
				};
			},
		);
		const protocolPeerInfoList: ProtocolPeerInfoList = {
			success: true,
			peers,
		};

		request.end(protocolPeerInfoList);
	}

	private _isTrustedPeer(peerId: string): boolean {
		// TODO: Also skip if whitelisted or fixed
		const isSeed = this._config.seedPeers.find(
			seedPeer =>
				peerId === constructPeerId(seedPeer.ipAddress, seedPeer.wsPort),
		);

		return !!isSeed;
	}

	public async start(): Promise<void> {
		if (this._isActive) {
			throw new Error('Cannot start the node because it is already active');
		}
		await this._startPeerServer();

		// Fetch status of all the seed peers and then start the discovery
		const seedPeerInfos = await this._fetchSeedPeerStatus(
			this._config.seedPeers,
		);

		// Add seed's peerinfos in tried peer as we already tried them to fetch status
		seedPeerInfos.forEach(seedInfo => {
			const peerId = constructPeerIdFromPeerInfo(seedInfo);
			if (!this._triedPeers.has(peerId)) {
				this._triedPeers.set(peerId, seedInfo);
			}
		});

		await this._startDiscovery();
		this._startPopulator();
	}

	public async stop(): Promise<void> {
		if (!this._isActive) {
			throw new Error('Cannot stop the node because it is not active');
		}
		this._stopDiscovery();
		this._stopPopulator();
		this._peerPool.removeAllPeers();
		await this._stopPeerServer();
	}

	private _bindHandlersToPeerPool(peerPool: PeerPool): void {
		peerPool.on(EVENT_REQUEST_RECEIVED, this._handlePeerPoolRPC);
		peerPool.on(EVENT_MESSAGE_RECEIVED, this._handlePeerPoolMessage);
		peerPool.on(EVENT_CONNECT_OUTBOUND, this._handleOutboundPeerConnect);
		peerPool.on(
			EVENT_CONNECT_ABORT_OUTBOUND,
			this._handleOutboundPeerConnectAbort,
		);
		peerPool.on(EVENT_CLOSE_INBOUND, this._handlePeerCloseInbound);
		peerPool.on(EVENT_CLOSE_OUTBOUND, this._handlePeerCloseOutbound);
		peerPool.on(EVENT_UPDATED_PEER_INFO, this._handlePeerInfoUpdate);
		peerPool.on(
			EVENT_FAILED_PEER_INFO_UPDATE,
			this._handleFailedPeerInfoUpdate,
		);
		peerPool.on(EVENT_DISCOVERED_PEER, this._handleDiscoveredPeer);
		peerPool.on(
			EVENT_FAILED_TO_PUSH_NODE_INFO,
			this._handleFailedToPushNodeInfo,
		);
		peerPool.on(
			EVENT_FAILED_TO_FETCH_PEER_INFO,
			this._handleFailedToFetchPeerInfo,
		);
		peerPool.on(EVENT_OUTBOUND_SOCKET_ERROR, this._handleOutboundSocketError);
		peerPool.on(EVENT_INBOUND_SOCKET_ERROR, this._handleInboundSocketError);
		peerPool.on(EVENT_BAN_PEER, this._handleBanPeer);
		peerPool.on(EVENT_UNBAN_PEER, this._handleUnbanPeer);
	}
}<|MERGE_RESOLUTION|>--- conflicted
+++ resolved
@@ -270,7 +270,6 @@
 			// Re-emit the message to allow it to bubble up the class hierarchy.
 			this.emit(EVENT_FAILED_PEER_INFO_UPDATE, error);
 		};
-<<<<<<< HEAD
 
 		this._handleBanPeer = (peerId: string) => {
 			this._bannedPeers.add(peerId.split(':')[0]);
@@ -290,9 +289,7 @@
 			this.emit(EVENT_UNBAN_PEER, peerId);
 		};
 
-=======
 		// When peer is fetched for status after connection then update the peerinfo in triedPeer list
->>>>>>> 4b21d88a
 		this._handleDiscoveredPeer = (detailedPeerInfo: P2PDiscoveredPeerInfo) => {
 			const peerId = constructPeerIdFromPeerInfo(detailedPeerInfo);
 			const foundTriedPeer = this._triedPeers.get(peerId);
