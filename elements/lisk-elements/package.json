--- conflicted
+++ resolved
@@ -45,26 +45,11 @@
 		"@types/node": "12.12.11"
 	},
 	"devDependencies": {
-<<<<<<< HEAD
 		"@types/jest": "24.9.0",
 		"@types/jest-when": "2.7.0",
 		"jest": "24.9.0",
 		"jest-extended": "0.11.2",
 		"jest-when": "2.6.0",
-=======
-		"@babel/preset-env": "7.8.3",
-		"@types/chai": "4.1.7",
-		"@types/expect": "1.20.3",
-		"@types/jquery": "3.3.29",
-		"@types/mocha": "5.2.5",
-		"babelify": "10.0.0",
-		"browserify": "16.2.3",
-		"chai": "4.2.0",
-		"cypress": "3.4.1",
-		"http-server": "0.11.1",
-		"mocha": "5.2.0",
-		"nyc": "13.2.0",
->>>>>>> e4560b1a
 		"prettier": "1.19.1",
 		"source-map-support": "0.5.10",
 		"ts-node": "8.5.2",
