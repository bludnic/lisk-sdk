![Logo](../docs/assets/banner_elements.png)

# Lisk Elements

[![License: Apache 2.0](https://img.shields.io/badge/License-Apache%202.0-blue.svg)](http://www.apache.org/licenses/LICENSE-2.0)

## What is Lisk Elements

Lisk Elements is a collection of libraries, each of them implementing some form of blockchain application functionality such as cryptography, transactions, p2p, etc. Each library is designed to be compatible with the [Lisk Protocol](https://lisk.io/documentation/lisk-protocol).

Lisk Elements supports the modular architecture of the Lisk SDK, where libraries can be created or modified to suit individual blockchain application requirements.

## Packages

<<<<<<< HEAD
| Package                                                          |                                                        Version                                                        | Description                                                                                   |
| ---------------------------------------------------------------- | :-------------------------------------------------------------------------------------------------------------------: | --------------------------------------------------------------------------------------------- |
| [lisk-elements](/elements/lisk-elements)                         |         [![](https://img.shields.io/badge/npm-v2.4.0-green.svg)](https://www.npmjs.com/package/lisk-elements)         | Package contains everything                                                                   |
| [@liskhq/lisk-client](/elements/lisk-client)                     |      [![](https://img.shields.io/badge/npm-v2.3.1-green.svg)](https://www.npmjs.com/package/@liskhq/lisk-client)      | A default set of Elements for use by clients of the Lisk network                              |
| [@liskhq/lisk-api-client](/elements/lisk-api-client)             |    [![](https://img.shields.io/badge/npm-v2.0.3-green.svg)](https://www.npmjs.com/package/@liskhq/lisk-api-client)    | An API client for the Lisk network                                                            |
| [@liskhq/lisk-constants](/elements/lisk-constants)               |    [![](https://img.shields.io/badge/npm-v1.2.3-green.svg)](https://www.npmjs.com/package/@liskhq/lisk-constants)     | General constants for use with Lisk-related software                                          |
| [@liskhq/lisk-cryptography](/elements/lisk-cryptography)         |   [![](https://img.shields.io/badge/npm-v2.3.0-green.svg)](https://www.npmjs.com/package/@liskhq/lisk-cryptography)   | General cryptographic functions for use with Lisk-related software                            |
| [@liskhq/lisk-passphrase](/elements/lisk-passphrase)             |    [![](https://img.shields.io/badge/npm-v2.0.3-green.svg)](https://www.npmjs.com/package/@liskhq/lisk-passphrase)    | Mnemonic passphrase helpers for use with Lisk-related software                                |
| [@liskhq/lisk-transactions](/elements/lisk-transactions)         |   [![](https://img.shields.io/badge/npm-v2.3.1-green.svg)](https://www.npmjs.com/package/@liskhq/lisk-transactions)   | Everything related to transactions according to the Lisk protocol                             |
| [@liskhq/lisk-transaction-pool](/elements/lisk-transaction-pool) | [![](https://img.shields.io/badge/npm-v0.2.0-green.svg)](https://www.npmjs.com/package/@liskhq/lisk-transaction-pool) | Transaction pool implementation for the Lisk network                                          |
| [@liskhq/lisk-p2p](/elements/lisk-p2p)                           |       [![](https://img.shields.io/badge/npm-v0.3.3-green.svg)](https://www.npmjs.com/package/@liskhq/lisk-p2p)        | _unstructured_ P2P library for the Lisk protocol                                              |
| [@liskhq/lisk-blocks](/elements/lisk-blocks)                     |      [![](https://img.shields.io/badge/npm-v0.1.0-green.svg)](https://www.npmjs.com/package/@liskhq/lisk-blocks)      | Blocks and state management that are used for block processing according to the Lisk protocol |
| [@liskhq/lisk-dpos](/elements/lisk-dpos)                         |       [![](https://img.shields.io/badge/npm-v0.1.0-green.svg)](https://www.npmjs.com/package/@liskhq/lisk-dpos)       | DPoS consensus algorithm implementation according to the Lisk protocol                        |
| [@liskhq/lisk-bft](/elements/lisk-bft)                           |       [![](https://img.shields.io/badge/npm-v0.1.0-green.svg)](https://www.npmjs.com/package/@liskhq/lisk-bft)        | Byzantine fault tolerance implementation according to the Lisk protocol                       |
=======
| Package                                                          |                                                        Version                                                        | Description                                                        |
| ---------------------------------------------------------------- | :-------------------------------------------------------------------------------------------------------------------: | ------------------------------------------------------------------ |
| [lisk-elements](/packages/lisk-elements)                         |         [![](https://img.shields.io/badge/npm-v3.0.0-green.svg)](https://www.npmjs.com/package/lisk-elements)         | Package contains everything                                        |
| [@liskhq/lisk-client](/packages/lisk-client)                     |      [![](https://img.shields.io/badge/npm-v3.0.0-green.svg)](https://www.npmjs.com/package/@liskhq/lisk-client)      | A default set of Elements for use by clients of the Lisk network   |
| [@liskhq/lisk-api-client](/packages/lisk-api-client)             |    [![](https://img.shields.io/badge/npm-v3.0.0-green.svg)](https://www.npmjs.com/package/@liskhq/lisk-api-client)    | An API client for the Lisk network                                 |
| [@liskhq/lisk-constants](/packages/lisk-constants)               |    [![](https://img.shields.io/badge/npm-v1.3.0-green.svg)](https://www.npmjs.com/package/@liskhq/lisk-constants)     | General constants for use with Lisk-related software               |
| [@liskhq/lisk-cryptography](/packages/lisk-cryptography)         |   [![](https://img.shields.io/badge/npm-v2.4.0-green.svg)](https://www.npmjs.com/package/@liskhq/lisk-cryptography)   | General cryptographic functions for use with Lisk-related software |
| [@liskhq/lisk-passphrase](/packages/lisk-passphrase)             |    [![](https://img.shields.io/badge/npm-v3.0.0-green.svg)](https://www.npmjs.com/package/@liskhq/lisk-passphrase)    | Mnemonic passphrase helpers for use with Lisk-related software     |
| [@liskhq/lisk-transactions](/packages/lisk-transactions)         |   [![](https://img.shields.io/badge/npm-v3.0.0-green.svg)](https://www.npmjs.com/package/@liskhq/lisk-transactions)   | Everything related to transactions according to the Lisk protocol  |
| [@liskhq/lisk-transaction-pool](/packages/lisk-transaction-pool) | [![](https://img.shields.io/badge/npm-v0.2.0-green.svg)](https://www.npmjs.com/package/@liskhq/lisk-transaction-pool) | Transaction pool implementation for the Lisk network               |
| [@liskhq/lisk-p2p](/packages/lisk-p2p)                           |       [![](https://img.shields.io/badge/npm-v0.4.0-green.svg)](https://www.npmjs.com/package/@liskhq/lisk-p2p)        | _unstructured_ P2P library for the Lisk protocol                   |
>>>>>>> 6cff472a

## Installation

If you want to install all elements as dependency of your project you can install it via.

```sh
$ npm install --save lisk-elements
```

Or you can install individual packages what you need e.g.

```sh
$ npm install --save @liskhq/lisk-transactions
$ npm install --save @liskhq/lisk-cryptography
```

## Usage

Access functionality via the relevant namespace. For example, the following will create and (locally) sign a transfer (type 0) transaction, and then broadcast it to the Lisk Testnet.

```js
const { APIClient, transaction } = require('lisk-elements');

const transferTransaction = lisk.transaction.transfer({
	amount: '123000000',
	recipientId: '12668885769632475474L',
	passphrase:
		'robust swift grocery peasant forget share enable convince deputy road keep cheap',
});

const client = APIClient.createTestnetAPIClient();

client.transactions
	.broadcast(transferTransaction)
	.then(console.info)
	.catch(console.error);
```

Full documentation can be found on the [Lisk documentation site][].

### Running Tests

To run tests for all packages in lisk-elements, run the following command in the root folder:

```
npm test
```

To run tests for a specific package, run the same command in the relevant package directory.

Example:

```
cd packages/lisk-cryptography
npm test
```

## Get Involved

| Reason                          | How                                                                                            |
| ------------------------------- | ---------------------------------------------------------------------------------------------- |
| Want to chat with our community | [Reach them on Discord](https://discord.gg/lisk)                                               |
| Found a bug                     | [Open a new issue](https://github.com/LiskHQ/lisk/issues/new)                                  |
| Found a security issue          | [See our bounty program](https://blog.lisk.io/announcing-lisk-bug-bounty-program-5895bdd46ed4) |
| Want to share your research     | [Propose your research](https://research.lisk.io)                                              |
| Want to develop with us         | [Create a fork](https://github.com/LiskHQ/lisk/fork)                                           |

## License

Copyright 2016-2019 Lisk Foundation

Licensed under the Apache License, Version 2.0 (the "License");
you may not use this file except in compliance with the License.
You may obtain a copy of the License at

http://www.apache.org/licenses/LICENSE-2.0

Unless required by applicable law or agreed to in writing, software
distributed under the License is distributed on an "AS IS" BASIS,
WITHOUT WARRANTIES OR CONDITIONS OF ANY KIND, either express or implied.
See the License for the specific language governing permissions and
limitations under the License.

---

Copyright © 2016-2019 Lisk Foundation

Copyright © 2015 Crypti

Permission is hereby granted, free of charge, to any person obtaining a copy of this software and associated documentation files (the "Software"), to deal in the Software without restriction, including without limitation the rights to use, copy, modify, merge, publish, distribute, sublicense, and/or sell copies of the Software, and to permit persons to whom the Software is furnished to do so, subject to the following conditions:

The above copyright notice and this permission notice shall be included in all copies or substantial portions of the Software.

THE SOFTWARE IS PROVIDED "AS IS", WITHOUT WARRANTY OF ANY KIND, EXPRESS OR IMPLIED, INCLUDING BUT NOT LIMITED TO THE WARRANTIES OF MERCHANTABILITY, FITNESS FOR A PARTICULAR PURPOSE AND NONINFRINGEMENT. IN NO EVENT SHALL THE AUTHORS OR COPYRIGHT HOLDERS BE LIABLE FOR ANY CLAIM, DAMAGES OR OTHER LIABILITY, WHETHER IN AN ACTION OF CONTRACT, TORT OR OTHERWISE, ARISING FROM, OUT OF OR IN CONNECTION WITH THE SOFTWARE OR THE USE OR OTHER DEALINGS IN THE SOFTWARE.<|MERGE_RESOLUTION|>--- conflicted
+++ resolved
@@ -12,22 +12,6 @@
 
 ## Packages
 
-<<<<<<< HEAD
-| Package                                                          |                                                        Version                                                        | Description                                                                                   |
-| ---------------------------------------------------------------- | :-------------------------------------------------------------------------------------------------------------------: | --------------------------------------------------------------------------------------------- |
-| [lisk-elements](/elements/lisk-elements)                         |         [![](https://img.shields.io/badge/npm-v2.4.0-green.svg)](https://www.npmjs.com/package/lisk-elements)         | Package contains everything                                                                   |
-| [@liskhq/lisk-client](/elements/lisk-client)                     |      [![](https://img.shields.io/badge/npm-v2.3.1-green.svg)](https://www.npmjs.com/package/@liskhq/lisk-client)      | A default set of Elements for use by clients of the Lisk network                              |
-| [@liskhq/lisk-api-client](/elements/lisk-api-client)             |    [![](https://img.shields.io/badge/npm-v2.0.3-green.svg)](https://www.npmjs.com/package/@liskhq/lisk-api-client)    | An API client for the Lisk network                                                            |
-| [@liskhq/lisk-constants](/elements/lisk-constants)               |    [![](https://img.shields.io/badge/npm-v1.2.3-green.svg)](https://www.npmjs.com/package/@liskhq/lisk-constants)     | General constants for use with Lisk-related software                                          |
-| [@liskhq/lisk-cryptography](/elements/lisk-cryptography)         |   [![](https://img.shields.io/badge/npm-v2.3.0-green.svg)](https://www.npmjs.com/package/@liskhq/lisk-cryptography)   | General cryptographic functions for use with Lisk-related software                            |
-| [@liskhq/lisk-passphrase](/elements/lisk-passphrase)             |    [![](https://img.shields.io/badge/npm-v2.0.3-green.svg)](https://www.npmjs.com/package/@liskhq/lisk-passphrase)    | Mnemonic passphrase helpers for use with Lisk-related software                                |
-| [@liskhq/lisk-transactions](/elements/lisk-transactions)         |   [![](https://img.shields.io/badge/npm-v2.3.1-green.svg)](https://www.npmjs.com/package/@liskhq/lisk-transactions)   | Everything related to transactions according to the Lisk protocol                             |
-| [@liskhq/lisk-transaction-pool](/elements/lisk-transaction-pool) | [![](https://img.shields.io/badge/npm-v0.2.0-green.svg)](https://www.npmjs.com/package/@liskhq/lisk-transaction-pool) | Transaction pool implementation for the Lisk network                                          |
-| [@liskhq/lisk-p2p](/elements/lisk-p2p)                           |       [![](https://img.shields.io/badge/npm-v0.3.3-green.svg)](https://www.npmjs.com/package/@liskhq/lisk-p2p)        | _unstructured_ P2P library for the Lisk protocol                                              |
-| [@liskhq/lisk-blocks](/elements/lisk-blocks)                     |      [![](https://img.shields.io/badge/npm-v0.1.0-green.svg)](https://www.npmjs.com/package/@liskhq/lisk-blocks)      | Blocks and state management that are used for block processing according to the Lisk protocol |
-| [@liskhq/lisk-dpos](/elements/lisk-dpos)                         |       [![](https://img.shields.io/badge/npm-v0.1.0-green.svg)](https://www.npmjs.com/package/@liskhq/lisk-dpos)       | DPoS consensus algorithm implementation according to the Lisk protocol                        |
-| [@liskhq/lisk-bft](/elements/lisk-bft)                           |       [![](https://img.shields.io/badge/npm-v0.1.0-green.svg)](https://www.npmjs.com/package/@liskhq/lisk-bft)        | Byzantine fault tolerance implementation according to the Lisk protocol                       |
-=======
 | Package                                                          |                                                        Version                                                        | Description                                                        |
 | ---------------------------------------------------------------- | :-------------------------------------------------------------------------------------------------------------------: | ------------------------------------------------------------------ |
 | [lisk-elements](/packages/lisk-elements)                         |         [![](https://img.shields.io/badge/npm-v3.0.0-green.svg)](https://www.npmjs.com/package/lisk-elements)         | Package contains everything                                        |
@@ -39,7 +23,6 @@
 | [@liskhq/lisk-transactions](/packages/lisk-transactions)         |   [![](https://img.shields.io/badge/npm-v3.0.0-green.svg)](https://www.npmjs.com/package/@liskhq/lisk-transactions)   | Everything related to transactions according to the Lisk protocol  |
 | [@liskhq/lisk-transaction-pool](/packages/lisk-transaction-pool) | [![](https://img.shields.io/badge/npm-v0.2.0-green.svg)](https://www.npmjs.com/package/@liskhq/lisk-transaction-pool) | Transaction pool implementation for the Lisk network               |
 | [@liskhq/lisk-p2p](/packages/lisk-p2p)                           |       [![](https://img.shields.io/badge/npm-v0.4.0-green.svg)](https://www.npmjs.com/package/@liskhq/lisk-p2p)        | _unstructured_ P2P library for the Lisk protocol                   |
->>>>>>> 6cff472a
 
 ## Installation
 
