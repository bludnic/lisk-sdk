/*
 * Copyright © 2019 Lisk Foundation
 *
 * See the LICENSE file at the top-level directory of this distribution
 * for licensing information.
 *
 * Unless otherwise agreed in a custom licensing agreement with the Lisk Foundation,
 * no part of this software, including this file, may be copied, modified,
 * propagated, or distributed except according to the terms contained in the
 * LICENSE file.
 *
 * Removal or modification of this copyright notice is prohibited.
 */
import { when } from 'jest-when';
import { Readable } from 'stream';
import {
	transfer,
	castVotes,
	TransactionJSON,
	BaseTransaction,
	registerDelegate,
	TransactionResponse,
} from '@liskhq/lisk-transactions';
import { KVStore, NotFoundError } from '@liskhq/lisk-db';
import { getNetworkIdentifier } from '@liskhq/lisk-cryptography';
import { Chain } from '../../src';
import * as genesisBlock from '../fixtures/genesis_block.json';
import { genesisAccount } from '../fixtures/default_account';
import { registeredTransactions } from '../utils/registered_transactions';

jest.mock('events');
jest.mock('@liskhq/lisk-db');

describe('blocks/transactions', () => {
	const constants = {
		maxPayloadLength: 15 * 1024,
		rewardDistance: 3000000,
		rewardOffset: 2160,
		rewardMilestones: [
			'500000000', // Initial Reward
			'400000000', // Milestone 1
			'300000000', // Milestone 2
			'200000000', // Milestone 3
			'100000000', // Milestone 4
		],
		totalAmount: '10000000000000000',
		blockTime: 10,
		epochTime: new Date(Date.UTC(2016, 4, 24, 17, 0, 0, 0)).toISOString(),
	};
	const networkIdentifier = getNetworkIdentifier(
		genesisBlock.payloadHash,
		genesisBlock.communityIdentifier,
	);

	let chainInstance: Chain;
	let db: any;

	beforeEach(() => {
		db = new KVStore('temp');
		(db.createReadStream as jest.Mock).mockReturnValue(Readable.from([]));

		chainInstance = new Chain({
			db,
			genesisBlock,
			networkIdentifier,
			registeredTransactions,
			...constants,
		});
		(chainInstance as any)._lastBlock = {
			...genesisBlock,
			receivedAt: new Date(),
		};
	});

	describe('#filterReadyTransactions', () => {
		describe('when transactions include not allowed transaction based on the context', () => {
			it('should return transaction which are allowed', async () => {
				// Arrange
				when(db.get)
					.mockRejectedValue(new NotFoundError('data not found') as never)
					.calledWith(`accounts:address:${genesisAccount.address}`)
					.mockResolvedValue({
						address: genesisAccount.address,
						balance: '1000000000000',
					} as never);
				const validTx = chainInstance.deserializeTransaction(
					transfer({
						fee: '10000000',
						nonce: '0',
						passphrase: genesisAccount.passphrase,
<<<<<<< HEAD
						recipientId: 'a28d5e34007fd8fe6d7903044eb23a60fdad3c00',
						amount: '100',
=======
						recipientId: '123L',
						amount: '10000000000',
>>>>>>> 1d998628
						networkIdentifier,
					}) as TransactionJSON,
				);
				const notAllowedTx = chainInstance.deserializeTransaction(
					registerDelegate({
						fee: '2500000000',
						nonce: '0',
						networkIdentifier,
						passphrase: genesisAccount.passphrase,
						username: 'notAllowed',
					}) as TransactionJSON,
				);
				const transactionClass = (chainInstance as any).dataAccess._transactionAdapter._transactionClassMap.get(
					notAllowedTx.type,
				);
				Object.defineProperty(transactionClass.prototype, 'matcher', {
					get: () => (): boolean => false,
					configurable: true,
				});
				(chainInstance as any).dataAccess._transactionAdapter._transactionClassMap.set(
					notAllowedTx.type,
					transactionClass,
				);
				// Act
				const result = await chainInstance.filterReadyTransactions(
					[validTx, notAllowedTx],
					{ blockTimestamp: 0, blockHeight: 1, blockVersion: 1 },
				);
				// Assert
				expect(result).toHaveLength(1);
				expect(result[0].id).toBe(validTx.id);
			});
		});

		describe('when transactions include not applicable transaction', () => {
			it('should return transaction which are applicable', async () => {
				// Arrange
				when(db.get)
					.mockRejectedValue(new NotFoundError('data not found') as never)
					.calledWith(`accounts:address:${genesisAccount.address}`)
					.mockResolvedValue({
						address: genesisAccount.address,
						balance: '210000000',
					} as never);
				const validTx = chainInstance.deserializeTransaction(
					transfer({
						fee: '10000000',
						nonce: '0',
						passphrase: genesisAccount.passphrase,
						recipientId: 'a28d5e34007fd8fe6d7903044eb23a60fdad3c00',
						amount: '10000000',
						networkIdentifier,
					}) as TransactionJSON,
				);
				const notAllowedTx = chainInstance.deserializeTransaction(
					transfer({
						fee: '10000000',
						nonce: '0',
						passphrase: genesisAccount.passphrase,
						recipientId: 'b28d5e34007fd8fe6d7903444eb23a60fdad3c11',
						amount: '100',
						networkIdentifier,
					}) as TransactionJSON,
				);
				// Act
				const result = await chainInstance.filterReadyTransactions(
					[validTx, notAllowedTx],
					{ blockTimestamp: 0, blockHeight: 1, blockVersion: 1 },
				);
				// Assert
				expect(result).toHaveLength(1);
				expect(result[0].id).toBe(validTx.id);
			});
		});

		describe('when all transactions are allowed and applicable', () => {
			let result: BaseTransaction[];
			let validTx: BaseTransaction;
			let validTxSpy: jest.SpyInstance;
			let validTx2: BaseTransaction;
			let validTx2Spy: jest.SpyInstance;

			beforeEach(async () => {
				// Arrange
				when(db.get)
					.mockRejectedValue(new NotFoundError('data not found') as never)
					.calledWith(`accounts:address:${genesisAccount.address}`)
					.mockResolvedValue({
						address: genesisAccount.address,
						balance: '10000000000000',
					} as never);
				validTx = chainInstance.deserializeTransaction(
					transfer({
						fee: '10000000',
						nonce: '0',
						passphrase: genesisAccount.passphrase,
<<<<<<< HEAD
						recipientId: 'a28d5e34007fd8fe6d7903044eb23a60fdad3c00',
						amount: '100',
=======
						recipientId: '123L',
						amount: '100000000',
>>>>>>> 1d998628
						networkIdentifier,
					}) as TransactionJSON,
				);
				validTx2 = chainInstance.deserializeTransaction(
					transfer({
						fee: '10000000',
						nonce: '1',
						passphrase: genesisAccount.passphrase,
<<<<<<< HEAD
						recipientId: 'b28d5e34007fd8fe6d7903444eb23a60fdad3c11',
						amount: '100',
=======
						recipientId: '124L',
						amount: '100000000',
>>>>>>> 1d998628
						networkIdentifier,
					}) as TransactionJSON,
				);
				validTxSpy = jest.spyOn(validTx, 'apply');
				validTx2Spy = jest.spyOn(validTx2, 'apply');
				// Act
				result = await chainInstance.filterReadyTransactions(
					[validTx, validTx2],
					{ blockTimestamp: 0, blockHeight: 1, blockVersion: 1 },
				);
			});

			it('should return all transactions', () => {
				// Assert
				expect(result).toHaveLength(2);
				expect(result[0].id).toBe(validTx.id);
				expect(result[1].id).toBe(validTx2.id);
			});

			it('should call apply for all transactions', () => {
				// Assert
				expect(validTxSpy).toHaveBeenCalledTimes(1);
				expect(validTx2Spy).toHaveBeenCalledTimes(1);
			});
		});
	});

	describe('#validateTransactions', () => {
		describe('when transactions include not allowed transaction based on the context', () => {
			it('should return transaction response corresponds to the setup', async () => {
				// Arrange
				when(db.get)
					.calledWith(`accounts:address:${genesisAccount.address}`)
					.mockResolvedValue({
						address: genesisAccount.address,
						balance: '10000000000',
					} as never);
				const validTx = chainInstance.deserializeTransaction(
					transfer({
						passphrase: genesisAccount.passphrase,
						fee: '10000000',
						nonce: '0',
						recipientId: 'a28d5e34007fd8fe6d7903044eb23a60fdad3c00',
						amount: '100',
						networkIdentifier,
					}) as TransactionJSON,
				);
				const notAllowedTx = chainInstance.deserializeTransaction(
					registerDelegate({
						networkIdentifier,
						fee: '2000000000',
						nonce: '0',
						passphrase: genesisAccount.passphrase,
						username: 'notAllowed',
					}) as TransactionJSON,
				);
				const transactionClass = (chainInstance as any).dataAccess._transactionAdapter._transactionClassMap.get(
					notAllowedTx.type,
				);
				Object.defineProperty(transactionClass.prototype, 'matcher', {
					get: () => (): boolean => false,
					configurable: true,
				});
				(chainInstance as any).dataAccess._transactionAdapter._transactionClassMap.set(
					notAllowedTx.type,
					transactionClass,
				);
				// Act
				const transactionsResponses = await chainInstance.validateTransactions([
					validTx,
					notAllowedTx,
				]);
				// Assert
				expect(transactionsResponses).toHaveLength(2);
				const validResponse = transactionsResponses.find(
					res => res.id === validTx.id,
				) as TransactionResponse;
				const invalidResponse = transactionsResponses.find(
					res => res.id === notAllowedTx.id,
				) as TransactionResponse;
				expect(validResponse.status).toBe(1);
				expect(validResponse.errors).toBeEmpty();
				expect(invalidResponse.status).toBe(0);
				expect(invalidResponse.errors).toHaveLength(1);
			});
		});

		describe('when transactions include invalid transaction', () => {
			it('should return transaction response corresponds to the setup', async () => {
				// Arrange
				when(db.get)
					.calledWith(`accounts:address:${genesisAccount.address}`)
					.mockResolvedValue({
						address: genesisAccount.address,
						balance: '10000000000',
					} as never);
				const validTx = chainInstance.deserializeTransaction(
					transfer({
						fee: '10000000',
						nonce: '0',
						passphrase: genesisAccount.passphrase,
						recipientId: 'a28d5e34007fd8fe6d7903044eb23a60fdad3c00',
						amount: '100',
						networkIdentifier,
					}) as TransactionJSON,
				);
				const notAllowedTx = chainInstance.deserializeTransaction(
					transfer({
						fee: '10000000',
						nonce: '0',
						passphrase: genesisAccount.passphrase,
						recipientId: 'b28d5e34007fd8fe6d7903444eb23a60fdad3c11',
						amount: '100',
						networkIdentifier,
					}) as TransactionJSON,
				);
				(notAllowedTx as any).signatures = ['invalid-signature'];
				// Act
				const transactionsResponses = await chainInstance.validateTransactions([
					validTx,
					notAllowedTx,
				]);
				// Assert
				expect(transactionsResponses).toHaveLength(2);
				const validResponse = transactionsResponses.find(
					res => res.id === validTx.id,
				) as TransactionResponse;
				const invalidResponse = transactionsResponses.find(
					res => res.id === notAllowedTx.id,
				) as TransactionResponse;
				expect(validResponse.status).toBe(1);
				expect(validResponse.errors).toBeEmpty();
				expect(invalidResponse.status).toBe(0);
				expect(invalidResponse.errors).toHaveLength(3);
			});
		});

		describe('when all transactions are valid', () => {
			let responses: TransactionResponse[];
			let validTxValidateSpy: jest.SpyInstance;
			let validTx2ValidateSpy: jest.SpyInstance;

			beforeEach(async () => {
				// Arrange
				when(db.get)
					.calledWith(`accounts:address:${genesisAccount.address}`)
					.mockResolvedValue({
						address: genesisAccount.address,
						balance: '100000000',
					} as never);
				const validTx = chainInstance.deserializeTransaction(
					transfer({
						fee: '10000000',
						nonce: '0',
						passphrase: genesisAccount.passphrase,
						recipientId: 'a28d5e34007fd8fe6d7903044eb23a60fdad3c00',
						amount: '100',
						networkIdentifier,
					}) as TransactionJSON,
				);
				const validTx2 = chainInstance.deserializeTransaction(
					transfer({
						fee: '10000000',
						nonce: '0',
						passphrase: genesisAccount.passphrase,
						recipientId: 'b28d5e34007fd8fe6d7903444eb23a60fdad3c11',
						amount: '100',
						networkIdentifier,
					}) as TransactionJSON,
				);
				validTxValidateSpy = jest.spyOn(validTx, 'validate');
				validTx2ValidateSpy = jest.spyOn(validTx2, 'validate');
				// Act
				const transactionsResponses = await chainInstance.validateTransactions([
					validTx,
					validTx2,
				]);
				responses = transactionsResponses as TransactionResponse[];
			});

			it('should return all transactions response which are all ok', () => {
				// Assert
				expect(responses).toHaveLength(2);
				expect(responses.every(res => res.status === 1)).toBeTrue();
				expect(responses.every(res => res.errors.length === 0)).toBeTrue();
			});

			it('should invoke transaction validations', () => {
				expect(validTxValidateSpy).toHaveBeenCalledTimes(1);
				expect(validTx2ValidateSpy).toHaveBeenCalledTimes(1);
			});
		});
	});

	describe('#applyTransactions', () => {
		describe('when transactions include not allowed transaction based on the context', () => {
			it('should return transaction response corresponds to the setup', async () => {
				// Arrange
				when(db.get)
					.mockRejectedValue(new NotFoundError('data not found') as never)
					.calledWith(`accounts:address:${genesisAccount.address}`)
					.mockResolvedValue({
						address: genesisAccount.address,
						balance: '100000000000',
					} as never);
				const validTx = chainInstance.deserializeTransaction(
					transfer({
						fee: '10000000',
						nonce: '0',
						passphrase: genesisAccount.passphrase,
<<<<<<< HEAD
						recipientId: 'a28d5e34007fd8fe6d7903044eb23a60fdad3c00',
						amount: '100',
=======
						recipientId: '123L',
						amount: '100000000',
>>>>>>> 1d998628
						networkIdentifier,
					}) as TransactionJSON,
				);
				const notAllowedTx = chainInstance.deserializeTransaction(
					registerDelegate({
						fee: '2500000000',
						nonce: '1',
						networkIdentifier,
						passphrase: genesisAccount.passphrase,
						username: 'notAllowed',
					}) as TransactionJSON,
				);
				const transactionClass = (chainInstance as any).dataAccess._transactionAdapter._transactionClassMap.get(
					notAllowedTx.type,
				);
				Object.defineProperty(transactionClass.prototype, 'matcher', {
					get: () => (): boolean => false,
					configurable: true,
				});
				(chainInstance as any).dataAccess._transactionAdapter._transactionClassMap.set(
					notAllowedTx.type,
					transactionClass,
				);
				// Act
				const transactionsResponses = await chainInstance.applyTransactions([
					validTx,
					notAllowedTx,
				]);
				// Assert
				expect(transactionsResponses).toHaveLength(2);
				const validResponse = transactionsResponses.find(
					res => res.id === validTx.id,
				) as TransactionResponse;
				const invalidResponse = transactionsResponses.find(
					res => res.id === notAllowedTx.id,
				) as TransactionResponse;
				expect(validResponse.status).toBe(1);
				expect(validResponse.errors).toBeEmpty();
				expect(invalidResponse.status).toBe(0);
				expect(invalidResponse.errors).toHaveLength(1);
			});
		});

		describe('when transactions include existing transaction in database', () => {
			it('should return status FAIL for the existing transaction', async () => {
				// Arrange
				when(db.get)
					.mockRejectedValue(new NotFoundError('data not found') as never)
					.calledWith(`accounts:address:${genesisAccount.address}`)
					.mockResolvedValue({
						address: genesisAccount.address,
						balance: '10000000000',
					} as never);
				const validTx = chainInstance.deserializeTransaction(
					transfer({
						fee: '10000000',
						nonce: '0',
						passphrase: genesisAccount.passphrase,
<<<<<<< HEAD
						recipientId: 'a28d5e34007fd8fe6d7903044eb23a60fdad3c00',
						amount: '100',
=======
						recipientId: '123L',
						amount: '100000000',
>>>>>>> 1d998628
						networkIdentifier,
					}) as TransactionJSON,
				);
				const validTx2 = chainInstance.deserializeTransaction(
					transfer({
						fee: '10000000',
						nonce: '0',
						passphrase: genesisAccount.passphrase,
<<<<<<< HEAD
						recipientId: 'b28d5e34007fd8fe6d7903444eb23a60fdad3c11',
						amount: '100',
=======
						recipientId: '124L',
						amount: '100000000',
>>>>>>> 1d998628
						networkIdentifier,
					}) as TransactionJSON,
				);
				when(db.exists)
					.mockResolvedValue(false as never)
					.calledWith(`transactions:id:${validTx2.id}`)
					.mockResolvedValue(true as never);
				// Act
				const transactionsResponses = await chainInstance.applyTransactions([
					validTx,
					validTx2,
				]);
				// Assert
				expect(transactionsResponses).toHaveLength(2);
				const validResponse = transactionsResponses.find(
					res => res.id === validTx.id,
				) as TransactionResponse;
				const invalidResponse = transactionsResponses.find(
					res => res.id === validTx2.id,
				) as TransactionResponse;
				expect(validResponse.status).toBe(1);
				expect(validResponse.errors).toBeEmpty();
				expect(invalidResponse.status).toBe(0);
				expect(invalidResponse.errors).toHaveLength(1);
			});
		});

		describe('when all transactions are new and veriable', () => {
			let responses: TransactionResponse[];
			let validTxApplySpy: jest.SpyInstance;
			let validTx2ApplySpy: jest.SpyInstance;
			let delegate1;
			let delegate2;

			beforeEach(async () => {
				// Arrange
				delegate1 = {
					address: 'b01c191580cbe2b28b9df8836a49f0d3a1429137',
					publicKey:
						'2104c3882088fa512df4c64033a03cac911eec7e71dc03352cc2244dfc10a74c',
					username: 'genesis_200',
				};
				delegate2 = {
					address: 'e2817646f906eb0d7e2f2a9ccf5c6bf633a4c210',
					publicKey:
						'2c638a3b2fccbde21b6773a595e2abf697fbda1a5b8495f040f79a118e0b291c',
					username: 'genesis_201',
				};
				when(db.get)
					.mockRejectedValue(new NotFoundError('data not found') as never)
					.calledWith(`accounts:address:${genesisAccount.address}`)
					.mockResolvedValue({
						address: genesisAccount.address,
						balance: '10000000000',
					} as never)
					.calledWith(`accounts:address:${delegate1.address}`)
					.mockResolvedValue(delegate1 as never)
					.calledWith(`accounts:address:${delegate2.address}`)
					.mockResolvedValue(delegate2 as never);
				(db.exists as jest.Mock).mockResolvedValue(false as never);
				// Act
				const validTx = chainInstance.deserializeTransaction(
					castVotes({
						fee: '100000000',
						nonce: '0',
						passphrase: genesisAccount.passphrase,
						networkIdentifier,
						votes: [
							{
								delegateAddress: delegate1.address,
								amount: '1000000000',
							},
							{
								delegateAddress: delegate2.address,
								amount: '1000000000',
							},
						],
					}) as TransactionJSON,
				);
				const validTx2 = chainInstance.deserializeTransaction(
					transfer({
						fee: '10000000',
						nonce: '1',
						passphrase: genesisAccount.passphrase,
<<<<<<< HEAD
						recipientId: 'b28d5e34007fd8fe6d7903444eb23a60fdad3c11',
						amount: '100',
=======
						recipientId: '124L',
						amount: '100000000',
>>>>>>> 1d998628
						networkIdentifier,
					}) as TransactionJSON,
				);
				validTxApplySpy = jest.spyOn(validTx, 'apply');
				validTx2ApplySpy = jest.spyOn(validTx2, 'apply');
				// Act
				const transactionsResponses = await chainInstance.applyTransactions([
					validTx,
					validTx2,
				]);
				responses = transactionsResponses;
			});

			it('should return transaction with all status 1', () => {
				expect(responses).toHaveLength(2);
				expect(responses.every(res => res.status === 1)).toBeTrue();
				expect(responses.every(res => res.errors.length === 0)).toBeTrue();
			});

			it('should call apply for all the transactions', () => {
				expect(validTxApplySpy).toHaveBeenCalledTimes(1);
				expect(validTx2ApplySpy).toHaveBeenCalledTimes(1);
			});
		});
	});
});<|MERGE_RESOLUTION|>--- conflicted
+++ resolved
@@ -88,13 +88,8 @@
 						fee: '10000000',
 						nonce: '0',
 						passphrase: genesisAccount.passphrase,
-<<<<<<< HEAD
-						recipientId: 'a28d5e34007fd8fe6d7903044eb23a60fdad3c00',
-						amount: '100',
-=======
 						recipientId: '123L',
 						amount: '10000000000',
->>>>>>> 1d998628
 						networkIdentifier,
 					}) as TransactionJSON,
 				);
@@ -191,13 +186,8 @@
 						fee: '10000000',
 						nonce: '0',
 						passphrase: genesisAccount.passphrase,
-<<<<<<< HEAD
-						recipientId: 'a28d5e34007fd8fe6d7903044eb23a60fdad3c00',
-						amount: '100',
-=======
-						recipientId: '123L',
+						recipientId: 'a28d5e34007fd8fe6d7903044eb23a60fdad3c00',
 						amount: '100000000',
->>>>>>> 1d998628
 						networkIdentifier,
 					}) as TransactionJSON,
 				);
@@ -206,13 +196,8 @@
 						fee: '10000000',
 						nonce: '1',
 						passphrase: genesisAccount.passphrase,
-<<<<<<< HEAD
 						recipientId: 'b28d5e34007fd8fe6d7903444eb23a60fdad3c11',
-						amount: '100',
-=======
-						recipientId: '124L',
 						amount: '100000000',
->>>>>>> 1d998628
 						networkIdentifier,
 					}) as TransactionJSON,
 				);
@@ -423,13 +408,8 @@
 						fee: '10000000',
 						nonce: '0',
 						passphrase: genesisAccount.passphrase,
-<<<<<<< HEAD
-						recipientId: 'a28d5e34007fd8fe6d7903044eb23a60fdad3c00',
-						amount: '100',
-=======
-						recipientId: '123L',
+						recipientId: 'a28d5e34007fd8fe6d7903044eb23a60fdad3c00',
 						amount: '100000000',
->>>>>>> 1d998628
 						networkIdentifier,
 					}) as TransactionJSON,
 				);
@@ -488,13 +468,8 @@
 						fee: '10000000',
 						nonce: '0',
 						passphrase: genesisAccount.passphrase,
-<<<<<<< HEAD
-						recipientId: 'a28d5e34007fd8fe6d7903044eb23a60fdad3c00',
-						amount: '100',
-=======
-						recipientId: '123L',
+						recipientId: 'a28d5e34007fd8fe6d7903044eb23a60fdad3c00',
 						amount: '100000000',
->>>>>>> 1d998628
 						networkIdentifier,
 					}) as TransactionJSON,
 				);
@@ -503,13 +478,8 @@
 						fee: '10000000',
 						nonce: '0',
 						passphrase: genesisAccount.passphrase,
-<<<<<<< HEAD
 						recipientId: 'b28d5e34007fd8fe6d7903444eb23a60fdad3c11',
-						amount: '100',
-=======
-						recipientId: '124L',
 						amount: '100000000',
->>>>>>> 1d998628
 						networkIdentifier,
 					}) as TransactionJSON,
 				);
@@ -594,13 +564,8 @@
 						fee: '10000000',
 						nonce: '1',
 						passphrase: genesisAccount.passphrase,
-<<<<<<< HEAD
 						recipientId: 'b28d5e34007fd8fe6d7903444eb23a60fdad3c11',
-						amount: '100',
-=======
-						recipientId: '124L',
 						amount: '100000000',
->>>>>>> 1d998628
 						networkIdentifier,
 					}) as TransactionJSON,
 				);
