/*
 * Copyright © 2019 Lisk Foundation
 *
 * See the LICENSE file at the top-level directory of this distribution
 * for licensing information.
 *
 * Unless otherwise agreed in a custom licensing agreement with the Lisk Foundation,
 * no part of this software, including this file, may be copied, modified,
 * propagated, or distributed except according to the terms contained in the
 * LICENSE file.
 *
 * Removal or modification of this copyright notice is prohibited.
 */

import { codec } from '@liskhq/lisk-codec';
import { KVStore, NotFoundError } from '@liskhq/lisk-db';
import * as createDebug from 'debug';
import { MerkleTree } from '@liskhq/lisk-tree';
import {
	DEFAULT_MAX_BLOCK_HEADER_CACHE,
	DEFAULT_MIN_BLOCK_HEADER_CACHE,
<<<<<<< HEAD
	GENESIS_BLOCK_VERSION,
=======
	EVENT_DELETE_BLOCK,
	EVENT_NEW_BLOCK,
	EVENT_VALIDATORS_CHANGED,
	CONSENSUS_STATE_VALIDATORS_KEY,
	GENESIS_BLOCK_VERSION,
	CONSENSUS_STATE_GENESIS_INFO,
>>>>>>> 98e2a5c5
} from './constants';
import { DataAccess } from './data_access';
import { StateStore } from './state_store';
<<<<<<< HEAD
import { validateGenesisBlock } from './validate';
=======
import {
	Block,
	BlockHeader,
	BlockRewardOptions,
	GenesisBlock,
	AccountSchema,
	Validator,
	GenesisInfo,
} from './types';
import { getAccountSchemaWithDefault } from './utils/account';
import {
	validateBlockSlot,
	validateBlockProperties,
	validateReward,
	validateSignature,
	validateGenesisBlockHeader,
} from './validate';
import {
	verifyPreviousBlockId,
	verifyBlockGenerator,
	isValidSeedReveal,
	verifyReward,
} from './verify';
>>>>>>> 98e2a5c5
import {
	blockSchema,
	signingBlockHeaderSchema,
	blockHeaderSchema,
	stateDiffSchema,
<<<<<<< HEAD
=======
	getRegisteredBlockAssetSchema,
	validatorsSchema,
	genesisInfoSchema,
>>>>>>> 98e2a5c5
} from './schema';
import { Block } from './block';
import { BlockHeader } from './block_header';

interface ChainConstructor {
	// Constants
	readonly maxPayloadLength: number;
	readonly minBlockHeaderCache?: number;
	readonly maxBlockHeaderCache?: number;
}

interface ChainInitArgs {
	readonly db: KVStore;
	readonly networkIdentifier: Buffer;
	readonly genesisBlock: Block;
}

const debug = createDebug('lisk:chain');

export class Chain {
	public dataAccess!: DataAccess;
	public readonly constants: {
		readonly maxPayloadLength: number;
		readonly minBlockHeaderCache: number;
		readonly maxBlockHeaderCache: number;
	};

<<<<<<< HEAD
	private _lastBlock?: Block;
	private _finalizedHeight?: number;
	private _networkIdentifier!: Buffer;
=======
	private _lastBlock: Block;
	private readonly _genesisHeight: number;
	private readonly _networkIdentifier: Buffer;
	private readonly _blockRewardArgs: BlockRewardOptions;
	private readonly _accountSchema: Schema;
	private readonly _blockAssetSchema: {
		readonly [key: number]: Schema;
	};
	private readonly _defaultAccount: Record<string, unknown>;
	private _numberOfValidators: number;
>>>>>>> 98e2a5c5

	public constructor({
		// Constants
		maxPayloadLength,
		minBlockHeaderCache = DEFAULT_MIN_BLOCK_HEADER_CACHE,
		maxBlockHeaderCache = DEFAULT_MAX_BLOCK_HEADER_CACHE,
	}: ChainConstructor) {
		// Register codec schema
		codec.addSchema(blockSchema);
		codec.addSchema(blockHeaderSchema);
		codec.addSchema(signingBlockHeaderSchema);
		codec.addSchema(stateDiffSchema);

<<<<<<< HEAD
=======
		this.dataAccess = new DataAccess({
			db,
			registeredBlockHeaders: this._blockAssetSchema,
			accountSchema: this._accountSchema,
			minBlockHeaderCache,
			maxBlockHeaderCache,
		});

		this._lastBlock = (genesisBlock as unknown) as Block;
		this._networkIdentifier = networkIdentifier;
		this.slots = new Slots({
			genesisBlockTimestamp: genesisBlock.header.timestamp,
			interval: blockTime,
		});
		this._genesisHeight = genesisBlock.header.height;
		this._blockRewardArgs = {
			distance: rewardDistance,
			rewardOffset,
			milestones: rewardMilestones,
		};
>>>>>>> 98e2a5c5
		this.constants = {
			maxPayloadLength,
			maxBlockHeaderCache,
			minBlockHeaderCache,
		};
	}

	public get genesisHeight(): number {
		return this._genesisHeight;
	}

	public get lastBlock(): Block {
		if (!this._lastBlock) {
			throw new Error('Chain has not been initialized');
		}
		return this._lastBlock;
	}

<<<<<<< HEAD
	public get finalizedHeight(): number {
		if (!this._finalizedHeight) {
			throw new Error('Chain has not been initialized');
		}
		return this._finalizedHeight;
	}

	public get networkIdentifier(): Buffer {
		return this._networkIdentifier;
=======
	public get numberOfValidators(): number {
		return this._numberOfValidators;
	}

	public get accountSchema(): Schema {
		return this._accountSchema;
>>>>>>> 98e2a5c5
	}

	public init(args: ChainInitArgs): void {
		this._networkIdentifier = args.networkIdentifier;
		this.dataAccess = new DataAccess({
			db: args.db,
			minBlockHeaderCache: this.constants.minBlockHeaderCache,
			maxBlockHeaderCache: this.constants.maxBlockHeaderCache,
		});
	}

<<<<<<< HEAD
	public async loadLastBlocks(genesisBlock: Block): Promise<void> {
=======
	public async init(genesisBlock: GenesisBlock): Promise<void> {
>>>>>>> 98e2a5c5
		let storageLastBlock: Block;
		try {
			storageLastBlock = await this.dataAccess.getLastBlock();
		} catch (error) {
			throw new Error('Failed to load last block');
		}

		if (storageLastBlock.header.height !== genesisBlock.header.height) {
			await this._cacheBlockHeaders(storageLastBlock);
		}
<<<<<<< HEAD
=======
		// TODO: remove on next version.
		// If there is no genesis block info stored, saves on consensus state
		// However, this should be done in apply genesis block hook below for fresh node
		const genesisInfo = await this._getGenesisInfo();
		if (!genesisInfo) {
			await this.dataAccess.setConsensusState(
				CONSENSUS_STATE_GENESIS_INFO,
				codec.encode(genesisInfoSchema, {
					height: genesisBlock.header.height,
					initRounds: genesisBlock.header.asset.initRounds,
				}),
			);
		}

		const validators = await this.getValidators();
		this._numberOfValidators = validators.length;

>>>>>>> 98e2a5c5
		this._lastBlock = storageLastBlock;
		this._finalizedHeight = await this.dataAccess.getFinalizedHeight();
	}

	public resetBlockHeaderCache(): void {
		this.dataAccess.resetBlockHeaderCache();
	}

<<<<<<< HEAD
	public async genesisBlockExist(genesisBlock: Block): Promise<boolean> {
		let matchingGenesisBlock: BlockHeader | undefined;
		try {
			matchingGenesisBlock = await this.dataAccess.getBlockHeaderByID(genesisBlock.header.id);
		} catch (error) {
			if (!(error instanceof NotFoundError)) {
				throw error;
			}
		}
=======
	public async newStateStore(skipLastHeights = 0): Promise<StateStore> {
		const genesisInfo = await this._getGenesisInfo();
		const fromHeight = Math.max(
			genesisInfo?.height ?? 0,
			this._lastBlock.header.height - this.numberOfValidators * 3 - skipLastHeights,
		);
		const toHeight = Math.max(this._lastBlock.header.height - skipLastHeights, 1);
		const lastBlockHeaders = await this.dataAccess.getBlockHeadersByHeightBetween(
			fromHeight,
			toHeight,
		);

		const lastBlockReward = this.calculateDefaultReward(
			// eslint-disable-next-line @typescript-eslint/no-unnecessary-condition
			lastBlockHeaders[0]?.height ?? 1,
		);

		return new StateStore(this.dataAccess, {
			networkIdentifier: this._networkIdentifier,
			lastBlockHeaders,
			lastBlockReward,
			defaultAccount: this._defaultAccount,
		});
	}

	public async genesisBlockExist(genesisBlock: GenesisBlock): Promise<boolean> {
		const matchingGenesisBlock = await this.dataAccess.blockHeaderExists(genesisBlock.header.id);
>>>>>>> 98e2a5c5
		let lastBlockHeader: BlockHeader | undefined;
		try {
			lastBlockHeader = await this.dataAccess.getLastBlockHeader();
		} catch (error) {
			if (!(error instanceof NotFoundError)) {
				throw error;
			}
		}
		if (lastBlockHeader && !matchingGenesisBlock) {
			throw new Error('Genesis block does not match');
		}
		if (!lastBlockHeader && !matchingGenesisBlock) {
			return false;
		}
		return true;
	}

	public validateGenesisBlock(block: Block): void {
		validateGenesisBlock(block);
	}

	public async verifyBlock(block: Block): Promise<void> {
		block.validate();
		const transactionIDs = [];
		let payloadSize = 0;
		for (const tx of block.payload) {
			transactionIDs.push(tx.id);
			payloadSize += tx.getBytes().length;
		}
<<<<<<< HEAD
		if (payloadSize > this.constants.maxPayloadLength) {
			throw new Error(
				`Payload length is longer than configured length: ${this.constants.maxPayloadLength}.`,
			);
=======
		const initialValidators = block.header.asset.initDelegates.map(address => ({
			address,
			// MinActiveHeight must be genesis block height + 1
			minActiveHeight: block.header.height + 1,
			isConsensusParticipant: false,
		}));
		await stateStore.consensus.set(
			CONSENSUS_STATE_VALIDATORS_KEY,
			codec.encode(validatorsSchema, { validators: initialValidators }),
		);
		await stateStore.consensus.set(
			CONSENSUS_STATE_GENESIS_INFO,
			codec.encode(genesisInfoSchema, {
				height: block.header.height,
				initRounds: block.header.asset.initRounds,
			}),
		);
		this._numberOfValidators = block.header.asset.initDelegates.length;
	}

	public validateTransaction(transaction: Transaction): void {
		transaction.validate({
			minFeePerByte: this.constants.minFeePerByte,
			baseFees: this.constants.baseFees,
		});
	}

	public async validateBlockHeader(block: Block): Promise<void> {
		const headerWithoutAsset = {
			...block.header,
			asset: Buffer.alloc(0),
		};
		// Validate block header
		const errors = validator.validate(blockHeaderSchema, headerWithoutAsset);
		if (errors.length) {
			throw new LiskValidationError(errors);
>>>>>>> 98e2a5c5
		}
		const tree = new MerkleTree();
		await tree.init(transactionIDs);
		if (!tree.root.equals(block.header.transactionRoot as Buffer)) {
			throw new Error('Invalid transaction root.');
		}
	}

	public async saveBlock(
		block: Block,
		stateStore: StateStore,
		finalizedHeight: number,
		{ removeFromTempTable } = {
			removeFromTempTable: false,
		},
	): Promise<void> {
		const isConsecutiveBlock =
			this.lastBlock.header.height + 1 === block.header.height &&
			block.header.previousBlockID.equals(this.lastBlock.header.id);

		if (!isConsecutiveBlock) {
			throw new Error('Non consecutive block cannot be saved.');
		}
		await this.dataAccess.saveBlock(block, stateStore, finalizedHeight, removeFromTempTable);
		this.dataAccess.addBlockHeader(block.header);
		this._finalizedHeight = finalizedHeight;
		this._lastBlock = block;
	}

	public async removeBlock(
		block: Block,
		stateStore: StateStore,
		{ saveTempBlock } = { saveTempBlock: false },
	): Promise<void> {
		if (block.header.version === GENESIS_BLOCK_VERSION) {
			throw new Error('Cannot delete genesis block');
		}
		let secondLastBlock: Block;
		try {
			secondLastBlock = await this.dataAccess.getBlockByID(block.header.previousBlockID);
		} catch (error) {
			throw new Error('PreviousBlock is null');
		}

		await this.dataAccess.deleteBlock(block, stateStore, saveTempBlock);
		await this.dataAccess.removeBlockHeader(block.header.id);
		this._lastBlock = secondLastBlock;
<<<<<<< HEAD
=======

		this.events.emit(EVENT_DELETE_BLOCK, {
			block,
			accounts: updatedAccounts,
		});
	}

	public async getValidator(timestamp: number): Promise<Validator> {
		const validators = await this.getValidators();
		const currentSlot = this.slots.getSlotNumber(timestamp);
		return validators[currentSlot % validators.length];
	}

	public async getValidators(): Promise<Validator[]> {
		const validatorsBuffer = await this.dataAccess.getConsensusState(
			CONSENSUS_STATE_VALIDATORS_KEY,
		);
		if (!validatorsBuffer) {
			return [];
		}
		const { validators } = codec.decode<{ validators: Validator[] }>(
			validatorsSchema,
			validatorsBuffer,
		);

		return validators;
	}

	public async setValidators(
		validators: { address: Buffer; isConsensusParticipant: boolean }[],
		stateStore: StateStore,
		blockHeader: BlockHeader,
	): Promise<void> {
		const lastBootstrapHeight = await this._getLastBootstrapHeight();
		if (lastBootstrapHeight > blockHeader.height) {
			debug(
				`Skipping updating validator since current height ${blockHeader.height} is lower than last bootstrap height ${lastBootstrapHeight}`,
			);
			return;
		}
		const validatorsBuffer = await stateStore.consensus.get(CONSENSUS_STATE_VALIDATORS_KEY);
		if (!validatorsBuffer) {
			throw new Error('Previous validator set must exist');
		}
		const { validators: previousValidators } = codec.decode<{ validators: Validator[] }>(
			validatorsSchema,
			validatorsBuffer,
		);
		const nextValidatorSet = [];
		for (const nextValidator of validators) {
			const previousInfo = previousValidators.find(pv => pv.address.equals(nextValidator.address));
			nextValidatorSet.push({
				...nextValidator,
				minActiveHeight:
					previousInfo !== undefined ? previousInfo.minActiveHeight : blockHeader.height + 1,
			});
		}
		const encodedValidators = codec.encode(validatorsSchema, { validators: nextValidatorSet });
		await stateStore.consensus.set(CONSENSUS_STATE_VALIDATORS_KEY, encodedValidators);
		this.events.emit(EVENT_VALIDATORS_CHANGED, { validators: nextValidatorSet });
>>>>>>> 98e2a5c5
	}

	private async _cacheBlockHeaders(storageLastBlock: Block): Promise<void> {
		// Cache the block headers (size=DEFAULT_MAX_BLOCK_HEADER_CACHE)
		const fromHeight = Math.max(storageLastBlock.header.height - DEFAULT_MAX_BLOCK_HEADER_CACHE, 0);
		const toHeight = storageLastBlock.header.height;

		debug(
			{ h: storageLastBlock.header.height, fromHeight, toHeight },
			'Cache block headers during chain init',
		);
		const blockHeaders = await this.dataAccess.getBlockHeadersByHeightBetween(fromHeight, toHeight);
		const sortedBlockHeaders = [...blockHeaders].sort(
			(a: BlockHeader, b: BlockHeader) => a.height - b.height,
		);

		for (const blockHeader of sortedBlockHeaders) {
			debug({ height: blockHeader.height }, 'Add block header to cache');
			this.dataAccess.addBlockHeader(blockHeader);
		}
	}
<<<<<<< HEAD
=======

	private async _getLastBootstrapHeight(): Promise<number> {
		const genesisInfo = await this._getGenesisInfo();
		if (!genesisInfo) {
			throw new Error('genesis info not stored');
		}
		return this._numberOfValidators * genesisInfo.initRounds + genesisInfo.height;
	}

	private async _getGenesisInfo(): Promise<GenesisInfo | undefined> {
		const genesisInfoBytes = await this.dataAccess.getConsensusState(CONSENSUS_STATE_GENESIS_INFO);
		if (!genesisInfoBytes) {
			return undefined;
		}
		return codec.decode<GenesisInfo>(genesisInfoSchema, genesisInfoBytes);
	}
>>>>>>> 98e2a5c5
}<|MERGE_RESOLUTION|>--- conflicted
+++ resolved
@@ -19,57 +19,16 @@
 import {
 	DEFAULT_MAX_BLOCK_HEADER_CACHE,
 	DEFAULT_MIN_BLOCK_HEADER_CACHE,
-<<<<<<< HEAD
 	GENESIS_BLOCK_VERSION,
-=======
-	EVENT_DELETE_BLOCK,
-	EVENT_NEW_BLOCK,
-	EVENT_VALIDATORS_CHANGED,
-	CONSENSUS_STATE_VALIDATORS_KEY,
-	GENESIS_BLOCK_VERSION,
-	CONSENSUS_STATE_GENESIS_INFO,
->>>>>>> 98e2a5c5
 } from './constants';
 import { DataAccess } from './data_access';
 import { StateStore } from './state_store';
-<<<<<<< HEAD
 import { validateGenesisBlock } from './validate';
-=======
-import {
-	Block,
-	BlockHeader,
-	BlockRewardOptions,
-	GenesisBlock,
-	AccountSchema,
-	Validator,
-	GenesisInfo,
-} from './types';
-import { getAccountSchemaWithDefault } from './utils/account';
-import {
-	validateBlockSlot,
-	validateBlockProperties,
-	validateReward,
-	validateSignature,
-	validateGenesisBlockHeader,
-} from './validate';
-import {
-	verifyPreviousBlockId,
-	verifyBlockGenerator,
-	isValidSeedReveal,
-	verifyReward,
-} from './verify';
->>>>>>> 98e2a5c5
 import {
 	blockSchema,
 	signingBlockHeaderSchema,
 	blockHeaderSchema,
 	stateDiffSchema,
-<<<<<<< HEAD
-=======
-	getRegisteredBlockAssetSchema,
-	validatorsSchema,
-	genesisInfoSchema,
->>>>>>> 98e2a5c5
 } from './schema';
 import { Block } from './block';
 import { BlockHeader } from './block_header';
@@ -97,22 +56,9 @@
 		readonly maxBlockHeaderCache: number;
 	};
 
-<<<<<<< HEAD
 	private _lastBlock?: Block;
 	private _finalizedHeight?: number;
 	private _networkIdentifier!: Buffer;
-=======
-	private _lastBlock: Block;
-	private readonly _genesisHeight: number;
-	private readonly _networkIdentifier: Buffer;
-	private readonly _blockRewardArgs: BlockRewardOptions;
-	private readonly _accountSchema: Schema;
-	private readonly _blockAssetSchema: {
-		readonly [key: number]: Schema;
-	};
-	private readonly _defaultAccount: Record<string, unknown>;
-	private _numberOfValidators: number;
->>>>>>> 98e2a5c5
 
 	public constructor({
 		// Constants
@@ -126,29 +72,6 @@
 		codec.addSchema(signingBlockHeaderSchema);
 		codec.addSchema(stateDiffSchema);
 
-<<<<<<< HEAD
-=======
-		this.dataAccess = new DataAccess({
-			db,
-			registeredBlockHeaders: this._blockAssetSchema,
-			accountSchema: this._accountSchema,
-			minBlockHeaderCache,
-			maxBlockHeaderCache,
-		});
-
-		this._lastBlock = (genesisBlock as unknown) as Block;
-		this._networkIdentifier = networkIdentifier;
-		this.slots = new Slots({
-			genesisBlockTimestamp: genesisBlock.header.timestamp,
-			interval: blockTime,
-		});
-		this._genesisHeight = genesisBlock.header.height;
-		this._blockRewardArgs = {
-			distance: rewardDistance,
-			rewardOffset,
-			milestones: rewardMilestones,
-		};
->>>>>>> 98e2a5c5
 		this.constants = {
 			maxPayloadLength,
 			maxBlockHeaderCache,
@@ -167,7 +90,6 @@
 		return this._lastBlock;
 	}
 
-<<<<<<< HEAD
 	public get finalizedHeight(): number {
 		if (!this._finalizedHeight) {
 			throw new Error('Chain has not been initialized');
@@ -177,14 +99,6 @@
 
 	public get networkIdentifier(): Buffer {
 		return this._networkIdentifier;
-=======
-	public get numberOfValidators(): number {
-		return this._numberOfValidators;
-	}
-
-	public get accountSchema(): Schema {
-		return this._accountSchema;
->>>>>>> 98e2a5c5
 	}
 
 	public init(args: ChainInitArgs): void {
@@ -196,11 +110,7 @@
 		});
 	}
 
-<<<<<<< HEAD
 	public async loadLastBlocks(genesisBlock: Block): Promise<void> {
-=======
-	public async init(genesisBlock: GenesisBlock): Promise<void> {
->>>>>>> 98e2a5c5
 		let storageLastBlock: Block;
 		try {
 			storageLastBlock = await this.dataAccess.getLastBlock();
@@ -211,26 +121,6 @@
 		if (storageLastBlock.header.height !== genesisBlock.header.height) {
 			await this._cacheBlockHeaders(storageLastBlock);
 		}
-<<<<<<< HEAD
-=======
-		// TODO: remove on next version.
-		// If there is no genesis block info stored, saves on consensus state
-		// However, this should be done in apply genesis block hook below for fresh node
-		const genesisInfo = await this._getGenesisInfo();
-		if (!genesisInfo) {
-			await this.dataAccess.setConsensusState(
-				CONSENSUS_STATE_GENESIS_INFO,
-				codec.encode(genesisInfoSchema, {
-					height: genesisBlock.header.height,
-					initRounds: genesisBlock.header.asset.initRounds,
-				}),
-			);
-		}
-
-		const validators = await this.getValidators();
-		this._numberOfValidators = validators.length;
-
->>>>>>> 98e2a5c5
 		this._lastBlock = storageLastBlock;
 		this._finalizedHeight = await this.dataAccess.getFinalizedHeight();
 	}
@@ -239,7 +129,6 @@
 		this.dataAccess.resetBlockHeaderCache();
 	}
 
-<<<<<<< HEAD
 	public async genesisBlockExist(genesisBlock: Block): Promise<boolean> {
 		let matchingGenesisBlock: BlockHeader | undefined;
 		try {
@@ -249,35 +138,6 @@
 				throw error;
 			}
 		}
-=======
-	public async newStateStore(skipLastHeights = 0): Promise<StateStore> {
-		const genesisInfo = await this._getGenesisInfo();
-		const fromHeight = Math.max(
-			genesisInfo?.height ?? 0,
-			this._lastBlock.header.height - this.numberOfValidators * 3 - skipLastHeights,
-		);
-		const toHeight = Math.max(this._lastBlock.header.height - skipLastHeights, 1);
-		const lastBlockHeaders = await this.dataAccess.getBlockHeadersByHeightBetween(
-			fromHeight,
-			toHeight,
-		);
-
-		const lastBlockReward = this.calculateDefaultReward(
-			// eslint-disable-next-line @typescript-eslint/no-unnecessary-condition
-			lastBlockHeaders[0]?.height ?? 1,
-		);
-
-		return new StateStore(this.dataAccess, {
-			networkIdentifier: this._networkIdentifier,
-			lastBlockHeaders,
-			lastBlockReward,
-			defaultAccount: this._defaultAccount,
-		});
-	}
-
-	public async genesisBlockExist(genesisBlock: GenesisBlock): Promise<boolean> {
-		const matchingGenesisBlock = await this.dataAccess.blockHeaderExists(genesisBlock.header.id);
->>>>>>> 98e2a5c5
 		let lastBlockHeader: BlockHeader | undefined;
 		try {
 			lastBlockHeader = await this.dataAccess.getLastBlockHeader();
@@ -307,49 +167,10 @@
 			transactionIDs.push(tx.id);
 			payloadSize += tx.getBytes().length;
 		}
-<<<<<<< HEAD
 		if (payloadSize > this.constants.maxPayloadLength) {
 			throw new Error(
 				`Payload length is longer than configured length: ${this.constants.maxPayloadLength}.`,
 			);
-=======
-		const initialValidators = block.header.asset.initDelegates.map(address => ({
-			address,
-			// MinActiveHeight must be genesis block height + 1
-			minActiveHeight: block.header.height + 1,
-			isConsensusParticipant: false,
-		}));
-		await stateStore.consensus.set(
-			CONSENSUS_STATE_VALIDATORS_KEY,
-			codec.encode(validatorsSchema, { validators: initialValidators }),
-		);
-		await stateStore.consensus.set(
-			CONSENSUS_STATE_GENESIS_INFO,
-			codec.encode(genesisInfoSchema, {
-				height: block.header.height,
-				initRounds: block.header.asset.initRounds,
-			}),
-		);
-		this._numberOfValidators = block.header.asset.initDelegates.length;
-	}
-
-	public validateTransaction(transaction: Transaction): void {
-		transaction.validate({
-			minFeePerByte: this.constants.minFeePerByte,
-			baseFees: this.constants.baseFees,
-		});
-	}
-
-	public async validateBlockHeader(block: Block): Promise<void> {
-		const headerWithoutAsset = {
-			...block.header,
-			asset: Buffer.alloc(0),
-		};
-		// Validate block header
-		const errors = validator.validate(blockHeaderSchema, headerWithoutAsset);
-		if (errors.length) {
-			throw new LiskValidationError(errors);
->>>>>>> 98e2a5c5
 		}
 		const tree = new MerkleTree();
 		await tree.init(transactionIDs);
@@ -397,69 +218,6 @@
 		await this.dataAccess.deleteBlock(block, stateStore, saveTempBlock);
 		await this.dataAccess.removeBlockHeader(block.header.id);
 		this._lastBlock = secondLastBlock;
-<<<<<<< HEAD
-=======
-
-		this.events.emit(EVENT_DELETE_BLOCK, {
-			block,
-			accounts: updatedAccounts,
-		});
-	}
-
-	public async getValidator(timestamp: number): Promise<Validator> {
-		const validators = await this.getValidators();
-		const currentSlot = this.slots.getSlotNumber(timestamp);
-		return validators[currentSlot % validators.length];
-	}
-
-	public async getValidators(): Promise<Validator[]> {
-		const validatorsBuffer = await this.dataAccess.getConsensusState(
-			CONSENSUS_STATE_VALIDATORS_KEY,
-		);
-		if (!validatorsBuffer) {
-			return [];
-		}
-		const { validators } = codec.decode<{ validators: Validator[] }>(
-			validatorsSchema,
-			validatorsBuffer,
-		);
-
-		return validators;
-	}
-
-	public async setValidators(
-		validators: { address: Buffer; isConsensusParticipant: boolean }[],
-		stateStore: StateStore,
-		blockHeader: BlockHeader,
-	): Promise<void> {
-		const lastBootstrapHeight = await this._getLastBootstrapHeight();
-		if (lastBootstrapHeight > blockHeader.height) {
-			debug(
-				`Skipping updating validator since current height ${blockHeader.height} is lower than last bootstrap height ${lastBootstrapHeight}`,
-			);
-			return;
-		}
-		const validatorsBuffer = await stateStore.consensus.get(CONSENSUS_STATE_VALIDATORS_KEY);
-		if (!validatorsBuffer) {
-			throw new Error('Previous validator set must exist');
-		}
-		const { validators: previousValidators } = codec.decode<{ validators: Validator[] }>(
-			validatorsSchema,
-			validatorsBuffer,
-		);
-		const nextValidatorSet = [];
-		for (const nextValidator of validators) {
-			const previousInfo = previousValidators.find(pv => pv.address.equals(nextValidator.address));
-			nextValidatorSet.push({
-				...nextValidator,
-				minActiveHeight:
-					previousInfo !== undefined ? previousInfo.minActiveHeight : blockHeader.height + 1,
-			});
-		}
-		const encodedValidators = codec.encode(validatorsSchema, { validators: nextValidatorSet });
-		await stateStore.consensus.set(CONSENSUS_STATE_VALIDATORS_KEY, encodedValidators);
-		this.events.emit(EVENT_VALIDATORS_CHANGED, { validators: nextValidatorSet });
->>>>>>> 98e2a5c5
 	}
 
 	private async _cacheBlockHeaders(storageLastBlock: Block): Promise<void> {
@@ -481,23 +239,4 @@
 			this.dataAccess.addBlockHeader(blockHeader);
 		}
 	}
-<<<<<<< HEAD
-=======
-
-	private async _getLastBootstrapHeight(): Promise<number> {
-		const genesisInfo = await this._getGenesisInfo();
-		if (!genesisInfo) {
-			throw new Error('genesis info not stored');
-		}
-		return this._numberOfValidators * genesisInfo.initRounds + genesisInfo.height;
-	}
-
-	private async _getGenesisInfo(): Promise<GenesisInfo | undefined> {
-		const genesisInfoBytes = await this.dataAccess.getConsensusState(CONSENSUS_STATE_GENESIS_INFO);
-		if (!genesisInfoBytes) {
-			return undefined;
-		}
-		return codec.decode<GenesisInfo>(genesisInfoSchema, genesisInfoBytes);
-	}
->>>>>>> 98e2a5c5
 }