{
	"name": "@liskhq/lisk-api-client",
	"version": "4.0.0-alpha.0",
	"description": "An API client for the Lisk network",
	"author": "Lisk Foundation <admin@lisk.io>, lightcurve GmbH <admin@lightcurve.io>",
	"license": "Apache-2.0",
	"keywords": [
		"lisk",
		"blockchain"
	],
	"homepage": "https://github.com/LiskHQ/lisk-sdk/tree/master/elements/lisk-api-client#readme",
	"repository": {
		"type": "git",
		"url": "git+https://github.com/LiskHQ/lisk-sdk.git"
	},
	"bugs": {
		"url": "https://github.com/LiskHQ/lisk-sdk/issues"
	},
	"engines": {
		"node": ">=12.13.0 <=12",
		"npm": ">=6.12.0"
	},
	"main": "dist-node/index.js",
	"scripts": {
		"clean": "./scripts/clean.sh",
		"format": "prettier --write '**/*'",
		"lint": "eslint --ext .js,.ts .",
		"lint:fix": "eslint --fix --ext .js,.ts .",
		"test": "jest",
		"test:coverage": "jest --coverage=true --coverage-reporters=text",
		"test:ci": "jest --coverage=true --coverage-reporters=json --verbose",
		"test:watch": "npm test -- --watch",
		"prebuild": "rm -r dist-node/* || mkdir dist-node || true",
		"build": "tsc",
		"build:check": "node -e \"require('./dist-node')\"",
		"prepublishOnly": "npm run lint && npm test && npm run build && npm run build:check"
	},
	"dependencies": {
		"@liskhq/lisk-codec": "^0.1.0-alpha.0",
		"@liskhq/lisk-cryptography": "^3.0.0-alpha.0",
<<<<<<< HEAD
		"isomorphic-ws": "4.0.1",
=======
		"@liskhq/lisk-transactions": "^5.0.0-alpha.0",
>>>>>>> fa26e071
		"pm2-axon": "4.0.0",
		"pm2-axon-rpc": "0.6.0",
		"ws": "7.4.0"
	},
	"devDependencies": {
		"@liskhq/lisk-chain": "^0.2.0-alpha.2",
		"@types/node": "12.12.11",
		"@types/jest": "26.0.13",
		"@types/jest-when": "2.7.1",
		"@typescript-eslint/eslint-plugin": "3.10.1",
		"@typescript-eslint/parser": "3.10.1",
		"eslint": "7.8.1",
		"eslint-config-lisk-base": "1.2.2",
		"eslint-config-prettier": "6.11.0",
		"eslint-plugin-import": "2.22.0",
		"eslint-plugin-jest": "24.0.0",
		"jest": "26.4.2",
		"jest-extended": "0.11.5",
		"jest-when": "2.7.2",
		"prettier": "2.0.5",
		"source-map-support": "0.5.19",
		"ts-jest": "26.3.0",
		"ts-node": "8.6.2",
		"tsconfig-paths": "3.9.0",
		"typescript": "3.8.3"
	}
}<|MERGE_RESOLUTION|>--- conflicted
+++ resolved
@@ -38,11 +38,8 @@
 	"dependencies": {
 		"@liskhq/lisk-codec": "^0.1.0-alpha.0",
 		"@liskhq/lisk-cryptography": "^3.0.0-alpha.0",
-<<<<<<< HEAD
 		"isomorphic-ws": "4.0.1",
-=======
 		"@liskhq/lisk-transactions": "^5.0.0-alpha.0",
->>>>>>> fa26e071
 		"pm2-axon": "4.0.0",
 		"pm2-axon-rpc": "0.6.0",
 		"ws": "7.4.0"
