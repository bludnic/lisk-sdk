--- conflicted
+++ resolved
@@ -45,8 +45,7 @@
 		"ws": "7.4.4"
 	},
 	"devDependencies": {
-<<<<<<< HEAD
-		"@liskhq/lisk-chain": "^0.2.1",
+		"@liskhq/lisk-chain": "^0.2.2",
 		"@types/jest": "26.0.21",
 		"@types/jest-when": "2.7.2",
 		"@types/node": "12.20.6",
@@ -57,20 +56,6 @@
 		"eslint-plugin-import": "2.22.1",
 		"eslint-plugin-jest": "24.3.2",
 		"jest": "26.6.3",
-=======
-		"@liskhq/lisk-chain": "^0.2.2",
-		"@types/jest": "26.0.13",
-		"@types/jest-when": "2.7.1",
-		"@types/node": "12.12.11",
-		"@typescript-eslint/eslint-plugin": "3.10.1",
-		"@typescript-eslint/parser": "3.10.1",
-		"eslint": "7.8.1",
-		"eslint-config-lisk-base": "1.2.2",
-		"eslint-config-prettier": "6.11.0",
-		"eslint-plugin-import": "2.22.0",
-		"eslint-plugin-jest": "24.0.0",
-		"jest": "26.4.2",
->>>>>>> 3a1be1e6
 		"jest-extended": "0.11.5",
 		"jest-when": "3.2.1",
 		"prettier": "2.2.1",
