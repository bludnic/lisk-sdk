/*
 * Copyright © 2019 Lisk Foundation
 *
 * See the LICENSE file at the top-level directory of this distribution
 * for licensing information.
 *
 * Unless otherwise agreed in a custom licensing agreement with the Lisk Foundation,
 * no part of this software, including this file, may be copied, modified,
 * propagated, or distributed except according to the terms contained in the
 * LICENSE file.
 *
 * Removal or modification of this copyright notice is prohibited.
 */

import * as fs from 'fs-extra';
import * as path from 'path';
import * as psList from 'ps-list';
import * as assert from 'assert';
import { promisify } from 'util';
import { Block } from '@liskhq/lisk-chain';
import { KVStore } from '@liskhq/lisk-db';
import { validator, LiskValidationError } from '@liskhq/lisk-validator';
import { objects, jobHandlers } from '@liskhq/lisk-utils';
import {
	APP_EVENT_BLOCK_NEW,
	APP_EVENT_CHAIN_FORK,
	APP_EVENT_SHUTDOWN,
	APP_EVENT_READY,
	APP_IDENTIFIER,
	APP_EVENT_NETWORK_EVENT,
	APP_EVENT_TRANSACTION_NEW,
	APP_EVENT_BLOCK_DELETE,
	APP_EVENT_CHAIN_VALIDATORS_CHANGE,
	APP_EVENT_NETWORK_READY,
} from './constants';

import {
	BasePlugin,
	getPluginExportPath,
	InstantiablePlugin,
	validatePluginSpec,
} from './plugins/base_plugin';
import { systemDirs } from './system_dirs';
import { Controller, InMemoryChannel } from './controller';
import { applicationConfigSchema } from './schema';
import { Node } from './node';
import { Logger, createLogger } from './logger';

import { DuplicateAppInstanceError } from './errors';

import {
	ApplicationConfig,
	PluginOptions,
	RegisteredSchema,
	RegisteredModule,
	PartialApplicationConfig,
	PluginOptionsWithAppConfig,
	AppConfigForPlugin,
} from './types';
import { BaseModule } from './modules/base_module';

const MINIMUM_EXTERNAL_MODULE_ID = 1000;
// eslint-disable-next-line @typescript-eslint/no-misused-promises
const rm = promisify(fs.unlink);

const isPidRunning = async (pid: number): Promise<boolean> =>
	psList().then(list => list.some(x => x.pid === pid));

const registerProcessHooks = (app: Application): void => {
	const handleShutdown = async (code: number, message: string) => {
		await app.shutdown(code, message);
	};

	process.title = `${app.config.label}(${app.config.version})`;

	process.on('uncaughtException', err => {
		// Handle error safely
		app.logger.error(
			{
				err,
			},
			'System error: uncaughtException',
		);

		handleShutdown(1, err.message).catch((error: Error) => app.logger.error({ error }));
	});

	process.on('unhandledRejection', err => {
		// Handle error safely
		app.logger.fatal(
			{
				err,
			},
			'System error: unhandledRejection',
		);

		handleShutdown(1, (err as Error).message).catch((error: Error) => app.logger.error({ error }));
	});

	process.once('SIGTERM', () => {
		handleShutdown(0, 'SIGTERM').catch((error: Error) => app.logger.error({ error }));
	});

	process.once('SIGINT', () => {
		handleShutdown(0, 'SIGINT').catch((error: Error) => app.logger.error({ error }));
	});

	// eslint-disable-next-line @typescript-eslint/no-explicit-any
	process.once('exit' as any, (code: number) => {
		handleShutdown(code, 'process.exit').catch((error: Error) => app.logger.error({ error }));
	});
};

export class Application {
	public config: ApplicationConfig;
	public logger!: Logger;

	private readonly _node: Node;
	private _controller!: Controller;
	private _plugins: { [key: string]: InstantiablePlugin };
	private _channel!: InMemoryChannel;

	private _genesisBlock!: Record<string, unknown> | undefined;
	private _blockchainDB!: KVStore;
	private _nodeDB!: KVStore;
	private _forgerDB!: KVStore;

	private readonly _mutex = new jobHandlers.Mutex();

	public constructor(genesisBlock: Record<string, unknown>, config: PartialApplicationConfig = {}) {
		// Don't change the object parameters provided
		this._genesisBlock = genesisBlock;
		const appConfig = objects.cloneDeep(applicationConfigSchema.default);

		appConfig.label =
			// eslint-disable-next-line @typescript-eslint/restrict-template-expressions
			config.label ?? `lisk-${config.genesisConfig?.communityIdentifier}`;

		const mergedConfig = objects.mergeDeep({}, appConfig, config) as ApplicationConfig;
		const applicationConfigErrors = validator.validate(applicationConfigSchema, mergedConfig);
		if (applicationConfigErrors.length) {
			throw new LiskValidationError(applicationConfigErrors);
		}
		this.config = mergedConfig;

		// Private members
		this._plugins = {};
		// Initialize node
		const { plugins, ...rootConfigs } = this.config;
		this._node = new Node({
			options: rootConfigs,
		});
	}

	public get networkIdentifier(): Buffer {
		return this._node.networkIdentifier;
	}

	public static getDefaultModules(): BaseModule[] {
		return [];
	}

	public static defaultApplication(
		genesisBlock: Record<string, unknown>,
		config: PartialApplicationConfig = {},
	): Application {
		const application = new Application(genesisBlock, config);
		for (const mod of Application.getDefaultModules()) {
			application._registerModule(mod);
		}

		return application;
	}

	public registerPlugin<T extends BasePlugin>(
		pluginKlass: InstantiablePlugin<T>,
		options: PluginOptions = { loadAsChildProcess: false },
	): void {
		assert(pluginKlass, 'Plugin implementation is required');
		assert(typeof options === 'object', 'Plugin options must be provided or set to empty object.');

		const pluginAlias = options?.alias ?? pluginKlass.alias;

		assert(
			!Object.keys(this._plugins).includes(pluginAlias),
			`A plugin with alias "${pluginAlias}" already registered.`,
		);

		if (options.loadAsChildProcess) {
			if (!getPluginExportPath(pluginKlass)) {
				throw new Error(
					`Unable to register plugin "${pluginAlias}" to load as child process. \n -> To load plugin as child process it must be exported. \n -> You can specify npm package as "info.name". \n -> Or you can specify any static path as "info.exportPath". \n -> To fix this issue you can simply assign __filename to info.exportPath in your plugin.`,
				);
			}
		}

		this.config.plugins[pluginAlias] = Object.assign(
			this.config.plugins[pluginAlias] ?? {},
			options,
		);

		validatePluginSpec(pluginKlass, this.config.plugins[pluginAlias]);

		this._plugins[pluginAlias] = pluginKlass;
	}

	public overridePluginOptions(alias: string, options?: PluginOptions): void {
		assert(Object.keys(this._plugins).includes(alias), `No plugin ${alias} is registered`);
		this.config.plugins[alias] = {
			...this.config.plugins[alias],
			...options,
		};
	}

	public registerModule(Module: BaseModule): void {
		this._registerModule(Module, true);
	}

	public getSchema(): RegisteredSchema {
		return this._node.getSchema();
	}

	public getRegisteredModules(): RegisteredModule[] {
		return this._node.getRegisteredModules();
	}

	public async run(): Promise<void> {
		Object.freeze(this.config);

		registerProcessHooks(this);

		// Initialize directories
		await this._setupDirectories();

		// Initialize logger
		this.logger = this._initLogger();
		this.logger.info(`Starting the app - ${this.config.label}`);
		this.logger.info(
			'If you experience any type of error, please open an issue on Lisk GitHub: https://github.com/LiskHQ/lisk-sdk/issues',
		);
		this.logger.info(
			'Contribution guidelines can be found at Lisk-sdk: https://github.com/LiskHQ/lisk-sdk/blob/development/docs/CONTRIBUTING.md',
		);
		this.logger.info(`Booting the application with Lisk Framework(${this.config.version})`);

		// Validate the instance
		await this._validatePidFile();

		// Initialize database instances
		this._forgerDB = this._getDBInstance(this.config, 'forger.db');
		this._blockchainDB = this._getDBInstance(this.config, 'blockchain.db');
		this._nodeDB = this._getDBInstance(this.config, 'node.db');

		const dirs = systemDirs(this.config.label, this.config.rootPath);

		await this._mutex.runExclusive<void>(async () => {
			// Initialize all objects
			this._channel = this._initChannel();

			this._controller = this._initController();

			await this._controller.load();

<<<<<<< HEAD
			const genesisBlock = Block.fromJSON(this._genesisBlock);

			await this._node.init({
				genesisBlock,
=======
			if (!this._genesisBlock) {
				throw new Error('Genesis block must be provided to start a node');
			}

			await this._node.init({
				dataPath: dirs.data,
				genesisBlockJSON: this._genesisBlock,
				bus: this._controller.bus,
>>>>>>> 98e2a5c5
				channel: this._channel,
				forgerDB: this._forgerDB,
				blockchainDB: this._blockchainDB,
				nodeDB: this._nodeDB,
				logger: this.logger,
			});

			await this._loadPlugins();
			await this._node.start();
			this.logger.debug(this._controller.bus.getEvents(), 'Application listening to events');
			this.logger.debug(this._controller.bus.getActions(), 'Application ready for actions');

			this._channel.publish(APP_EVENT_READY);
			// TODO: Update genesis block to be provided in this function
			// For now, the memory should be free up
			delete this._genesisBlock;
		});
	}

	public async shutdown(errorCode = 0, message = ''): Promise<void> {
		this.logger.info({ errorCode, message }, 'Application shutdown started');
		// See if we can acquire mutex meant app is still loading or not
		const release = await this._mutex.acquire();

		try {
			this._channel.publish(APP_EVENT_SHUTDOWN);
			await this._node.stop();
			await this._controller.cleanup(errorCode, message);
			await this._blockchainDB.close();
			await this._forgerDB.close();
			await this._nodeDB.close();
			await this._emptySocketsDirectory();
			this._clearControllerPidFile();
			this.logger.info({ errorCode, message }, 'Application shutdown completed');
		} catch (error) {
			this.logger.fatal({ err: error as Error }, 'Application shutdown failed');
		} finally {
			// Unfreeze the configuration
			this.config = objects.mergeDeep({}, this.config) as ApplicationConfig;
			release();

			// To avoid redundant shutdown call
			process.removeAllListeners('exit');
			process.exit(errorCode);
		}
	}

	// --------------------------------------
	// Private
	// --------------------------------------

	private _registerModule(mod: BaseModule, validateModuleID = false): void {
		assert(mod, 'Module implementation is required');
		if (Application.getDefaultModules().includes(mod)) {
			this._node.registerModule(mod);
		} else if (validateModuleID && mod.id < MINIMUM_EXTERNAL_MODULE_ID) {
			throw new Error(
				`Custom module must have id greater than or equal to ${MINIMUM_EXTERNAL_MODULE_ID}`,
			);
		} else {
			this._node.registerModule(mod);
		}
	}

	private async _loadPlugins(): Promise<void> {
		const dirs = systemDirs(this.config.label, this.config.rootPath);
		const pluginOptions: { [key: string]: PluginOptionsWithAppConfig } = {};

		const appConfigForPlugin: AppConfigForPlugin = {
			version: this.config.version,
			networkVersion: this.config.networkVersion,
			genesisConfig: this.config.genesisConfig,
			logger: {
				consoleLogLevel: this.config.logger.consoleLogLevel,
				fileLogLevel: this.config.logger.fileLogLevel,
			},
			rootPath: this.config.rootPath,
			label: this.config.label,
		};

		Object.keys(this._plugins).forEach(alias => {
			pluginOptions[alias] = {
				...this.config.plugins[alias],
				// TODO: Remove data path from here and use from appConfig later on
				dataPath: dirs.dataPath,
				appConfig: appConfigForPlugin,
			};
		});

		await this._controller.loadPlugins(this._plugins, pluginOptions);
	}

	private _initLogger(): Logger {
		const dirs = systemDirs(this.config.label, this.config.rootPath);
		return createLogger({
			...this.config.logger,
			logFilePath: path.join(dirs.logs, this.config.logger.logFileName),
			module: 'lisk:app',
		});
	}

	private _initChannel(): InMemoryChannel {
		/* eslint-disable @typescript-eslint/explicit-module-boundary-types */
		/* eslint-disable @typescript-eslint/explicit-function-return-type */
		return new InMemoryChannel(
			APP_IDENTIFIER,
			[
				APP_EVENT_READY.replace('app:', ''),
				APP_EVENT_SHUTDOWN.replace('app:', ''),
				APP_EVENT_NETWORK_EVENT.replace('app:', ''),
				APP_EVENT_NETWORK_READY.replace('app:', ''),
				APP_EVENT_TRANSACTION_NEW.replace('app:', ''),
				APP_EVENT_CHAIN_FORK.replace('app:', ''),
				APP_EVENT_CHAIN_VALIDATORS_CHANGE.replace('app:', ''),
				APP_EVENT_BLOCK_NEW.replace('app:', ''),
				APP_EVENT_BLOCK_DELETE.replace('app:', ''),
			],
			{
				// TODO: Add endpoints after plugin improvements
				getRegisteredActions: {
					handler: () => this._controller.bus.getActions(),
				},
				getRegisteredEvents: {
					handler: () => this._controller.bus.getEvents(),
				},
			},
			{ skipInternalEvents: true },
		);
		/* eslint-enable @typescript-eslint/explicit-module-boundary-types */
		/* eslint-enable @typescript-eslint/explicit-function-return-type */
	}

	private _initController(): Controller {
		return new Controller({
			appLabel: this.config.label,
			config: {
				rootPath: this.config.rootPath,
				rpc: this.config.rpc,
			},
			logger: this.logger,
			channel: this._channel,
		});
	}

	private async _setupDirectories(): Promise<void> {
		const dirs = systemDirs(this.config.label, this.config.rootPath);
		await Promise.all(Array.from(Object.values(dirs)).map(async dirPath => fs.ensureDir(dirPath)));
	}

	private async _emptySocketsDirectory(): Promise<void> {
		const { sockets } = systemDirs(this.config.label, this.config.rootPath);
		const socketFiles = fs.readdirSync(sockets);

		await Promise.all(socketFiles.map(async aSocketFile => rm(path.join(sockets, aSocketFile))));
	}

	private async _validatePidFile(): Promise<void> {
		const dirs = systemDirs(this.config.label, this.config.rootPath);
		const pidPath = path.join(dirs.pids, 'controller.pid');
		const pidExists = await fs.pathExists(pidPath);
		if (pidExists) {
			const pid = parseInt((await fs.readFile(pidPath)).toString(), 10);
			const pidRunning = await isPidRunning(pid);

			this.logger.info({ pid }, 'Previous Lisk PID');
			this.logger.info({ pid: process.pid }, 'Current Lisk PID');

			if (pidRunning && pid !== process.pid) {
				this.logger.error(
					{ appLabel: this.config.label },
					'An instance of application is already running, please change the application label to run another instance',
				);
				throw new DuplicateAppInstanceError(this.config.label, pidPath);
			}
		}
		await fs.writeFile(pidPath, process.pid);
	}

	private _clearControllerPidFile() {
		const dirs = systemDirs(this.config.label, this.config.rootPath);
		fs.unlinkSync(path.join(dirs.pids, 'controller.pid'));
	}

	private _getDBInstance(options: ApplicationConfig, dbName: string): KVStore {
		const dirs = systemDirs(options.label, options.rootPath);
		const dbPath = `${dirs.data}/${dbName}`;
		this.logger.debug({ dbName, dbPath }, 'Create database instance.');
		return new KVStore(dbPath);
	}
}<|MERGE_RESOLUTION|>--- conflicted
+++ resolved
@@ -261,21 +261,10 @@
 
 			await this._controller.load();
 
-<<<<<<< HEAD
 			const genesisBlock = Block.fromJSON(this._genesisBlock);
 
 			await this._node.init({
 				genesisBlock,
-=======
-			if (!this._genesisBlock) {
-				throw new Error('Genesis block must be provided to start a node');
-			}
-
-			await this._node.init({
-				dataPath: dirs.data,
-				genesisBlockJSON: this._genesisBlock,
-				bus: this._controller.bus,
->>>>>>> 98e2a5c5
 				channel: this._channel,
 				forgerDB: this._forgerDB,
 				blockchainDB: this._blockchainDB,
