--- conflicted
+++ resolved
@@ -34,17 +34,10 @@
 export const APP_EVENT_CHAIN_FORK = 'app:chain:fork';
 export const APP_EVENT_CHAIN_VALIDATORS_CHANGE = 'app:chain:validators:change';
 export const APP_EVENT_BLOCK_NEW = 'app:block:new';
-<<<<<<< HEAD
-export const APP_EVENT_BLOCK_DELETE = 'app:block:delete';
-=======
 export const APP_EVENT_BLOCK_DELETE = 'app:block:delete';
 
-export const EVENT_POST_BLOCK = 'postBlock';
-export const EVENT_POST_TRANSACTION_ANNOUNCEMENT = 'postTransactionsAnnouncement';
-export const EVENT_POST_NODE_INFO = 'postNodeInfo';
 export const RPC_MODES = {
 	IPC: 'ipc',
 	WS: 'ws',
 	HTTP: 'http',
-};
->>>>>>> b6de07d6
+};