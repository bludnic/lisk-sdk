--- conflicted
+++ resolved
@@ -181,14 +181,7 @@
 		// If log level is greater than info
 		if (this.logger.level && this.logger.level() < 30) {
 			this.bus.onAny((name, event) => {
-<<<<<<< HEAD
-				this.logger.trace(
-					`MONITOR: ${event.source} -> ${event.module}:${event.name}`,
-					event.data
-				);
-=======
 				this.logger.trace(`MONITOR: ${event.module}:${event.name}`, event.data);
->>>>>>> 09ba3792
 			});
 		}
 	}
