/*
 * Copyright © 2019 Lisk Foundation
 *
 * See the LICENSE file at the top-level directory of this distribution
 * for licensing information.
 *
 * Unless otherwise agreed in a custom licensing agreement with the Lisk Foundation,
 * no part of this software, including this file, may be copied, modified,
 * propagated, or distributed except according to the terms contained in the
 * LICENSE file.
 *
 * Removal or modification of this copyright notice is prohibited.
 */

import {
	Block,
	Chain,
	StateStore,
	BufferMap,
	BlockHeader,
} from '@liskhq/lisk-chain';
import {
	signDataWithPrivateKey,
	getAddressFromPublicKey,
	hash,
} from '@liskhq/lisk-cryptography';
import { BFT } from '@liskhq/lisk-bft';
import { Dpos } from '@liskhq/lisk-dpos';
import { KVStore, NotFoundError } from '@liskhq/lisk-db';
import { BaseTransaction } from '@liskhq/lisk-transactions';
import { MerkleTree } from '@liskhq/lisk-tree';
import { BaseBlockProcessor } from './processor';
import { Logger } from '../logger';
import { ForgedInfo } from './forger/data_access';
import { DB_KEY_FORGER_PREVIOUSLY_FORGED } from './forger/constant';

interface BlockProcessorInput {
	readonly networkIdentifier: Buffer;
	readonly chainModule: Chain;
	readonly bftModule: BFT;
	readonly dposModule: Dpos;
	readonly forgerDB: KVStore;
	readonly logger: Logger;
	readonly constants: {
		readonly maxPayloadLength: number;
	};
}

interface CreateInput {
	readonly transactions: ReadonlyArray<BaseTransaction>;
	readonly height: number;
	readonly previousBlockID: Buffer;
	readonly keypair: {
		publicKey: Buffer;
		privateKey: Buffer;
	};
	readonly seedReveal: Buffer;
	readonly timestamp: number;
	readonly maxHeightPreviouslyForged: number;
	readonly maxHeightPrevoted: number;
	readonly stateStore: StateStore;
}

export interface BlockHeaderAsset {
	readonly seedReveal: Buffer;
	readonly maxHeightPreviouslyForged: number;
	readonly maxHeightPrevoted: number;
}

export const getTransactionRoot = (ids: Buffer[]): Buffer => {
	const tree = new MerkleTree(ids);

	return tree.root;
};

export class BlockProcessorV2 extends BaseBlockProcessor {
	public static readonly schema = {
		$id: '/block-header/asset/v2',
		type: 'object',
		properties: {
			maxHeightPreviouslyForged: {
				dataType: 'uint32',
				fieldNumber: 1,
			},
			maxHeightPrevoted: {
				dataType: 'uint32',
				fieldNumber: 2,
			},
			seedReveal: {
				dataType: 'bytes',
				fieldNumber: 3,
			},
		},
		required: ['maxHeightPreviouslyForged', 'maxHeightPrevoted', 'seedReveal'],
	};

	public readonly version = 2;

	private readonly networkIdentifier: Buffer;
	private readonly chainModule: Chain;
	private readonly bftModule: BFT;
	private readonly dposModule: Dpos;
	private readonly forgerDB: KVStore;
	private readonly logger: Logger;
	private readonly constants: {
		readonly maxPayloadLength: number;
	};

	public constructor({
		networkIdentifier,
		chainModule,
		bftModule,
		dposModule,
		forgerDB,
		logger,
		constants,
	}: BlockProcessorInput) {
		super();
		this.networkIdentifier = networkIdentifier;
		this.chainModule = chainModule;
		this.bftModule = bftModule;
		this.dposModule = dposModule;
		this.logger = logger;
		this.forgerDB = forgerDB;
		this.constants = constants;

		/* eslint-disable @typescript-eslint/explicit-function-return-type */
		this.init.pipe([async ({ stateStore }) => this.bftModule.init(stateStore)]);

		this.validate.pipe([
			// eslint-disable-next-line @typescript-eslint/require-await
			async data => this._validateVersion(data),
			// eslint-disable-next-line @typescript-eslint/require-await
			async ({ block }) => this.chainModule.validateBlockHeader(block),
		]);

		this.forkStatus.pipe([
			// eslint-disable-next-line @typescript-eslint/require-await
			async ({ block, lastBlock }) =>
				this.bftModule.forkChoice(block.header, lastBlock.header), // validate common block header
		]);

		this.verify.pipe([
			async ({ block, stateStore }) => {
				let expectedReward = this.chainModule.blockReward.calculateReward(
					block.header.height,
				);
				const isBFTProtocolCompliant = this.bftModule.isBFTProtocolCompliant(
					block.header,
					stateStore,
				);
				if (!isBFTProtocolCompliant) {
					expectedReward /= BigInt(4);
				}
				const reward = await this._punishDPoSViolation(
					block.header,
					stateStore,
				);
				if (reward === BigInt(0)) {
					expectedReward = reward;
				}
				if (block.header.reward !== expectedReward) {
					throw new Error(
						// eslint-disable-next-line @typescript-eslint/restrict-template-expressions
						`Invalid block reward: ${block.header.reward.toString()} expected: ${expectedReward}`,
					);
				}
			},
			async ({ block }) => this.dposModule.verifyBlockForger(block.header),
			// eslint-disable-next-line @typescript-eslint/require-await
			async ({ block, stateStore }) =>
				this.bftModule.verifyNewBlock(block.header, stateStore),
			async ({ block, stateStore }) =>
				this.chainModule.verify(block, stateStore),
		]);

		this.apply.pipe([
			async ({ block, stateStore }) =>
				this.chainModule.apply(block, stateStore),
			async ({ block, stateStore }) =>
				this.bftModule.addNewBlock(block.header, stateStore),
			async ({ block, stateStore }) =>
				this.dposModule.apply(block.header, stateStore),
			async ({ stateStore }) => {
				await this.dposModule.onBlockFinalized(
					stateStore,
					this.bftModule.finalizedHeight,
				);
			},
		]);

<<<<<<< HEAD
		this.undo.pipe([
			async ({ block, stateStore }) => this.chainModule.undo(block, stateStore),
			async ({ block, stateStore }) =>
				this.dposModule.undo(block.header, stateStore),
=======
		this.applyGenesis.pipe([
			async ({ block, stateStore }) =>
				this.chainModule.applyGenesis(block, stateStore),
			async ({ block, stateStore }) =>
				this.dposModule.apply(block.header, stateStore),
>>>>>>> 214857cd
		]);

		this.create.pipe([
			// Create a block with with basic block and bft properties
			async ({ data, stateStore }) => {
				const previouslyForgedMap = await this._getPreviouslyForgedMap();
				const delegateAddress = getAddressFromPublicKey(data.keypair.publicKey);
				// eslint-disable-next-line @typescript-eslint/restrict-plus-operands
				const height = data.previousBlock.header.height + 1;
				const previousBlockID = data.previousBlock.header.id;
				const forgerInfo = previouslyForgedMap.get(delegateAddress);
				const maxHeightPreviouslyForged = forgerInfo?.height ?? 0;
				const block = await this._create({
					...data,
					height,
					previousBlockID,
					maxHeightPreviouslyForged,
					maxHeightPrevoted: this.bftModule.maxHeightPrevoted,
					stateStore,
				});

				await this._saveMaxHeightPreviouslyForged(
					block.header,
					previouslyForgedMap,
				);
				return block;
			},
		]);
		/* eslint-enable @typescript-eslint/explicit-function-return-type */
	}

	private async _create({
		transactions,
		height,
		previousBlockID,
		keypair,
		seedReveal,
		timestamp,
		maxHeightPreviouslyForged,
		maxHeightPrevoted,
		stateStore,
	}: CreateInput): Promise<Block<BlockHeaderAsset>> {
		const reward = this.chainModule.blockReward.calculateReward(height);
		let size = 0;

		const blockTransactions = [];
		const transactionIds = [];

		for (const transaction of transactions) {
			const transactionBytes = transaction.getBytes();

			if (size + transactionBytes.length > this.constants.maxPayloadLength) {
				break;
			}

			size += transactionBytes.length;
			blockTransactions.push(transaction);
			transactionIds.push(transaction.id);
		}

		const transactionRoot = getTransactionRoot(transactionIds);

		const header = {
			version: this.version,
			height,
			reward,
			transactionRoot,
			previousBlockID,
			timestamp,
			generatorPublicKey: keypair.publicKey,
			asset: {
				seedReveal,
				maxHeightPreviouslyForged,
				maxHeightPrevoted,
			},
		};

		const isBFTProtocolCompliant = this.bftModule.isBFTProtocolCompliant(
			header as BlockHeader<BlockHeaderAsset>,
			stateStore,
		);

		// Reduce reward based on BFT rules
		if (!isBFTProtocolCompliant) {
			header.reward /= BigInt(4);
		}

		header.reward = await this._punishDPoSViolation(
			header as BlockHeader<BlockHeaderAsset>,
			stateStore,
		);

		const headerBytesWithoutSignature = this.chainModule.dataAccess.encodeBlockHeader(
			header as BlockHeader<BlockHeaderAsset>,
			true,
		);
		const signature = signDataWithPrivateKey(
			Buffer.concat([this.networkIdentifier, headerBytesWithoutSignature]),
			keypair.privateKey,
		);
		const headerBytes = this.chainModule.dataAccess.encodeBlockHeader({
			...header,
			signature,
		} as BlockHeader<BlockHeaderAsset>);
		const id = hash(headerBytes);

		return {
			header: {
				...header,
				signature,
				id,
			},
			payload: blockTransactions,
		};
	}

	private async _getPreviouslyForgedMap(): Promise<BufferMap<ForgedInfo>> {
		try {
			const previouslyForgedBuffer = await this.forgerDB.get(
				DB_KEY_FORGER_PREVIOUSLY_FORGED,
			);
			const parsedMap = JSON.parse(previouslyForgedBuffer.toString('utf8')) as {
				[address: string]: ForgedInfo;
			};
			const result = new BufferMap<ForgedInfo>();
			for (const address of Object.keys(parsedMap)) {
				result.set(Buffer.from(address, 'binary'), parsedMap[address]);
			}
			return result;
		} catch (error) {
			if (!(error instanceof NotFoundError)) {
				throw error;
			}
			return new BufferMap<ForgedInfo>();
		}
	}

	/**
	 * Saving a height which delegate last forged. this needs to be saved before broadcasting
	 * so it needs to be outside of the DB transaction
	 */
	private async _saveMaxHeightPreviouslyForged(
		header: BlockHeader,
		previouslyForgedMap: BufferMap<ForgedInfo>,
	): Promise<void> {
		const generatorAddress = getAddressFromPublicKey(header.generatorPublicKey);
		// In order to compare with the minimum height in case of the first block, here it should be 0
		const previouslyForged = previouslyForgedMap.get(generatorAddress);
		const previouslyForgedHeightByDelegate = previouslyForged?.height ?? 0;
		// previously forged height only saves maximum forged height
		if (header.height <= previouslyForgedHeightByDelegate) {
			return;
		}
		previouslyForgedMap.set(generatorAddress, {
			height: header.height,
			// eslint-disable-next-line @typescript-eslint/no-unsafe-member-access
			maxHeightPrevoted: header.asset.maxHeightPrevoted as number,
			// eslint-disable-next-line @typescript-eslint/no-unsafe-assignment,@typescript-eslint/no-unsafe-member-access
			maxHeightPreviouslyForged: header.asset.maxHeightPreviouslyForged,
		});

		const parsedPreviouslyForgedMap: { [key: string]: ForgedInfo } = {};
		for (const [key, value] of previouslyForgedMap.entries()) {
			parsedPreviouslyForgedMap[key.toString('binary')] = value;
		}

		const previouslyForgedStr = JSON.stringify(parsedPreviouslyForgedMap);
		await this.forgerDB.put(
			DB_KEY_FORGER_PREVIOUSLY_FORGED,
			Buffer.from(previouslyForgedStr, 'utf8'),
		);
	}

	private async _punishDPoSViolation(
		header: BlockHeader,
		stateStore: StateStore,
	): Promise<bigint> {
		const isDPoSProtocolCompliant = await this.dposModule.isDPoSProtocolCompliant(
			header,
			stateStore,
		);

		// Set reward to 0 if the block violates DPoS rules
		if (!isDPoSProtocolCompliant) {
			this.logger.info(
				{ generatorPublicKey: header.generatorPublicKey.toString('base64') },
				'Punishing delegate for DPoS violation',
			);
			return BigInt(0);
		}

		return header.reward;
	}
}<|MERGE_RESOLUTION|>--- conflicted
+++ resolved
@@ -189,20 +189,6 @@
 			},
 		]);
 
-<<<<<<< HEAD
-		this.undo.pipe([
-			async ({ block, stateStore }) => this.chainModule.undo(block, stateStore),
-			async ({ block, stateStore }) =>
-				this.dposModule.undo(block.header, stateStore),
-=======
-		this.applyGenesis.pipe([
-			async ({ block, stateStore }) =>
-				this.chainModule.applyGenesis(block, stateStore),
-			async ({ block, stateStore }) =>
-				this.dposModule.apply(block.header, stateStore),
->>>>>>> 214857cd
-		]);
-
 		this.create.pipe([
 			// Create a block with with basic block and bft properties
 			async ({ data, stateStore }) => {
