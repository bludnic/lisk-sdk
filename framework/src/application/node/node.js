/*
 * Copyright © 2019 Lisk Foundation
 *
 * See the LICENSE file at the top-level directory of this distribution
 * for licensing information.
 *
 * Unless otherwise agreed in a custom licensing agreement with the Lisk Foundation,
 * no part of this software, including this file, may be copied, modified,
 * propagated, or distributed except according to the terms contained in the
 * LICENSE file.
 *
 * Removal or modification of this copyright notice is prohibited.
 */

'use strict';

const { Blocks } = require('@liskhq/lisk-blocks');
const {
	Dpos,
	constants: { EVENT_ROUND_CHANGED },
} = require('@liskhq/lisk-dpos');
const { EVENT_BFT_BLOCK_FINALIZED, BFT } = require('@liskhq/lisk-bft');
const { getNetworkIdentifier } = require('@liskhq/lisk-cryptography');
const { convertErrorsToString } = require('./utils/error_handlers');
const { Sequence } = require('./utils/sequence');
const jobQueue = require('./utils/jobs_queue');
const {
	TransactionPool,
	EVENT_MULTISIGNATURE_SIGNATURE,
	EVENT_UNCONFIRMED_TRANSACTION,
} = require('./transaction_pool');
const { Forger } = require('./forger');
const { Transport } = require('./transport');
const {
	Synchronizer,
	BlockSynchronizationMechanism,
	FastChainSwitchingMechanism,
} = require('./synchronizer');
const { Processor } = require('./processor');
const { Rebuilder } = require('./rebuilder');
const { BlockProcessorV0 } = require('./block_processor_v0.js');
const { BlockProcessorV1 } = require('./block_processor_v1.js');
const { BlockProcessorV2 } = require('./block_processor_v2.js');

const forgeInterval = 1000;

module.exports = class Node {
	constructor({ channel, options, logger, storage, applicationState }) {
		this.channel = channel;
		this.options = options;
		this.logger = logger;
		this.storage = storage;
		this.applicationState = applicationState;

		this.components = null;
		this.sequence = null;
		this.registeredTransactions = null;
		this.genesisBlock = null;
		this.config = null;
	}

	async bootstrap() {
		try {
			if (!this.options.genesisBlock) {
				throw Error('Missing genesis block');
			}

			if (
				this.options.forging.waitThreshold >= this.options.constants.BLOCK_TIME
			) {
				throw Error(
					`app.node.forging.waitThreshold=${this.options.forging.waitThreshold} is greater or equal to app.genesisConfig.BLOCK_TIME=${this.options.constants.BLOCK_TIME}. It impacts the forging and propagation of blocks. Please use a smaller value for modules.chain.forging.waitThreshold`,
				);
			}

			this.networkIdentifier = getNetworkIdentifier(
				this.options.genesisBlock.payloadHash,
				this.options.genesisBlock.communityIdentifier,
			);

			this.config = this.options;
			this.genesisBlock = { block: this.config.genesisBlock };
			this.registeredTransactions = this.options.registeredTransactions;

			this.sequence = new Sequence({
				onWarning(current) {
					this.components.logger.warn('Main queue', current);
				},
			});

			await this._initModules();

			this.components = {
				logger: this.logger,
			};

			// Prepare dependency
			const processorDependencies = {
				blocksModule: this.blocks,
				bftModule: this.bft,
				dposModule: this.dpos,
				logger: this.logger,
				constants: this.options.constants,
				exceptions: this.options.exceptions,
				storage: this.storage,
			};

			// TODO: Move this to core https://github.com/LiskHQ/lisk-sdk/issues/4140
			if (this.options.exceptions.blockVersions) {
				if (this.options.exceptions.blockVersions[0]) {
					const period = this.options.exceptions.blockVersions[0];
					this.processor.register(new BlockProcessorV0(processorDependencies), {
						matcher: ({ height }) =>
							height >= period.start && height <= period.end,
					});
				}

				if (this.options.exceptions.blockVersions[1]) {
					const period = this.options.exceptions.blockVersions[1];
					this.processor.register(new BlockProcessorV1(processorDependencies), {
						matcher: ({ height }) =>
							height >= period.start && height <= period.end,
					});
				}
			}

			this.processor.register(new BlockProcessorV2(processorDependencies));

			// Deserialize genesis block and overwrite the options
			this.options.genesisBlock = await this.processor.deserialize(
				this.options.genesisBlock,
			);

			// Deactivate broadcast and syncing during snapshotting process
			if (this.options.loading.rebuildUpToRound) {
				this.options.broadcasts.active = false;
				this.options.syncing.active = false;
				await this.rebuilder.rebuild(
					this.options.loading.rebuildUpToRound,
					this.options.loading.loadPerIteration,
				);
				this.logger.info(
					{
						rebuildUpToRound: this.options.loading.rebuildUpToRound,
						loadPerIteration: this.options.loading.loadPerIteration,
					},
					'Successfully rebuild the blockchain',
				);
				process.emit('cleanup');
				return;
			}

			this.channel.subscribe('app:state:updated', event => {
				Object.assign(this.applicationState, event.data);
			});

			this.logger.info('Modules ready and launched');
			// After binding, it should immediately load blockchain
			await this.processor.init(this.options.genesisBlock);

			// Update Application State after processor is initialized
			this.channel.invoke('app:updateApplicationState', {
				height: this.blocks.lastBlock.height,
				lastBlockId: this.blocks.lastBlock.id,
				maxHeightPrevoted: this.blocks.lastBlock.maxHeightPrevoted || 0,
				blockVersion: this.blocks.lastBlock.version,
			});

			this._subscribeToEvents();

			this.channel.subscribe('app:networkReady', async () => {
				await this._startLoader();
			});

			this.channel.subscribe('app:ready', async () => {
				await this._startForging();
			});

			// Avoid receiving blocks/transactions from the network during snapshotting process
			if (!this.options.loading.rebuildUpToRound) {
				this.channel.subscribe(
					'app:networkEvent',
					async ({ data: { event, data, peerId } }) => {
						try {
							if (event === 'postTransactionsAnnouncement') {
								await this.transport.handleEventPostTransactionsAnnouncement(
									data,
									peerId,
								);
								return;
							}
							if (event === 'postSignatures') {
								await this.transport.handleEventPostSignatures(data, peerId);
								return;
							}
							if (event === 'postBlock') {
								await this.transport.handleEventPostBlock(data, peerId);
								return;
							}
						} catch (err) {
							this.logger.warn(
								{ err, event },
								'Received invalid event message',
							);
						}
					},
				);
			}

			// Check if blocks are left in temp_blocks table
			await this.synchronizer.init();
		} catch (error) {
			this.logger.fatal(
				{
					message: error.message,
					stack: error.stack,
				},
				'Failed to initialization node',
			);
			process.emit('cleanup', error);
		}
	}

	get actions() {
		return {
			calculateSupply: action =>
				this.blocks.blockReward.calculateSupply(action.params.height),
			calculateMilestone: action =>
				this.blocks.blockReward.calculateMilestone(action.params.height),
			calculateReward: action =>
				this.blocks.blockReward.calculateReward(action.params.height),
			getForgerPublicKeysForRound: async action =>
				this.dpos.getForgerPublicKeysForRound(action.params.round),
			updateForgingStatus: async action =>
				this.forger.updateForgingStatus(
					action.params.publicKey,
					action.params.password,
					action.params.forging,
				),
			getTransactions: async action =>
				this.transport.handleRPCGetTransactions(
					action.params.data,
					action.params.peerId,
				),
			getSignatures: () => this.transport.handleRPCGetSignatures(),
			postSignature: async action =>
				this.transport.handleEventPostSignature(action.params),
			getForgingStatusForAllDelegates: async () =>
				this.forger.getForgingStatusForAllDelegates(),
			getTransactionsFromPool: async ({ params }) =>
				this.transactionPool.getPooledTransactions(params.type, params.filters),
			postTransaction: async action =>
				this.transport.handleEventPostTransaction(action.params),
			getSlotNumber: async action =>
				action.params
					? this.blocks.slots.getSlotNumber(action.params.epochTime)
					: this.blocks.slots.getSlotNumber(),
			calcSlotRound: async action =>
				this.dpos.rounds.calcRound(action.params.height),
			getNodeStatus: async () => ({
				syncing: this.synchronizer.isActive,
				unconfirmedTransactions: this.transactionPool.getCount(),
				secondsSinceEpoch: this.blocks.slots.getEpochTime(),
				lastBlock: this.blocks.lastBlock,
				chainMaxHeightFinalized: this.bft.finalityManager.finalizedHeight,
			}),
			getLastBlock: async () => this.processor.serialize(this.blocks.lastBlock),
			getBlocksFromId: async action =>
				this.transport.handleRPCGetBlocksFromId(
					action.params.data,
					action.params.peerId,
				),
			getHighestCommonBlock: async action =>
				this.transport.handleRPCGetGetHighestCommonBlock(
					action.params.data,
					action.params.peerId,
				),
		};
	}

	async cleanup(error) {
		this._unsubscribeToEvents();
		const { modules } = this;

		if (error) {
			this.logger.fatal(error.toString());
		}
		this.logger.info('Cleaning chain...');

		// Run cleanup operation on each module before shutting down the node;
		// this includes operations like the rebuild verification process.
		await Promise.all(
			Object.keys(modules).map(key => {
				if (typeof modules[key].cleanup === 'function') {
					return modules[key].cleanup();
				}
				return true;
			}),
		).catch(moduleCleanupError => {
			this.logger.error(convertErrorsToString(moduleCleanupError));
		});

		this.logger.info('Cleaned up successfully');
	}

	async _initModules() {
		this.modules = {};

		this.blocks = new Blocks({
			logger: this.logger,
			storage: this.storage,
			sequence: this.sequence,
			genesisBlock: this.options.genesisBlock,
			registeredTransactions: this.options.registeredTransactions,
			networkIdentifier: this.networkIdentifier,
			exceptions: this.options.exceptions,
			blockReceiptTimeout: this.options.constants.BLOCK_RECEIPT_TIMEOUT,
			loadPerIteration: 1000,
			maxPayloadLength: this.options.constants.MAX_PAYLOAD_LENGTH,
			maxTransactionsPerBlock: this.options.constants
				.MAX_TRANSACTIONS_PER_BLOCK,
			activeDelegates: this.options.constants.ACTIVE_DELEGATES,
			rewardDistance: this.options.constants.REWARDS.DISTANCE,
			rewardOffset: this.options.constants.REWARDS.OFFSET,
			rewardMileStones: this.options.constants.REWARDS.MILESTONES,
			totalAmount: this.options.constants.TOTAL_AMOUNT,
			blockSlotWindow: this.options.constants.BLOCK_SLOT_WINDOW,
			epochTime: this.options.constants.EPOCH_TIME,
			blockTime: this.options.constants.BLOCK_TIME,
		});

		this.slots = this.blocks.slots;
		this.dpos = new Dpos({
			activeDelegates: this.options.constants.ACTIVE_DELEGATES,
			delegateListRoundOffset: this.options.constants
				.DELEGATE_LIST_ROUND_OFFSET,
			blocks: this.blocks,
			exceptions: this.options.exceptions,
		});

		this.bft = new BFT({
			storage: this.storage,
			logger: this.logger,
			rounds: this.dpos.rounds,
			slots: this.blocks.slots,
			activeDelegates: this.options.constants.ACTIVE_DELEGATES,
			startingHeight: 0, // TODO: Pass exception precedent from config or height for block version 2
		});

		this.dpos.events.on(EVENT_ROUND_CHANGED, data => {
			this.channel.publish('app:rounds:change', { number: data.newRound });
		});

		this.processor = new Processor({
			channel: this.channel,
			logger: this.logger,
			storage: this.storage,
			blocksModule: this.blocks,
		});
		const blockSyncMechanism = new BlockSynchronizationMechanism({
			storage: this.storage,
			logger: this.logger,
			bft: this.bft,
			rounds: this.dpos.rounds,
			channel: this.channel,
			blocks: this.blocks,
			activeDelegates: this.options.constants.ACTIVE_DELEGATES,
			processorModule: this.processor,
		});

		const fastChainSwitchMechanism = new FastChainSwitchingMechanism({
			logger: this.logger,
			channel: this.channel,
			blocks: this.blocks,
			bft: this.bft,
			dpos: this.dpos,
			processor: this.processor,
			activeDelegates: this.options.constants.ACTIVE_DELEGATES,
		});

		this.synchronizer = new Synchronizer({
			channel: this.channel,
			logger: this.logger,
			blocksModule: this.blocks,
			processorModule: this.processor,
<<<<<<< HEAD
=======
			storageModule: this.storage,
			transactionPoolModule: this.transactionPool,
>>>>>>> f4d2ec34
			mechanisms: [blockSyncMechanism, fastChainSwitchMechanism],
		});

		this.modules.blocks = this.blocks;
		this.transactionPool = new TransactionPool({
			logger: this.logger,
			blocks: this.blocks,
			slots: this.blocks.slots,
			exceptions: this.options.exceptions,
			maxTransactionsPerQueue: this.options.transactions
				.maxTransactionsPerQueue,
			expireTransactionsInterval: this.options.constants.EXPIRY_INTERVAL,
			maxTransactionsPerBlock: this.options.constants
				.MAX_TRANSACTIONS_PER_BLOCK,
			maxSharedTransactions: this.options.constants.MAX_SHARED_TRANSACTIONS,
			broadcastInterval: this.options.broadcasts.broadcastInterval,
			releaseLimit: this.options.broadcasts.releaseLimit,
		});
		this.modules.transactionPool = this.transactionPool;
		this.rebuilder = new Rebuilder({
			channel: this.channel,
			logger: this.logger,
			genesisBlock: this.options.genesisBlock,
			blocksModule: this.blocks,
			processorModule: this.processor,
			activeDelegates: this.options.constants.ACTIVE_DELEGATES,
		});
		this.modules.rebuilder = this.rebuilder;
		this.forger = new Forger({
			channel: this.channel,
			logger: this.logger,
			storage: this.storage,
			dposModule: this.dpos,
			transactionPoolModule: this.transactionPool,
			processorModule: this.processor,
			blocksModule: this.blocks,
			activeDelegates: this.options.constants.ACTIVE_DELEGATES,
			maxTransactionsPerBlock: this.options.constants
				.MAX_TRANSACTIONS_PER_BLOCK,
			forgingDelegates: this.options.forging.delegates,
			forgingForce: this.options.forging.force,
			forgingDefaultPassword: this.options.forging.defaultPassword,
			forgingWaitThreshold: this.options.forging.waitThreshold,
		});
		this.transport = new Transport({
			channel: this.channel,
			logger: this.logger,
			synchronizer: this.synchronizer,
			applicationState: this.applicationState,
			exceptions: this.options.exceptions,
			transactionPoolModule: this.transactionPool,
			processorModule: this.processor,
			blocksModule: this.blocks,
			broadcasts: this.options.broadcasts,
			maxSharedTransactions: this.options.constants.MAX_SHARED_TRANSACTIONS,
		});

		this.modules.forger = this.forger;
		this.modules.transport = this.transport;
		this.modules.bft = this.bft;
		this.modules.synchronizer = this.synchronizer;
	}

	async _startLoader() {
		return this.synchronizer.loadUnconfirmedTransactions();
	}

	async _forgingTask() {
		return this.sequence.add(async () => {
			try {
				if (!this.forger.delegatesEnabled()) {
					this.logger.debug('No delegates are enabled');
					return;
				}
				if (this.synchronizer.isActive) {
					this.logger.debug('Client not ready to forge');
					return;
				}
				await this.forger.beforeForge();
				await this.forger.forge();
			} catch (err) {
				this.logger.error({ err });
			}
		});
	}

	async _startForging() {
		try {
			await this.forger.loadDelegates();
		} catch (err) {
			this.logger.error({ err }, 'Failed to load delegates for forging');
		}
		jobQueue.register(
			'nextForge',
			async () => this._forgingTask(),
			forgeInterval,
		);
	}

	_subscribeToEvents() {
		this.channel.subscribe(
			'app:processor:broadcast',
			async ({ data: { block } }) => {
				await this.transport.handleBroadcastBlock(block);
			},
		);

		this.channel.subscribe(
			'app:processor:deleteBlock',
			({ data: { block } }) => {
				if (block.transactions.length) {
					const transactions = block.transactions
						.reverse()
						.map(tx => this.blocks.deserializeTransaction(tx));
					this.transactionPool.onDeletedTransactions(transactions);
					this.channel.publish(
						'app:transactions:confirmed:change',
						block.transactions,
					);
				}
				this.logger.info(
					{ id: block.id, height: block.height },
					'Deleted a block from the chain',
				);
				this.channel.publish('app:blocks:change', block);
			},
		);

		this.channel.subscribe('app:processor:newBlock', ({ data: { block } }) => {
			if (block.transactions.length) {
				this.transactionPool.onConfirmedTransactions(
					block.transactions.map(tx => this.blocks.deserializeTransaction(tx)),
				);
				this.channel.publish(
					'app:transactions:confirmed:change',
					block.transactions,
				);
			}
			this.logger.info(
				{
					id: block.id,
					height: block.height,
					numberOfTransactions: block.transactions.length,
				},
				'New block added to the chain',
			);
			this.channel.publish('app:blocks:change', block);

			if (!this.synchronizer.isActive) {
				this.channel.invoke('app:updateApplicationState', {
					height: block.height,
					lastBlockId: block.id,
					maxHeightPrevoted: block.maxHeightPrevoted,
					blockVersion: block.version,
				});
			}
		});

		this.channel.subscribe(
			'app:processor:sync',
			({ data: { block, peerId } }) => {
				this.synchronizer.run(block, peerId).catch(err => {
					this.logger.error({ err }, 'Error occurred during synchronization.');
				});
			},
		);

		this.transactionPool.on(EVENT_UNCONFIRMED_TRANSACTION, transaction => {
			this.logger.trace(
				{ transactionId: transaction.id },
				'Received EVENT_UNCONFIRMED_TRANSACTION',
			);
			this.transport.handleBroadcastTransaction(transaction);
		});

		this.bft.on(EVENT_BFT_BLOCK_FINALIZED, ({ height }) => {
			this.dpos.onBlockFinalized({ height });
		});

		this.transactionPool.on(EVENT_MULTISIGNATURE_SIGNATURE, signature => {
			this.logger.trace(
				{ signature },
				'Received EVENT_MULTISIGNATURE_SIGNATURE',
			);
			this.transport.handleBroadcastSignature(signature);
		});
	}

	_unsubscribeToEvents() {
		this.bft.removeAllListeners(EVENT_BFT_BLOCK_FINALIZED);
		this.blocks.removeAllListeners(EVENT_UNCONFIRMED_TRANSACTION);
		this.blocks.removeAllListeners(EVENT_MULTISIGNATURE_SIGNATURE);
	}
};<|MERGE_RESOLUTION|>--- conflicted
+++ resolved
@@ -383,11 +383,7 @@
 			logger: this.logger,
 			blocksModule: this.blocks,
 			processorModule: this.processor,
-<<<<<<< HEAD
-=======
-			storageModule: this.storage,
 			transactionPoolModule: this.transactionPool,
->>>>>>> f4d2ec34
 			mechanisms: [blockSyncMechanism, fastChainSwitchMechanism],
 		});
 
