--- conflicted
+++ resolved
@@ -44,7 +44,6 @@
 		certificateThreshold: number,
 		validators: Validator[],
 	): Promise<void>;
-<<<<<<< HEAD
 	getBFTParameters(
 		context: ImmutableAPIContext,
 		height: number,
@@ -54,9 +53,7 @@
 		certificateThreshold: bigint;
 		validators: Validator[];
 	}>;
-=======
 	areHeadersContradicting(bftHeader1: BlockHeader, bftHeader2: BlockHeader): boolean;
->>>>>>> 8b51ebe1
 }
 
 export interface RandomAPI {
