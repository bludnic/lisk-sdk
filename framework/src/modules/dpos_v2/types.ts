--- conflicted
+++ resolved
@@ -80,7 +80,6 @@
 		tokenID: TokenIDDPoS,
 		amount: bigint,
 	): Promise<void>;
-<<<<<<< HEAD
 	getAvailableBalance(
 		apiContext: ImmutableAPIContext,
 		address: Buffer,
@@ -91,12 +90,13 @@
 		apiContext: ImmutableAPIContext,
 		senderAddress: Buffer,
 		recipientAddress: Buffer,
-=======
+		tokenID: TokenIDDPoS,
+		amount: bigint,
+	): Promise<void>;
 	unlock(
 		apiContext: APIContext,
 		address: Buffer,
 		moduleID: number,
->>>>>>> 5789be89
 		tokenID: TokenIDDPoS,
 		amount: bigint,
 	): Promise<void>;
@@ -173,7 +173,6 @@
 	tokenAPI: TokenAPI;
 }
 
-<<<<<<< HEAD
 export interface BlockHeaderAssetForDPOS {
 	seedReveal: Buffer;
 	maxHeightPreviouslyForged: number;
@@ -195,7 +194,8 @@
 export interface ValidatorKeys {
 	generatorKey: Buffer;
 	blsKey: Buffer;
-=======
+}
+
 export interface UnlockCommandDependencies {
 	tokenIDDPoS: TokenIDDPoS;
 	tokenAPI: TokenAPI;
@@ -207,5 +207,4 @@
 		delegateAddress: Buffer;
 		delegateWeight: bigint;
 	}[];
->>>>>>> 5789be89
 }