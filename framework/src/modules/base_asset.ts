/*
 * Copyright © 2020 Lisk Foundation
 *
 * See the LICENSE file at the top-level directory of this distribution
 * for licensing information.
 *
 * Unless otherwise agreed in a custom licensing agreement with the Lisk Foundation,
 * no part of this software, including this file, may be copied, modified,
 * propagated, or distributed except according to the terms contained in the
 * LICENSE file.
 *
 * Removal or modification of this copyright notice is prohibited.
 */
/* eslint-disable class-methods-use-this */

import { Schema } from '@liskhq/lisk-codec';
<<<<<<< HEAD
import { StateStore as ChainStateStore, BlockHeader } from '@liskhq/lisk-chain';

// Limit the scope of state store to which module can access

export type AccountDefaultProps = {
	[name: string]: { [key: string]: unknown } | undefined | Buffer;
};

export type Account<T = AccountDefaultProps> = T & { address: Buffer };

export interface AccountStateStore {
	get<T>(key: Buffer): Promise<Account<T>>;
	getOrDefault<T>(key: Buffer): Promise<Account<T>>;
	set<T>(key: Buffer, value: Account<T>): void;
}

export type StateStore = Omit<
	ChainStateStore,
	'account' | 'consensus' | 'finalize' | 'createSnapshot' | 'restoreSnapshot'
> & { chain: { lastBlockHeaders: BlockHeader[] } } & { account: AccountStateStore };

export interface ReducerHandler {
	invoke<T>(name: string, params: Record<string, unknown>): Promise<T>;
}

export interface ApplyAssetInput<T> {
	senderID: Buffer;
	asset: T;
	stateStore: StateStore;
	reducerHandler: ReducerHandler;
	transaction: Transaction;
}

export interface ValidateAssetInput<T> {
	asset: T;
	transaction: Transaction;
}

// TODO: Replace after #5609 "Update lisk-chain to support the on-chain architecture"
export interface Transaction {
	readonly id: Buffer;
	readonly moduleType: number;
	readonly assetType: number;
	readonly nonce: bigint;
	readonly fee: bigint;
	readonly senderPublicKey: Buffer;
	readonly signatures: ReadonlyArray<Buffer>;
	readonly asset: Buffer;
	readonly senderID: Buffer;
	readonly getSigningBytes: () => Buffer;
}
=======
import { ValidateAssetInput, ApplyAssetInput } from '../types';
>>>>>>> 7fe5a834

export abstract class BaseAsset<T = unknown> {
	public baseFee = BigInt(0);

	public abstract name: string;
	public abstract type: number;
	public abstract assetSchema: Schema;

	public validateAsset?(input: ValidateAssetInput<T>): void;

	public abstract async applyAsset(input: ApplyAssetInput<T>): Promise<void>;
}<|MERGE_RESOLUTION|>--- conflicted
+++ resolved
@@ -14,61 +14,7 @@
 /* eslint-disable class-methods-use-this */
 
 import { Schema } from '@liskhq/lisk-codec';
-<<<<<<< HEAD
-import { StateStore as ChainStateStore, BlockHeader } from '@liskhq/lisk-chain';
-
-// Limit the scope of state store to which module can access
-
-export type AccountDefaultProps = {
-	[name: string]: { [key: string]: unknown } | undefined | Buffer;
-};
-
-export type Account<T = AccountDefaultProps> = T & { address: Buffer };
-
-export interface AccountStateStore {
-	get<T>(key: Buffer): Promise<Account<T>>;
-	getOrDefault<T>(key: Buffer): Promise<Account<T>>;
-	set<T>(key: Buffer, value: Account<T>): void;
-}
-
-export type StateStore = Omit<
-	ChainStateStore,
-	'account' | 'consensus' | 'finalize' | 'createSnapshot' | 'restoreSnapshot'
-> & { chain: { lastBlockHeaders: BlockHeader[] } } & { account: AccountStateStore };
-
-export interface ReducerHandler {
-	invoke<T>(name: string, params: Record<string, unknown>): Promise<T>;
-}
-
-export interface ApplyAssetInput<T> {
-	senderID: Buffer;
-	asset: T;
-	stateStore: StateStore;
-	reducerHandler: ReducerHandler;
-	transaction: Transaction;
-}
-
-export interface ValidateAssetInput<T> {
-	asset: T;
-	transaction: Transaction;
-}
-
-// TODO: Replace after #5609 "Update lisk-chain to support the on-chain architecture"
-export interface Transaction {
-	readonly id: Buffer;
-	readonly moduleType: number;
-	readonly assetType: number;
-	readonly nonce: bigint;
-	readonly fee: bigint;
-	readonly senderPublicKey: Buffer;
-	readonly signatures: ReadonlyArray<Buffer>;
-	readonly asset: Buffer;
-	readonly senderID: Buffer;
-	readonly getSigningBytes: () => Buffer;
-}
-=======
 import { ValidateAssetInput, ApplyAssetInput } from '../types';
->>>>>>> 7fe5a834
 
 export abstract class BaseAsset<T = unknown> {
 	public baseFee = BigInt(0);
