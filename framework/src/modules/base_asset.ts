/*
 * Copyright © 2020 Lisk Foundation
 *
 * See the LICENSE file at the top-level directory of this distribution
 * for licensing information.
 *
 * Unless otherwise agreed in a custom licensing agreement with the Lisk Foundation,
 * no part of this software, including this file, may be copied, modified,
 * propagated, or distributed except according to the terms contained in the
 * LICENSE file.
 *
 * Removal or modification of this copyright notice is prohibited.
 */
/* eslint-disable class-methods-use-this */

import { Schema } from '@liskhq/lisk-codec';
import { StateStore as ChainStateStore, BlockHeader } from '@liskhq/lisk-chain';

// Limit the scope of state store to which module can access
export type StateStore = Omit<
	ChainStateStore,
	'consensus' | 'finalize' | 'createSnapshot' | 'restoreSnapshot'
> & { chain: { lastBlockHeaders: BlockHeader[] } };

export interface ReducerHandler {
	invoke: (name: string, params: Record<string, unknown>) => Promise<unknown>;
}

export interface ApplyAssetInput<T> {
	senderID: Buffer;
	asset: T;
	stateStore: StateStore;
	reducerHandler: ReducerHandler;
}

// TODO: Replace after #5609 "Update lisk-chain to support the on-chain architecture"
export interface Transaction {
	readonly moduleType: number;
	readonly assetType: number;
	readonly nonce: bigint;
	readonly fee: bigint;
	readonly senderPublicKey: Buffer;
	readonly signatures: ReadonlyArray<Buffer>;
	readonly asset: Buffer;
}

export abstract class BaseAsset<T = unknown> {
	public baseFee = BigInt(0);

	public abstract name: string;
	public abstract type: number;
	public abstract assetSchema: Schema;

	public validateAsset?(asset: T, transaction: Transaction): void;

<<<<<<< HEAD
	public abstract async applyAsset(input: ApplyAssetInput<T>): Promise<void>;
=======
	public abstract async applyAsset(
		input: ApplyAssetInput<T>,
		transaction: Transaction,
	): Promise<void>;
>>>>>>> 56d4c906
}<|MERGE_RESOLUTION|>--- conflicted
+++ resolved
@@ -53,12 +53,8 @@
 
 	public validateAsset?(asset: T, transaction: Transaction): void;
 
-<<<<<<< HEAD
-	public abstract async applyAsset(input: ApplyAssetInput<T>): Promise<void>;
-=======
 	public abstract async applyAsset(
 		input: ApplyAssetInput<T>,
 		transaction: Transaction,
 	): Promise<void>;
->>>>>>> 56d4c906
 }