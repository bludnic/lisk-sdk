--- conflicted
+++ resolved
@@ -223,11 +223,7 @@
 			},
 		},
 		apm: {
-<<<<<<< HEAD
-			enabled: true,
-=======
 			enabled: false,
->>>>>>> fa47f902
 			options: {
 				name: 'Lisk-APM',
 				uriPath: '/http-stats',
