--- conflicted
+++ resolved
@@ -2159,9 +2159,8 @@
           description: The value indicating if the account is a deleage or not.
       username:
           type: string
-<<<<<<< HEAD
           example: onedelegate
-          description: If the account is a delegate it displays the username for it.
+          description: If the account is a delegate, it displays the username for it.
       unlocking:
         type: array
         items:
@@ -2169,10 +2168,6 @@
       keys:
         $ref: '#/definitions/MultisignatureAsset'
 
-=======
-          example: DelegateABC
-          description: If the account is a delegate, it displays the username for it.
->>>>>>> aec29a2c
 
   Delegate:
     type: object
@@ -2282,7 +2277,7 @@
       votes:
         type: array
         items:
-          $ref: '#/definitions/Vote'      
+          $ref: '#/definitions/Vote'
       delegate:
         type: object
         description: Delegate propertiees associated with the account.
@@ -2320,7 +2315,7 @@
       votes:
         type: array
         description: Accounts this delegate voted for.
-        items: 
+        items:
           $ref: '#/definitions/Vote'
       address:
         type: string
@@ -2336,7 +2331,7 @@
       voters:
         type: array
         description: List of accounts that voted for the queried delegate.
-        items: 
+        items:
           $ref: '#/definitions/Voter'
 
   Voter:
@@ -2359,7 +2354,7 @@
       votes:
         type: array
         description: All votes the voter for the queried delegate voted for.
-        items: 
+        items:
           $ref: '#/definitions/Vote'
 
   AccountWithVotes:
@@ -2417,7 +2412,7 @@
         type: string
         example: 1000000000000
         description: Amount the account voted the delegate for in multiples of 10 Lisk.
-  
+
   VoteWithDelegateProperties:
     type: object
     required:
@@ -2453,14 +2448,14 @@
         amount:
           type: string
           example: 1000000000000
-          description: Amount the account voted the delegate for in multiples of 10 Lisk.      
+          description: Amount the account voted the delegate for in multiples of 10 Lisk.
         unvoteHeight:
           type: number
           example: 50000
           description: Height at which the unvote should be valid.
 
   MultisignatureAsset:
-    type: object  
+    type: object
     properties:
       mandatoryKeys:
         type: array
