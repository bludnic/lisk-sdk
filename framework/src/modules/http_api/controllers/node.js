/*
 * Copyright © 2018 Lisk Foundation
 *
 * See the LICENSE file at the top-level directory of this distribution
 * for licensing information.
 *
 * Unless otherwise agreed in a custom licensing agreement with the Lisk Foundation,
 * no part of this software, including this file, may be copied, modified,
 * propagated, or distributed except according to the terms contained in the
 * LICENSE file.
 *
 * Removal or modification of this copyright notice is prohibited.
 */

'use strict';

const _ = require('lodash');
const checkIpInList = require('../helpers/check_ip_in_list');
const apiCodes = require('../api_codes');
const swaggerHelper = require('../helpers/swagger');
const { CACHE_KEYS_TRANSACTION_COUNT } = require('../../../components/cache');

const { EPOCH_TIME, FEES } = global.constants;

// Private Fields
let library;

/**
 * Description of the function.
 *
 * @class
 * @memberof api.controllers
 * @requires lodash
 * @requires helpers/apiCodes.FORBIDDEN
 * @requires helpers/apiCodes.NOT_FOUND
 * @requires helpers/checkIpInList
 * @requires helpers/swagger.generateParamsErrorObject
 * @requires helpers/swagger.invalidParams
 * @param {Object} scope - App instance
 * @todo Add description of NodeController
 */
function NodeController(scope) {
	library = {
		components: {
			storage: scope.components.storage,
			cache: scope.components.cache,
			logger: scope.components.logger,
		},
		config: scope.config,
		channel: scope.channel,
		applicationState: scope.applicationState,
		lastCommitId: scope.lastCommitId,
		buildVersion: scope.buildVersion,
	};
}

/**
 * Description of the function.
 *
 * @param {Object} context
 * @param {function} next
 * @todo Add description for the function and the params
 */
NodeController.getConstants = async (context, next) => {
	const invalidParams = swaggerHelper.invalidParams(context.request);

	if (invalidParams.length) {
		return next(swaggerHelper.generateParamsErrorObject(invalidParams));
	}

	try {
		const { lastBlock } = await library.channel.invoke('chain:getNodeStatus');
		const milestone = await library.channel.invoke('chain:calculateMilestone', {
			height: lastBlock.height,
		});
		const reward = await library.channel.invoke('chain:calculateReward', {
			height: lastBlock.height,
		});
		const supply = await library.channel.invoke('chain:calculateSupply', {
			height: lastBlock.height,
		});

		const { buildVersion: build, lastCommitId: commit } = library;

		return next(null, {
			build,
			commit,
			epoch: new Date(EPOCH_TIME),
			fees: {
				send: FEES.SEND.toString(),
				vote: FEES.VOTE.toString(),
				secondSignature: FEES.SECOND_SIGNATURE.toString(),
				delegate: FEES.DELEGATE.toString(),
				multisignature: FEES.MULTISIGNATURE.toString(),
				dappRegistration: FEES.DAPP_REGISTRATION.toString(),
				dappWithdrawal: FEES.DAPP_WITHDRAWAL.toString(),
				dappDeposit: FEES.DAPP_DEPOSIT.toString(),
			},
			nethash: library.config.nethash,
			nonce: library.config.nonce,
			milestone: milestone.toString(),
			reward: reward.toString(),
			supply: supply.toString(),
			version: library.config.version,
			protocolVersion: library.config.protocolVersion,
		});
	} catch (error) {
		return next(error);
	}
};

/**
 * Description of the function.
 *
 * @param {Object} context
 * @param {function} next
 * @todo Add description for the function and the params
 */
NodeController.getStatus = async (context, next) => {
	try {
		const {
			consensus,
			secondsSinceEpoch,
			loaded,
			syncing,
			unconfirmedTransactions,
			lastBlock,
		} = await library.channel.invoke('chain:getNodeStatus');

		// get confirmed count from cache or chain

		const [confirmed, networkHeight] = await Promise.all([
			_getConfirmedTransactionCount(),
			_getNetworkHeight(),
		]);
		const total =
			confirmed +
			Object.values(unconfirmedTransactions).reduce(
				(prev, current) => prev + current,
				0
			);

		const data = {
			broadhash: library.applicationState.broadhash,
			consensus: consensus || 0,
			currentTime: Date.now(),
			secondsSinceEpoch,
			height: lastBlock.height || 0,
			loaded,
			networkHeight,
			syncing,
			transactions: {
				confirmed,
				...unconfirmedTransactions,
				total,
			},
		};

		return next(null, data);
	} catch (err) {
		return next(err);
	}
};

/**
 * Description of the function.
 *
 * @param {Object} context
 * @param {function} next
 * @todo Add description for the function and the params
 */
NodeController.getForgingStatus = async (context, next) => {
	if (
		!checkIpInList(library.config.forging.access.whiteList, context.request.ip)
	) {
		context.statusCode = apiCodes.FORBIDDEN;
		return next(new Error('Access Denied'));
	}
	const publicKey = context.request.swagger.params.publicKey.value;

	try {
		const forgingStatus = await _getForgingStatus(publicKey);
		return next(null, forgingStatus);
	} catch (err) {
		return next(err);
	}
};

/**
 * Description of the function.
 *
 * @param {Object} context
 * @param {function} next
 * @todo Add description for the function and the params
 */
NodeController.updateForgingStatus = async (context, next) => {
	if (
		!checkIpInList(library.config.forging.access.whiteList, context.request.ip)
	) {
		context.statusCode = apiCodes.FORBIDDEN;
		return next(new Error('Access Denied'));
	}

	const publicKey = context.request.swagger.params.data.value.publicKey;
	const password = context.request.swagger.params.data.value.password;
	const forging = context.request.swagger.params.data.value.forging;

	try {
		const data = await library.channel.invoke('chain:updateForgingStatus', {
			publicKey,
			password,
			forging,
		});
		return next(null, [data]);
	} catch (err) {
		context.statusCode = apiCodes.NOT_FOUND;
		return next(err);
	}
};

/**
 * Description of the function.
 *
 * @param {Object} context
 * @param {function} next
 * @todo Add description for the function and the params
 */
NodeController.getPooledTransactions = async function(context, next) {
	const invalidParams = swaggerHelper.invalidParams(context.request);

	if (invalidParams.length) {
		return next(swaggerHelper.generateParamsErrorObject(invalidParams));
	}

	const params = context.request.swagger.params;

	const state = context.request.swagger.params.state.value;

	let filters = {
		id: params.id.value,
		recipientId: params.recipientId.value,
		recipientPublicKey: params.recipientPublicKey.value,
		senderId: params.senderId.value,
		senderPublicKey: params.senderPublicKey.value,
		type: params.type.value,
		sort: params.sort.value,
		limit: params.limit.value,
		offset: params.offset.value,
	};

	// Remove filters with null values
	filters = _.pickBy(filters, v => !(v === undefined || v === null));

	try {
		const data = await library.channel.invoke('chain:getTransactionsFromPool', {
			type: state,
			filters: _.clone(filters),
		});

		const transactions = data.transactions.map(_normalizeTransactionOutput);

		return next(null, {
			data: transactions,
			meta: {
				offset: filters.offset,
				limit: filters.limit,
				count: parseInt(data.count),
			},
		});
	} catch (err) {
		return next(err);
	}
};

/**
 * Get the forging status of a delegate.
 *
 * @param {string} publicKey - Public key of delegate
 * @returns {Promise<object>}
 * @private
 */
async function _getForgingStatus(publicKey) {
	const fullList = await library.channel.invoke(
		'chain:getForgingStatusForAllDelegates'
	);

	if (publicKey && !_.find(fullList, { publicKey })) {
		return [];
	}

	const result = _.find(fullList, { publicKey });
	if (result) {
		return [result];
	}

	return fullList;
}

/**
 * Get the network height
 *
 * @returns Number
 * @private
 */
async function _getNetworkHeight() {
	const peers = await library.channel.invoke('network:getConnectedPeers', {
		limit: 100,
	});
	if (!peers || !peers.length) {
		return 0;
	}
	const networkHeightCount = peers.reduce((previous, { height }) => {
		const heightCount = previous[height] || 0;
		previous[height] = heightCount + 1;
		return previous;
	}, {});
	const heightCountPairs = Object.entries(networkHeightCount);
	const [defaultHeight, defaultCount] = heightCountPairs[0];
	const { height: networkHeight } = heightCountPairs.reduce(
		(prev, [height, count]) => {
			if (count > prev.count) {
				return {
					height,
					count,
				};
			}
			return prev;
		},
		{
			height: defaultHeight,
			count: defaultCount,
		}
	);

	return parseInt(networkHeight);
}

/**
<<<<<<< HEAD
 * Get count of confirmedTransaction from cache
 *
 * @returns Number
 * @private
 */
async function _getConfirmedTransactionCount() {
	// if cache is ready, then get cache and return
	if (library.components.cache.ready) {
		try {
			const { confirmed } = await library.components.cache.getJsonForKey(
				CACHE_KEYS_TRANSACTION_COUNT
			);
			if (confirmed === undefined || confirmed === null) {
				throw new Error(
					'Transaction count wasn cached but confirmed did not exist'
				);
			}
			return confirmed;
		} catch (error) {
			library.components.logger.warn("Transaction count wasn't cached", error);
		}
	}
	const confirmed = await library.components.storage.entities.Transaction.count();
	// only update cache if ready
	if (library.components.cache.ready) {
		try {
			await library.components.cache.setJsonForKey(
				CACHE_KEYS_TRANSACTION_COUNT,
				{
					confirmed,
				}
			);
		} catch (error) {
			// Ignore error and just put warn
			library.components.logger.warn("Transaction count wasn't cached", error);
		}
	}
	return confirmed;
=======
 * Parse transaction instance to raw data
 *
 * @returns Object
 * @private
 */
function _normalizeTransactionOutput(transaction) {
	return {
		id: transaction.id,
		type: transaction.type,
		amount: transaction.amount.toString(),
		fee: transaction.fee.toString(),
		timestamp: transaction.timestamp,
		senderPublicKey: transaction.senderPublicKey,
		senderId: transaction.senderId || '',
		signature: transaction.signature,
		signatures: transaction.signatures,
		recipientPublicKey: transaction.recipientPublicKey || '',
		recipientId: transaction.recipientId || '',
		asset: transaction.asset,
	};
>>>>>>> 2c0e936f
}

module.exports = NodeController;<|MERGE_RESOLUTION|>--- conflicted
+++ resolved
@@ -336,7 +336,6 @@
 }
 
 /**
-<<<<<<< HEAD
  * Get count of confirmedTransaction from cache
  *
  * @returns Number
@@ -375,7 +374,9 @@
 		}
 	}
 	return confirmed;
-=======
+}
+
+/**
  * Parse transaction instance to raw data
  *
  * @returns Object
@@ -396,7 +397,6 @@
 		recipientId: transaction.recipientId || '',
 		asset: transaction.asset,
 	};
->>>>>>> 2c0e936f
 }
 
 module.exports = NodeController;