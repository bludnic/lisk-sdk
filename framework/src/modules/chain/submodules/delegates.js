/*
 * Copyright © 2018 Lisk Foundation
 *
 * See the LICENSE file at the top-level directory of this distribution
 * for licensing information.
 *
 * Unless otherwise agreed in a custom licensing agreement with the Lisk Foundation,
 * no part of this software, including this file, may be copied, modified,
 * propagated, or distributed except according to the terms contained in the
 * LICENSE file.
 *
 * Removal or modification of this copyright notice is prohibited.
 */

'use strict';

const { hash } = require('@liskhq/lisk-cryptography');
const slots = require('../helpers/slots.js');

const { ACTIVE_DELEGATES } = global.constants;
const exceptions = global.exceptions;

/**
 * Gets delegate public keys sorted by vote descending.
 *
 * @private
 * @param {function} cb - Callback function
 * @param {Object} tx - Database transaction/task object
 * @returns {setImmediateCallback} cb
 * @todo Add description for the return value
 */
const getKeysSortByVote = async (storage, tx) => {
	const filters = { isDelegate: true };
	const options = {
		limit: ACTIVE_DELEGATES,
		sort: ['vote:desc', 'publicKey:asc'],
	};
	const accounts = await storage.entities.Account.get(filters, options, tx);
	return accounts.map(account => account.publicKey);
};

/**
 * Gets delegate public keys from previous round, sorted by vote descending.
 *
 * @private
 * @param {function} cb - Callback function
 * @param {Object} tx - Database transaction/task object
 * @returns {setImmediateCallback} cb
 * @todo Add description for the return value
 */
const getDelegatesFromPreviousRound = async (storage, tx) => {
	const rows = await storage.entities.Round.getDelegatesSnapshot(
		ACTIVE_DELEGATES,
		tx
	);
	return rows.map(({ publicKey }) => publicKey);
};

/**
 * Compare delegate list and checks if block generator publicKey matches delegate id.
 *
 * @param {block} block
 * @param {function} source - Source function for get delegates
 * @param {function} cb - Callback function
 * @returns {setImmediateCallback} cb, err
 * @todo Add description for the params
 */
const validateBlockSlot = (block, activeDelegates) => {
	const currentSlot = slots.getSlotNumber(block.timestamp);
	const delegateId = activeDelegates[currentSlot % ACTIVE_DELEGATES];

	if (delegateId && block.generatorPublicKey === delegateId) {
		return true;
	}
	throw new Error(`Failed to verify slot: ${currentSlot}`);
};

/**
 * Main delegates methods. Initializes library with scope content and generates a Delegate instance.
 *
 * @class
 * @memberof modules
 * @requires helpers/slots
 * @requires logic/delegate
 * @param {scope} scope - App instance
 */
class Delegates {
<<<<<<< HEAD
	constructor(cb, scope) {
		library = {
			channel: scope.channel,
			logger: scope.components.logger,
			logic: scope.logic,
			sequence: scope.sequence,
			ed: scope.ed,
			storage: scope.components.storage,
			network: scope.network,
			schema: scope.schema,
			balancesSequence: scope.balancesSequence,
			config: {
				forging: {
					waitThreshold: scope.config.forging.waitThreshold,
					delegates: scope.config.forging.delegates,
					force: scope.config.forging.force,
					defaultPassword: scope.config.forging.defaultPassword,
				},
			},
		};
		self = this;
		__private.blockReward = new BlockReward();

		setImmediate(cb, null, self);
	}

	// Public methods
	/**
	 * Updates the forging status of an account, valid actions are enable and disable.
	 *
	 * @param {publicKey} publicKey - Public key of delegate
	 * @param {string} password - Password used to decrypt encrypted passphrase
	 * @param {boolean} forging - Forging status of a delegate to update
	 * @param {function} cb - Callback function
	 * @returns {setImmediateCallback} cb
	 * @todo Add description for the return value
	 */
	// eslint-disable-next-line class-methods-use-this
	async updateForgingStatus(publicKey, password, forging) {
		const encryptedList = library.config.forging.delegates;
		const encryptedItem = encryptedList.find(
			item => item.publicKey === publicKey
		);

		let keypair;
		let passphrase;

		if (encryptedItem) {
			try {
				passphrase = __private.decryptPassphrase(
					encryptedItem.encryptedPassphrase,
					password
				);
			} catch (e) {
				throw new Error('Invalid password and public key combination');
			}

			keypair = library.ed.makeKeypair(
				crypto
					.createHash('sha256')
					.update(passphrase, 'utf8')
					.digest()
			);
		} else {
			throw new Error(`Delegate with publicKey: ${publicKey} not found`);
		}

		if (keypair.publicKey.toString('hex') !== publicKey) {
			throw new Error('Invalid password and public key combination');
		}

		const filters = {
			address: getAddressFromPublicKey(keypair.publicKey.toString('hex')),
		};

		const options = {
			extended: true,
		};

		const [account] = await library.storage.entities.Account.get(
			filters,
			options
		);

		if (account && account.isDelegate) {
			if (forging) {
				__private.keypairs[keypair.publicKey.toString('hex')] = keypair;
				library.logger.info(`Forging enabled on account: ${account.address}`);
			} else {
				delete __private.keypairs[keypair.publicKey.toString('hex')];
				library.logger.info(`Forging disabled on account: ${account.address}`);
			}

			return {
				publicKey,
				forging,
			};
		}
		throw new Error('Delegate not found');
=======
	constructor(scope) {
		this.delegatesListCache = {};
		this.logger = scope.components.logger;
		this.storage = scope.components.storage;
		this.channel = scope.channel;
>>>>>>> 9f60bbe1
	}

	/**
	 * Gets delegate list based on input function by vote and changes order.
	 *
	 * @param {number} round
	 * @param {function} source - Source function for get delegates
	 * @param {function} cb - Callback function
	 * @param {Object} tx - Database transaction/task object
	 * @returns {setImmediateCallback} cb, err, truncated delegate list
	 * @todo Add description for the params
	 */
	async generateDelegateList(round, source, tx) {
		if (this.delegatesListCache[round]) {
			this.logger.debug('Using delegate list from the cache for round', round);
			return this.delegatesListCache[round];
		}

		const truncDelegateList = source
			? await source(this.storage, tx)
			: await getKeysSortByVote(this.storage, tx);

		const seedSource = round.toString();
		let currentSeed = hash(seedSource, 'utf8');

		for (let i = 0, delCount = truncDelegateList.length; i < delCount; i++) {
			for (let x = 0; x < 4 && i < delCount; i++, x++) {
				const newIndex = currentSeed[x] % delCount;
				const b = truncDelegateList[newIndex];
				truncDelegateList[newIndex] = truncDelegateList[i];
				truncDelegateList[i] = b;
			}
			currentSeed = hash(currentSeed);
		}

		// If the round is not an exception, cache the round.
		if (!exceptions.ignoreDelegateListCacheForRounds.includes(round)) {
			this.updateDelegateListCache(round, truncDelegateList);
		}
		return truncDelegateList;
	}

	/**
	 * Generates delegate list and checks if block generator public key matches delegate id.
	 *
	 * @param {block} block
	 * @param {function} cb - Callback function
	 * @returns {setImmediateCallback} cb, err
	 * @todo Add description for the params
	 */
	async validateBlockSlot(block) {
		const round = slots.calcRound(block.height);
		const activeDelegates = await this.generateDelegateList(
			round,
			getKeysSortByVote
		);
		validateBlockSlot(block, activeDelegates);
	}

	/**
	 * Generates delegate list and checks if block generator public key matches delegate id - against previous round.
	 *
	 * @param {block} block
	 * @param {function} cb - Callback function
	 * @returns {setImmediateCallback} cb, err
	 * @todo Add description for the params
	 */
	async validateBlockSlotAgainstPreviousRound(block) {
		const round = slots.calcRound(block.height);
		const activeDelegates = await this.generateDelegateList(
			round,
			getDelegatesFromPreviousRound
		);
		validateBlockSlot(block, activeDelegates);
	}

	/**
	 * Inserts a fork into 'forks_stat' table and emits a 'delegates/fork' socket signal with fork data: cause + block.
	 *
	 * @param {block} block
	 * @param {string} cause
	 * @todo Add description for the params
	 */
	async fork(block, cause) {
		this.logger.info('Fork', {
			delegate: block.generatorPublicKey,
			block: {
				id: block.id,
				timestamp: block.timestamp,
				height: block.height,
				previousBlock: block.previousBlock,
			},
			cause,
		});

		const fork = {
			delegatePublicKey: block.generatorPublicKey,
			blockTimestamp: block.timestamp,
			blockId: block.id,
			blockHeight: block.height,
			previousBlockId: block.previousBlock,
			cause,
		};

		await this.storage.entities.Account.insertFork(fork);
		this.channel.publish('chain:delegates:fork', fork);
	}

	/**
	 * Caches delegate list for last 2 rounds.
	 *
	 * @private
	 * @param {number} round - Round Number
	 * @param {array} delegatesList - Delegate list
	 */
	updateDelegateListCache(round, delegatesList) {
		this.logger.debug('Updating delegate list cache for round', round);
		this.delegatesListCache[round] = delegatesList;
		// We want to cache delegates for only last 2 rounds and get rid of old ones
		this.delegatesListCache = Object.keys(this.delegatesListCache)
			// sort round numbers in ascending order so we can have most recent 2 rounds at the end of the list.
			.sort((a, b) => a - b)
			// delete all round cache except last two rounds.
			.slice(-2)
			.reduce((acc, current) => {
				acc[current] = this.delegatesListCache[current];
				return acc;
			}, {});
	}

	/**
	 * Invalidates the cached delegate list.
	 *
	 */
	clearDelegateListCache() {
		this.logger.debug('Clearing delegate list cache.');
		this.delegatesListCache = {};
	}
}

<<<<<<< HEAD
/**
 * Caches delegate list for last 2 rounds.
 *
 * @private
 * @param {number} round - Round Number
 * @param {array} delegatesList - Delegate list
 */
__private.updateDelegateListCache = function(round, delegatesList) {
	library.logger.debug('Updating delegate list cache for round', round);
	__private.delegatesListCache[round] = delegatesList;
	// We want to cache delegates for only last 2 rounds and get rid of old ones
	__private.delegatesListCache = Object.keys(__private.delegatesListCache)
		// sort round numbers in ascending order so we can have most recent 2 rounds at the end of the list.
		.sort((a, b) => a - b)
		// delete all round cache except last two rounds.
		.slice(-2)
		.reduce((acc, current) => {
			acc[current] = __private.delegatesListCache[current];
			return acc;
		}, {});
};

/**
 * Gets delegate public keys sorted by vote descending.
 *
 * @private
 * @param {function} cb - Callback function
 * @param {Object} tx - Database transaction/task object
 * @returns {setImmediateCallback} cb
 * @todo Add description for the return value
 */
__private.getKeysSortByVote = async (cb, tx) => {
	const filters = { isDelegate: true };
	const options = {
		limit: ACTIVE_DELEGATES,
		sort: ['vote:desc', 'publicKey:asc'],
	};

	try {
		const accounts = await library.storage.entities.Account.get(
			filters,
			options,
			tx
		);
		const result = accounts.map(account => account.publicKey);
		return cb(null, result);
	} catch (error) {
		library.logger.error(error.stack);
		return cb(new Error('Account#getAll error'));
	}
};

/**
 * Gets delegate public keys from previous round, sorted by vote descending.
 *
 * @private
 * @param {function} cb - Callback function
 * @param {Object} tx - Database transaction/task object
 * @returns {setImmediateCallback} cb
 * @todo Add description for the return value
 */
__private.getDelegatesFromPreviousRound = function(cb, tx) {
	library.storage.entities.Round.getDelegatesSnapshot(ACTIVE_DELEGATES, tx)
		.then(rows => {
			const delegatesPublicKeys = rows.map(({ publicKey }) => publicKey);
			return setImmediate(cb, null, delegatesPublicKeys);
		})
		.catch(err => {
			library.logger.error(err.stack);
			return setImmediate(cb, 'getDelegatesSnapshot database query failed');
		});
};

/**
 * Generates delegate list and checks if block generator publicKey matches delegate id.
 *
 * @param {block} block
 * @param {function} source - Source function for get delegates
 * @param {function} cb - Callback function
 * @returns {setImmediateCallback} cb, err
 * @todo Add description for the params
 */
__private.validateBlockSlot = function(block, source, cb) {
	const round = slots.calcRound(block.height);
	self.generateDelegateList(round, source, (err, activeDelegates) => {
		if (err) {
			return setImmediate(cb, err);
		}

		const currentSlot = slots.getSlotNumber(block.timestamp);
		const delegateId = activeDelegates[currentSlot % ACTIVE_DELEGATES];

		if (delegateId && block.generatorPublicKey === delegateId) {
			return setImmediate(cb);
		}
		library.logger.error(
			`Expected generator: ${delegateId} Received generator: ${
				block.generatorPublicKey
			}`
		);
		return setImmediate(cb, `Failed to verify slot: ${currentSlot}`);
	});
};

/**
 * Gets the assigned delegate to current slot and returns its keypair if present.
 *
 * @private
 * @param {number} slot
 * @param {number} round
 * @param {function} cb - Callback function
 * @returns {setImmediateCallback} cb, err, {time, keypair}
 * @todo Add description for the params
 */
__private.getDelegateKeypairForCurrentSlot = function(currentSlot, round, cb) {
	self.generateDelegateList(
		round,
		null,
		(generateDelegateListErr, activeDelegates) => {
			if (generateDelegateListErr) {
				return setImmediate(cb, generateDelegateListErr);
			}

			const currentSlotIndex = currentSlot % ACTIVE_DELEGATES;
			const currentSlotDelegate = activeDelegates[currentSlotIndex];

			if (currentSlotDelegate && __private.keypairs[currentSlotDelegate]) {
				return setImmediate(cb, null, __private.keypairs[currentSlotDelegate]);
			}

			return setImmediate(cb, null, null);
		}
	);
};

/**
 * Gets peers, checks consensus and generates new block, once delegates
 * are enabled, client is ready to forge and is the correct slot.
 *
 * @private
 * @param {function} cb - Callback function
 * @returns {setImmediateCallback} cb
 * @todo Add description for the return value
 */
__private.forge = function(cb) {
	if (!Object.keys(__private.keypairs).length) {
		library.logger.debug('No delegates enabled');
		return setImmediate(cb);
	}

	// When client is not loaded, is syncing or round is ticking
	// Do not try to forge new blocks as client is not ready
	if (
		!__private.loaded ||
		modules.loader.syncing() ||
		!modules.rounds.loaded() ||
		modules.rounds.ticking()
	) {
		library.logger.debug('Client not ready to forge');
		return setImmediate(cb);
	}

	const currentSlot = slots.getSlotNumber();
	const currentSlotTime = slots.getRealTime(slots.getSlotTime(currentSlot));
	const currentTime = new Date().getTime();
	const waitThreshold = library.config.forging.waitThreshold * 1000;
	const lastBlock = modules.blocks.lastBlock.get();
	const lastBlockSlot = slots.getSlotNumber(lastBlock.timestamp);

	if (currentSlot === lastBlockSlot) {
		library.logger.debug('Block already forged for the current slot');
		return setImmediate(cb);
	}

	// We calculate round using height + 1, because we want the delegate keypair for next block to be forged
	const round = slots.calcRound(lastBlock.height + 1);

	return __private.getDelegateKeypairForCurrentSlot(
		currentSlot,
		round,
		async (getDelegateKeypairForCurrentSlotError, delegateKeypair) => {
			if (getDelegateKeypairForCurrentSlotError) {
				library.logger.error(
					'Skipping delegate slot',
					getDelegateKeypairForCurrentSlotError
				);
				return setImmediate(cb);
			}

			if (delegateKeypair === null) {
				library.logger.debug('Waiting for delegate slot', {
					currentSlot: slots.getSlotNumber(),
				});
				return setImmediate(cb);
			}
			const isPoorConsensus = await modules.peers.isPoorConsensus();
			if (isPoorConsensus) {
				const consensusErr = `Inadequate broadhash consensus before forging a block: ${modules.peers.getLastConsensus()} %`;
				library.logger.error(
					'Failed to generate block within delegate slot',
					consensusErr
				);
				return setImmediate(cb);
			}

			library.logger.info(
				`Broadhash consensus before forging a block: ${modules.peers.getLastConsensus()} %`
			);

			// If last block slot is way back than one block
			// and still time left as per threshold specified
			if (
				lastBlockSlot < currentSlot - 1 &&
				currentTime <= currentSlotTime + waitThreshold
			) {
				library.logger.info('Skipping forging to wait for last block');
				library.logger.debug('Slot information', {
					currentSlot,
					lastBlockSlot,
					waitThreshold,
				});
				return setImmediate(cb);
			}

			return __private.generateBlock(delegateKeypair, currentSlot, cb);
		}
	);
};

__private.generateBlock = function(delegateKeypair, slot, cb) {
	return modules.blocks.process.generateBlock(
		delegateKeypair,
		slots.getSlotTime(slot),
		blockGenerationErr => {
			if (blockGenerationErr) {
				library.logger.error(
					'Failed to generate block within delegate slot',
					blockGenerationErr
				);

				return setImmediate(cb);
			}

			const forgedBlock = modules.blocks.lastBlock.get();
			modules.blocks.lastReceipt.update();

			library.logger.info(
				`Forged new block id: ${forgedBlock.id} height: ${
					forgedBlock.height
				} round: ${slots.calcRound(
					forgedBlock.height
				)} slot: ${slots.getSlotNumber(forgedBlock.timestamp)} reward: ${
					forgedBlock.reward
				}`
			);

			return setImmediate(cb);
		}
	);
};

/**
 * Returns the decrypted passphrase by deciphering encrypted passphrase with the password provided using aes-256-gcm algorithm.
 *
 * @private
 * @param {string} encryptedPassphrase
 * @param {string} password
 * @throws {error} If unable to decrypt using password.
 * @returns {string} Decrypted passphrase
 * @todo Add description for the params
 */
__private.decryptPassphrase = function(encryptedPassphrase, password) {
	return decryptPassphraseWithPassword(
		parseEncryptedPassphrase(encryptedPassphrase),
		password
	);
};

/**
 * Loads delegates from config and stores in private `keypairs`.
 *
 * @private
 * @param {function} cb - Callback function
 * @returns {setImmediateCallback} cb
 * @todo Add description for the return value
 */
__private.loadDelegates = function(cb) {
	const encryptedList = library.config.forging.delegates;

	if (
		!encryptedList ||
		!encryptedList.length ||
		!library.config.forging.force ||
		!library.config.forging.defaultPassword
	) {
		return setImmediate(cb);
	}
	library.logger.info(
		`Loading ${
			encryptedList.length
		} delegates using encrypted passphrases from config`
	);

	return async.eachSeries(
		encryptedList,
		(encryptedItem, seriesCb) => {
			let passphrase;
			try {
				passphrase = __private.decryptPassphrase(
					encryptedItem.encryptedPassphrase,
					library.config.forging.defaultPassword
				);
			} catch (error) {
				return setImmediate(
					seriesCb,
					`Invalid encryptedPassphrase for publicKey: ${
						encryptedItem.publicKey
					}. ${error.message}`
				);
			}

			const keypair = library.ed.makeKeypair(
				crypto
					.createHash('sha256')
					.update(passphrase, 'utf8')
					.digest()
			);

			if (keypair.publicKey.toString('hex') !== encryptedItem.publicKey) {
				return setImmediate(
					seriesCb,
					`Invalid encryptedPassphrase for publicKey: ${
						encryptedItem.publicKey
					}. Public keys do not match`
				);
			}

			const filters = {
				address: getAddressFromPublicKey(keypair.publicKey.toString('hex')),
			};

			const options = {
				extended: true,
			};

			return library.storage.entities.Account.get(filters, options)
				.then(accounts => {
					const account = accounts[0];
					if (!account) {
						return setImmediate(
							seriesCb,
							`Account with public key: ${keypair.publicKey.toString(
								'hex'
							)} not found`
						);
					}
					if (account.isDelegate) {
						__private.keypairs[keypair.publicKey.toString('hex')] = keypair;
						library.logger.info(
							`Forging enabled on account: ${account.address}`
						);
					} else {
						library.logger.warn(
							`Account with public key: ${keypair.publicKey.toString(
								'hex'
							)} is not a delegate`
						);
					}

					return setImmediate(seriesCb);
				})
				.catch(err => setImmediate(seriesCb, err));
		},
		cb
	);
};

/**
 * Forge the next block and then fill the transaction pool.
 * Registered by jobs queue every __private.forgeInterval.
 *
 * @private
 * @param {function} cb - Callback function
 */
__private.nextForge = function(cb) {
	async.series([modules.transactions.fillPool, __private.forge], cb);
};

=======
>>>>>>> 9f60bbe1
// Export
module.exports = {
	Delegates,
	validateBlockSlot,
	getKeysSortByVote,
	getDelegatesFromPreviousRound,
};<|MERGE_RESOLUTION|>--- conflicted
+++ resolved
@@ -85,113 +85,11 @@
  * @param {scope} scope - App instance
  */
 class Delegates {
-<<<<<<< HEAD
-	constructor(cb, scope) {
-		library = {
-			channel: scope.channel,
-			logger: scope.components.logger,
-			logic: scope.logic,
-			sequence: scope.sequence,
-			ed: scope.ed,
-			storage: scope.components.storage,
-			network: scope.network,
-			schema: scope.schema,
-			balancesSequence: scope.balancesSequence,
-			config: {
-				forging: {
-					waitThreshold: scope.config.forging.waitThreshold,
-					delegates: scope.config.forging.delegates,
-					force: scope.config.forging.force,
-					defaultPassword: scope.config.forging.defaultPassword,
-				},
-			},
-		};
-		self = this;
-		__private.blockReward = new BlockReward();
-
-		setImmediate(cb, null, self);
-	}
-
-	// Public methods
-	/**
-	 * Updates the forging status of an account, valid actions are enable and disable.
-	 *
-	 * @param {publicKey} publicKey - Public key of delegate
-	 * @param {string} password - Password used to decrypt encrypted passphrase
-	 * @param {boolean} forging - Forging status of a delegate to update
-	 * @param {function} cb - Callback function
-	 * @returns {setImmediateCallback} cb
-	 * @todo Add description for the return value
-	 */
-	// eslint-disable-next-line class-methods-use-this
-	async updateForgingStatus(publicKey, password, forging) {
-		const encryptedList = library.config.forging.delegates;
-		const encryptedItem = encryptedList.find(
-			item => item.publicKey === publicKey
-		);
-
-		let keypair;
-		let passphrase;
-
-		if (encryptedItem) {
-			try {
-				passphrase = __private.decryptPassphrase(
-					encryptedItem.encryptedPassphrase,
-					password
-				);
-			} catch (e) {
-				throw new Error('Invalid password and public key combination');
-			}
-
-			keypair = library.ed.makeKeypair(
-				crypto
-					.createHash('sha256')
-					.update(passphrase, 'utf8')
-					.digest()
-			);
-		} else {
-			throw new Error(`Delegate with publicKey: ${publicKey} not found`);
-		}
-
-		if (keypair.publicKey.toString('hex') !== publicKey) {
-			throw new Error('Invalid password and public key combination');
-		}
-
-		const filters = {
-			address: getAddressFromPublicKey(keypair.publicKey.toString('hex')),
-		};
-
-		const options = {
-			extended: true,
-		};
-
-		const [account] = await library.storage.entities.Account.get(
-			filters,
-			options
-		);
-
-		if (account && account.isDelegate) {
-			if (forging) {
-				__private.keypairs[keypair.publicKey.toString('hex')] = keypair;
-				library.logger.info(`Forging enabled on account: ${account.address}`);
-			} else {
-				delete __private.keypairs[keypair.publicKey.toString('hex')];
-				library.logger.info(`Forging disabled on account: ${account.address}`);
-			}
-
-			return {
-				publicKey,
-				forging,
-			};
-		}
-		throw new Error('Delegate not found');
-=======
 	constructor(scope) {
 		this.delegatesListCache = {};
 		this.logger = scope.components.logger;
 		this.storage = scope.components.storage;
 		this.channel = scope.channel;
->>>>>>> 9f60bbe1
 	}
 
 	/**
@@ -312,7 +210,7 @@
 		this.delegatesListCache[round] = delegatesList;
 		// We want to cache delegates for only last 2 rounds and get rid of old ones
 		this.delegatesListCache = Object.keys(this.delegatesListCache)
-			// sort round numbers in ascending order so we can have most recent 2 rounds at the end of the list.
+		// sort round numbers in ascending order so we can have most recent 2 rounds at the end of the list.
 			.sort((a, b) => a - b)
 			// delete all round cache except last two rounds.
 			.slice(-2)
@@ -332,397 +230,6 @@
 	}
 }
 
-<<<<<<< HEAD
-/**
- * Caches delegate list for last 2 rounds.
- *
- * @private
- * @param {number} round - Round Number
- * @param {array} delegatesList - Delegate list
- */
-__private.updateDelegateListCache = function(round, delegatesList) {
-	library.logger.debug('Updating delegate list cache for round', round);
-	__private.delegatesListCache[round] = delegatesList;
-	// We want to cache delegates for only last 2 rounds and get rid of old ones
-	__private.delegatesListCache = Object.keys(__private.delegatesListCache)
-		// sort round numbers in ascending order so we can have most recent 2 rounds at the end of the list.
-		.sort((a, b) => a - b)
-		// delete all round cache except last two rounds.
-		.slice(-2)
-		.reduce((acc, current) => {
-			acc[current] = __private.delegatesListCache[current];
-			return acc;
-		}, {});
-};
-
-/**
- * Gets delegate public keys sorted by vote descending.
- *
- * @private
- * @param {function} cb - Callback function
- * @param {Object} tx - Database transaction/task object
- * @returns {setImmediateCallback} cb
- * @todo Add description for the return value
- */
-__private.getKeysSortByVote = async (cb, tx) => {
-	const filters = { isDelegate: true };
-	const options = {
-		limit: ACTIVE_DELEGATES,
-		sort: ['vote:desc', 'publicKey:asc'],
-	};
-
-	try {
-		const accounts = await library.storage.entities.Account.get(
-			filters,
-			options,
-			tx
-		);
-		const result = accounts.map(account => account.publicKey);
-		return cb(null, result);
-	} catch (error) {
-		library.logger.error(error.stack);
-		return cb(new Error('Account#getAll error'));
-	}
-};
-
-/**
- * Gets delegate public keys from previous round, sorted by vote descending.
- *
- * @private
- * @param {function} cb - Callback function
- * @param {Object} tx - Database transaction/task object
- * @returns {setImmediateCallback} cb
- * @todo Add description for the return value
- */
-__private.getDelegatesFromPreviousRound = function(cb, tx) {
-	library.storage.entities.Round.getDelegatesSnapshot(ACTIVE_DELEGATES, tx)
-		.then(rows => {
-			const delegatesPublicKeys = rows.map(({ publicKey }) => publicKey);
-			return setImmediate(cb, null, delegatesPublicKeys);
-		})
-		.catch(err => {
-			library.logger.error(err.stack);
-			return setImmediate(cb, 'getDelegatesSnapshot database query failed');
-		});
-};
-
-/**
- * Generates delegate list and checks if block generator publicKey matches delegate id.
- *
- * @param {block} block
- * @param {function} source - Source function for get delegates
- * @param {function} cb - Callback function
- * @returns {setImmediateCallback} cb, err
- * @todo Add description for the params
- */
-__private.validateBlockSlot = function(block, source, cb) {
-	const round = slots.calcRound(block.height);
-	self.generateDelegateList(round, source, (err, activeDelegates) => {
-		if (err) {
-			return setImmediate(cb, err);
-		}
-
-		const currentSlot = slots.getSlotNumber(block.timestamp);
-		const delegateId = activeDelegates[currentSlot % ACTIVE_DELEGATES];
-
-		if (delegateId && block.generatorPublicKey === delegateId) {
-			return setImmediate(cb);
-		}
-		library.logger.error(
-			`Expected generator: ${delegateId} Received generator: ${
-				block.generatorPublicKey
-			}`
-		);
-		return setImmediate(cb, `Failed to verify slot: ${currentSlot}`);
-	});
-};
-
-/**
- * Gets the assigned delegate to current slot and returns its keypair if present.
- *
- * @private
- * @param {number} slot
- * @param {number} round
- * @param {function} cb - Callback function
- * @returns {setImmediateCallback} cb, err, {time, keypair}
- * @todo Add description for the params
- */
-__private.getDelegateKeypairForCurrentSlot = function(currentSlot, round, cb) {
-	self.generateDelegateList(
-		round,
-		null,
-		(generateDelegateListErr, activeDelegates) => {
-			if (generateDelegateListErr) {
-				return setImmediate(cb, generateDelegateListErr);
-			}
-
-			const currentSlotIndex = currentSlot % ACTIVE_DELEGATES;
-			const currentSlotDelegate = activeDelegates[currentSlotIndex];
-
-			if (currentSlotDelegate && __private.keypairs[currentSlotDelegate]) {
-				return setImmediate(cb, null, __private.keypairs[currentSlotDelegate]);
-			}
-
-			return setImmediate(cb, null, null);
-		}
-	);
-};
-
-/**
- * Gets peers, checks consensus and generates new block, once delegates
- * are enabled, client is ready to forge and is the correct slot.
- *
- * @private
- * @param {function} cb - Callback function
- * @returns {setImmediateCallback} cb
- * @todo Add description for the return value
- */
-__private.forge = function(cb) {
-	if (!Object.keys(__private.keypairs).length) {
-		library.logger.debug('No delegates enabled');
-		return setImmediate(cb);
-	}
-
-	// When client is not loaded, is syncing or round is ticking
-	// Do not try to forge new blocks as client is not ready
-	if (
-		!__private.loaded ||
-		modules.loader.syncing() ||
-		!modules.rounds.loaded() ||
-		modules.rounds.ticking()
-	) {
-		library.logger.debug('Client not ready to forge');
-		return setImmediate(cb);
-	}
-
-	const currentSlot = slots.getSlotNumber();
-	const currentSlotTime = slots.getRealTime(slots.getSlotTime(currentSlot));
-	const currentTime = new Date().getTime();
-	const waitThreshold = library.config.forging.waitThreshold * 1000;
-	const lastBlock = modules.blocks.lastBlock.get();
-	const lastBlockSlot = slots.getSlotNumber(lastBlock.timestamp);
-
-	if (currentSlot === lastBlockSlot) {
-		library.logger.debug('Block already forged for the current slot');
-		return setImmediate(cb);
-	}
-
-	// We calculate round using height + 1, because we want the delegate keypair for next block to be forged
-	const round = slots.calcRound(lastBlock.height + 1);
-
-	return __private.getDelegateKeypairForCurrentSlot(
-		currentSlot,
-		round,
-		async (getDelegateKeypairForCurrentSlotError, delegateKeypair) => {
-			if (getDelegateKeypairForCurrentSlotError) {
-				library.logger.error(
-					'Skipping delegate slot',
-					getDelegateKeypairForCurrentSlotError
-				);
-				return setImmediate(cb);
-			}
-
-			if (delegateKeypair === null) {
-				library.logger.debug('Waiting for delegate slot', {
-					currentSlot: slots.getSlotNumber(),
-				});
-				return setImmediate(cb);
-			}
-			const isPoorConsensus = await modules.peers.isPoorConsensus();
-			if (isPoorConsensus) {
-				const consensusErr = `Inadequate broadhash consensus before forging a block: ${modules.peers.getLastConsensus()} %`;
-				library.logger.error(
-					'Failed to generate block within delegate slot',
-					consensusErr
-				);
-				return setImmediate(cb);
-			}
-
-			library.logger.info(
-				`Broadhash consensus before forging a block: ${modules.peers.getLastConsensus()} %`
-			);
-
-			// If last block slot is way back than one block
-			// and still time left as per threshold specified
-			if (
-				lastBlockSlot < currentSlot - 1 &&
-				currentTime <= currentSlotTime + waitThreshold
-			) {
-				library.logger.info('Skipping forging to wait for last block');
-				library.logger.debug('Slot information', {
-					currentSlot,
-					lastBlockSlot,
-					waitThreshold,
-				});
-				return setImmediate(cb);
-			}
-
-			return __private.generateBlock(delegateKeypair, currentSlot, cb);
-		}
-	);
-};
-
-__private.generateBlock = function(delegateKeypair, slot, cb) {
-	return modules.blocks.process.generateBlock(
-		delegateKeypair,
-		slots.getSlotTime(slot),
-		blockGenerationErr => {
-			if (blockGenerationErr) {
-				library.logger.error(
-					'Failed to generate block within delegate slot',
-					blockGenerationErr
-				);
-
-				return setImmediate(cb);
-			}
-
-			const forgedBlock = modules.blocks.lastBlock.get();
-			modules.blocks.lastReceipt.update();
-
-			library.logger.info(
-				`Forged new block id: ${forgedBlock.id} height: ${
-					forgedBlock.height
-				} round: ${slots.calcRound(
-					forgedBlock.height
-				)} slot: ${slots.getSlotNumber(forgedBlock.timestamp)} reward: ${
-					forgedBlock.reward
-				}`
-			);
-
-			return setImmediate(cb);
-		}
-	);
-};
-
-/**
- * Returns the decrypted passphrase by deciphering encrypted passphrase with the password provided using aes-256-gcm algorithm.
- *
- * @private
- * @param {string} encryptedPassphrase
- * @param {string} password
- * @throws {error} If unable to decrypt using password.
- * @returns {string} Decrypted passphrase
- * @todo Add description for the params
- */
-__private.decryptPassphrase = function(encryptedPassphrase, password) {
-	return decryptPassphraseWithPassword(
-		parseEncryptedPassphrase(encryptedPassphrase),
-		password
-	);
-};
-
-/**
- * Loads delegates from config and stores in private `keypairs`.
- *
- * @private
- * @param {function} cb - Callback function
- * @returns {setImmediateCallback} cb
- * @todo Add description for the return value
- */
-__private.loadDelegates = function(cb) {
-	const encryptedList = library.config.forging.delegates;
-
-	if (
-		!encryptedList ||
-		!encryptedList.length ||
-		!library.config.forging.force ||
-		!library.config.forging.defaultPassword
-	) {
-		return setImmediate(cb);
-	}
-	library.logger.info(
-		`Loading ${
-			encryptedList.length
-		} delegates using encrypted passphrases from config`
-	);
-
-	return async.eachSeries(
-		encryptedList,
-		(encryptedItem, seriesCb) => {
-			let passphrase;
-			try {
-				passphrase = __private.decryptPassphrase(
-					encryptedItem.encryptedPassphrase,
-					library.config.forging.defaultPassword
-				);
-			} catch (error) {
-				return setImmediate(
-					seriesCb,
-					`Invalid encryptedPassphrase for publicKey: ${
-						encryptedItem.publicKey
-					}. ${error.message}`
-				);
-			}
-
-			const keypair = library.ed.makeKeypair(
-				crypto
-					.createHash('sha256')
-					.update(passphrase, 'utf8')
-					.digest()
-			);
-
-			if (keypair.publicKey.toString('hex') !== encryptedItem.publicKey) {
-				return setImmediate(
-					seriesCb,
-					`Invalid encryptedPassphrase for publicKey: ${
-						encryptedItem.publicKey
-					}. Public keys do not match`
-				);
-			}
-
-			const filters = {
-				address: getAddressFromPublicKey(keypair.publicKey.toString('hex')),
-			};
-
-			const options = {
-				extended: true,
-			};
-
-			return library.storage.entities.Account.get(filters, options)
-				.then(accounts => {
-					const account = accounts[0];
-					if (!account) {
-						return setImmediate(
-							seriesCb,
-							`Account with public key: ${keypair.publicKey.toString(
-								'hex'
-							)} not found`
-						);
-					}
-					if (account.isDelegate) {
-						__private.keypairs[keypair.publicKey.toString('hex')] = keypair;
-						library.logger.info(
-							`Forging enabled on account: ${account.address}`
-						);
-					} else {
-						library.logger.warn(
-							`Account with public key: ${keypair.publicKey.toString(
-								'hex'
-							)} is not a delegate`
-						);
-					}
-
-					return setImmediate(seriesCb);
-				})
-				.catch(err => setImmediate(seriesCb, err));
-		},
-		cb
-	);
-};
-
-/**
- * Forge the next block and then fill the transaction pool.
- * Registered by jobs queue every __private.forgeInterval.
- *
- * @private
- * @param {function} cb - Callback function
- */
-__private.nextForge = function(cb) {
-	async.series([modules.transactions.fillPool, __private.forge], cb);
-};
-
-=======
->>>>>>> 9f60bbe1
 // Export
 module.exports = {
 	Delegates,
