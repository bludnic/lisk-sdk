/*
 * Copyright © 2019 Lisk Foundation
 *
 * See the LICENSE file at the top-level directory of this distribution
 * for licensing information.
 *
 * Unless otherwise agreed in a custom licensing agreement with the Lisk Foundation,
 * no part of this software, including this file, may be copied, modified,
 * propagated, or distributed except according to the terms contained in the
 * LICENSE file.
 *
 * Removal or modification of this copyright notice is prohibited.
 */

'use strict';

const async = require('async');
const { Status: TransactionStatus } = require('@liskhq/lisk-transactions');
const { validator } = require('@liskhq/lisk-validator');
const { storageRead } = require('./blocks');
const { validateTransactions } = require('./transactions');
const { CommonBlockError } = require('./utils/error_handlers');
const definitions = require('./schema/definitions');

/**
 * Main loader methods. Initializes this with scope content.
 * Calls private function initialize.
 *
 * @class
 * @memberof modules
 * @see Parent: {@link modules}
 * @requires async
 * @requires utils/jobs_queue
 * @requires logic/peer
 * @param {function} cb - Callback function
 * @param {scope} scope - App instance
 */
class Loader {
	constructor({
		// components
		channel,
		logger,
		storage,
		cache,
		// Unique requirements
		genesisBlock,
		// Modules
		processorModule,
		transactionPoolModule,
		blocksModule,
		peersModule,
		interfaceAdapters,
		// Constants
		loadPerIteration,
		rebuildUpToRound,
		syncingActive,
	}) {
		this.isActive = false;
		this.total = 0;
		this.blocksToSync = 0;
		this.retries = 5;

		this.channel = channel;
		this.logger = logger;
		this.storage = storage;
		// TODO: Remove cache
		this.cache = cache;
		this.genesisBlock = genesisBlock;

		this.constants = {
			loadPerIteration,
			rebuildUpToRound,
			syncingActive,
		};

		this.processorModule = processorModule;
		this.transactionPoolModule = transactionPoolModule;
		this.blocksModule = blocksModule;
		this.peersModule = peersModule;
		this.interfaceAdapters = interfaceAdapters;
	}

	/**
	 * Checks if private constant syncIntervalId has value.
	 *
	 * @returns {boolean} True if syncIntervalId has value
	 */
	syncing() {
		return !!this.isActive;
	}

	/**
	 * Pulls Transactions
	 */
	async loadUnconfirmedTransactions() {
		await new Promise(resolve => {
			async.retry(
				this.retries,
				async () => this._getUnconfirmedTransactionsFromNetwork(),
				err => {
					if (err) {
						this.logger.error(
							{ err },
							'Failed to get transactions from network',
						);
					}
					resolve();
				},
			);
		});
<<<<<<< HEAD
=======
		await new Promise(resolve => {
			async.retry(
				this.retries,
				async () => this._getSignaturesFromNetwork(),
				err => {
					if (err) {
						this.logger.error({ err }, 'Failed to get signatures from network');
					}
					resolve();
				},
			);
		});
>>>>>>> 16cba4e0
	}

	/**
	 * Performs sync operation:
	 * - Undoes unconfirmed transactions.
	 * - Establishes broadhash consensus before sync.
	 * - Performs sync operation: loads blocks from network.
	 * - Update headers: broadhash and height
	 * - Notify remote peers about our new headers
	 * - Establishes broadhash consensus after sync.
	 * - Applies unconfirmed transactions.
	 *
	 * @private
	 * @param {function} cb
	 * @todo Check err actions
	 * @todo Add description for the params
	 */
	async sync() {
		this.logger.info('Starting sync');
		if (this.cache.ready) {
			this.cache.disable();
		}

		this.isActive = true;

		const consensusBefore = await this.peersModule.calculateConsensus(
			this.blocksModule.broadhash,
		);

		this.logger.debug(
			`Establishing broadhash consensus before sync: ${consensusBefore} %`,
		);

		await this._loadBlocksFromNetwork();

		const consensusAfter = await this.peersModule.calculateConsensus(
			this.blocksModule.broadhash,
		);

		this.logger.debug(
			`Establishing broadhash consensus after sync: ${consensusAfter} %`,
		);
		this.isActive = false;
		this.blocksToSync = 0;

		this.logger.info('Finished sync');

		if (this.cache.ready) {
			this.cache.enable();
		}
	}

	/**
	 * Loads transactions from the network:
	 * - Validates each transaction from the network and applies a penalty if invalid.
	 * - Calls processUnconfirmedTransaction for each transaction.
	 *
	 * @private
	 * @returns {setImmediateCallback} cb, err
	 * @todo Add description for the params
	 */
	async _getUnconfirmedTransactionsFromNetwork() {
		this.logger.info('Loading transactions from the network');

		// TODO: Add target module to procedure name. E.g. chain:getTransactions
		const { data: result } = await this.channel.invoke('network:request', {
			procedure: 'getTransactions',
		});

		const validatorErrors = validator.validate(
			definitions.WSTransactionsResponse,
			result,
		);
		if (validatorErrors.length) {
			throw validatorErrors;
		}

		const transactions = result.transactions.map(tx =>
			this.interfaceAdapters.transactions.fromJson(tx),
		);

		try {
			const { transactionsResponses } = validateTransactions()(transactions);
			const invalidTransactionResponse = transactionsResponses.find(
				transactionResponse =>
					transactionResponse.status !== TransactionStatus.OK,
			);
			if (invalidTransactionResponse) {
				throw invalidTransactionResponse.errors;
			}
		} catch (errors) {
			const error =
				Array.isArray(errors) && errors.length > 0 ? errors[0] : errors;
			this.logger.error(
				{
					id: error.id,
					err: error.toString(),
					module: 'loader',
				},
				'Transaction normalization failed',
			);
			throw error;
		}

		const transactionCount = transactions.length;
		// eslint-disable-next-line no-plusplus
		for (let i = 0; i < transactionCount; i++) {
			const transaction = transactions[i];

			try {
				/* eslint-disable-next-line */
				transaction.bundled = true;
				await this.transactionPoolModule.processUnconfirmedTransaction(
					transaction,
				);
			} catch (error) {
				this.logger.error(error);
				throw error;
			}
		}
	}

	/**
	 * Loads blocks from network.
	 *
	 * @private
	 * @returns {Promise} void
	 * @todo Add description for the params
	 */
	async _getBlocksFromNetwork() {
		const { lastBlock } = this.blocksModule;
		// TODO: If there is an error, invoke the applyPenalty action on the Network module once it is implemented.
		// TODO: Rename procedure to include target module name. E.g. chain:blocks
		const { data } = await this.channel.invoke('network:request', {
			procedure: 'blocks',
			data: {
				lastBlockId: lastBlock.id,
			},
		});

		if (!data) {
			throw new Error('Received an invalid blocks response from the network');
		}
		// Check for strict equality for backwards compatibility reasons.
		// The misspelled data.sucess is required to support v1 nodes.
		// TODO: Remove the misspelled data.sucess === false condition once enough nodes have migrated to v2.
		if (data.success === false || data.sucess === false) {
			throw new CommonBlockError(
				'Peer did not have a matching lastBlockId.',
				lastBlock.id,
			);
		}
		return data.blocks;
	}

	/**
	 * Validate blocks from the network.
	 *
	 * @private
	 * @returns {Promise} void
	 * @todo Add description for the params
	 */
	// eslint-disable-next-line class-methods-use-this
	async _validateBlocks(blocks) {
		const errors = validator.validate(definitions.WSBlocksList, blocks);

		if (errors.length) {
			throw new Error('Received invalid blocks data');
		}

		return blocks;
	}

	/**
	 * Loads valided blocks from network.
	 *
	 * @private
	 * @returns {Promise} void
	 * @todo Add description for the params
	 */
	async _getValidatedBlocksFromNetwork(blocks) {
		const { lastBlock } = this.blocksModule;
		let lastValidBlock = lastBlock;
		for (const block of blocks) {
			// TODO: Fix with #4131 define serialization and deserialization
			const parsedBlock = storageRead(block);
			await this.processorModule.validate(parsedBlock);
			await this.processorModule.processValidated(parsedBlock);
			lastValidBlock = parsedBlock;
		}
		this.blocksToSync = lastValidBlock.height;

		return lastValidBlock.id === lastBlock.id;
	}

	/**
	 * Loads blocks from network.
	 *
	 * @private
	 * @returns {Promise} void
	 * @todo Add description for the params
	 */
	async _loadBlocksFromNetwork() {
		// Number of failed attempts to load from the network.
		let failedAttemptsToLoad = 0;
		// If True, own node's db contains all the blocks from the last block request.
		let loaded = false;
		while (!loaded && failedAttemptsToLoad < 5) {
			try {
				const blocksFromNetwork = await this._getBlocksFromNetwork();
				const blocksAfterValidate = await this._validateBlocks(
					blocksFromNetwork,
				);
				loaded = await this._getValidatedBlocksFromNetwork(blocksAfterValidate);
				// Reset counter after a batch of blocks was successfully loaded from the network
				failedAttemptsToLoad = 0;
			} catch (err) {
				failedAttemptsToLoad += 1;
				await this._handleCommonBlockError(err);
<<<<<<< HEAD
				this.logger.warn(err, 'Failed to load blocks from the network.');
=======
				this.logger.warn({ err }, 'Failed to load blocks from the network.');
>>>>>>> 16cba4e0
			}
		}
	}

	async _handleCommonBlockError(error) {
		if (!(error instanceof CommonBlockError)) {
			return;
		}
		if (this.peersModule.isPoorConsensus(this.blocksModule.broadhash)) {
			this.logger.debug('Perform chain recovery due to poor consensus');
			try {
				await this.blocksModule.recoverChain();
			} catch (err) {
				this.logger.error(
					{ err },
					'Chain recovery failed after failing to load blocks while network consensus was low.',
				);
			}
		}
	}
}

// Export
module.exports = { Loader };<|MERGE_RESOLUTION|>--- conflicted
+++ resolved
@@ -108,21 +108,6 @@
 				},
 			);
 		});
-<<<<<<< HEAD
-=======
-		await new Promise(resolve => {
-			async.retry(
-				this.retries,
-				async () => this._getSignaturesFromNetwork(),
-				err => {
-					if (err) {
-						this.logger.error({ err }, 'Failed to get signatures from network');
-					}
-					resolve();
-				},
-			);
-		});
->>>>>>> 16cba4e0
 	}
 
 	/**
@@ -342,11 +327,7 @@
 			} catch (err) {
 				failedAttemptsToLoad += 1;
 				await this._handleCommonBlockError(err);
-<<<<<<< HEAD
-				this.logger.warn(err, 'Failed to load blocks from the network.');
-=======
 				this.logger.warn({ err }, 'Failed to load blocks from the network.');
->>>>>>> 16cba4e0
 			}
 		}
 	}
