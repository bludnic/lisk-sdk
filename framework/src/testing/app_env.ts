/*
 * Copyright © 2021 Lisk Foundation
 *
 * See the LICENSE file at the top-level directory of this distribution
 * for licensing information.
 *
 * Unless otherwise agreed in a custom licensing agreement with the Lisk Foundation,
 * no part of this software, including this file, may be copied, modified,
 * propagated, or distributed except according to the terms contained in the
 * LICENSE file.
 *
 * Removal or modification of this copyright notice is prohibited.
 *
 */

import { APIClient, createIPCClient } from '@liskhq/lisk-api-client';
import { codec } from '@liskhq/lisk-codec';
import { join } from 'path';
import { Block } from '@liskhq/lisk-chain';
import { objects } from '@liskhq/lisk-utils';
import { homedir } from 'os';
import { existsSync, rmdirSync } from 'fs-extra';
import { defaultConfig } from './fixtures';
import { createGenesisBlock } from './create_genesis_block';
import { PartialApplicationConfig } from '../types';
import { Application } from '../application';
import { InstantiablePlugin } from '../plugins/base_plugin';
import { BaseModule } from '../modules';

interface ApplicationEnvConfig {
	modules: BaseModule[];
	plugins?: InstantiablePlugin[];
	config?: PartialApplicationConfig;
	genesisBlockJSON?: Record<string, unknown>;
}

export class ApplicationEnv {
	private _application!: Application;
	private _dataPath!: string;
	private _ipcClient!: APIClient;
	private _genesisBlock!: Record<string, unknown>;

	public constructor(appConfig: ApplicationEnvConfig) {
		this._initApplication(appConfig);
	}

	public get application(): Application {
		return this._application;
	}

	public get ipcClient(): APIClient {
		return this._ipcClient;
	}

	public get dataPath(): string {
		return this._dataPath;
	}

	public get networkIdentifier(): Buffer {
		return this._application.networkIdentifier;
	}

	public get lastBlock(): Block {
		// eslint-disable-next-line dot-notation
		return this._application['_node']['_chain'].lastBlock;
	}

	public async startApplication(): Promise<void> {
		// eslint-disable-next-line dot-notation
		this._application['_genesisBlock'] = this._genesisBlock;
		await Promise.race([
			this._application.run(),
			new Promise(resolve => setTimeout(resolve, 3000)),
		]);
		// Only start client when ipc is enabled
		if (this._application.config.rpc.enable && this._application.config.rpc.mode === 'ipc') {
			this._ipcClient = await createIPCClient(this._dataPath);
		}
	}

	public async stopApplication(options: { clearDB: boolean } = { clearDB: true }): Promise<void> {
		if (options.clearDB) {
			// eslint-disable-next-line dot-notation
			await this._application['_forgerDB'].clear();
			// eslint-disable-next-line dot-notation
			await this._application['_blockchainDB'].clear();
			// eslint-disable-next-line dot-notation
			await this._application['_nodeDB'].clear();
		}
		if (this._application.config.rpc.enable && this._application.config.rpc.mode === 'ipc') {
			await this._ipcClient.disconnect();
		}
		await this._application.shutdown();
	}

	public async waitNBlocks(n = 1): Promise<void> {
		// eslint-disable-next-line @typescript-eslint/restrict-plus-operands
		const height = this.lastBlock.header.height + n;
		return new Promise(resolve => {
			// eslint-disable-next-line dot-notation
			this._application['_channel'].subscribe('app:block:new', () => {
				if (this.lastBlock.header.height >= height) {
					resolve();
				}
			});
		});
	}

	private _initApplication(appConfig: ApplicationEnvConfig): Application {
		// As we can call this function with different configuration
		// so we need to make sure existing schemas are already clear
		codec.clearCache();
<<<<<<< HEAD
		const { genesisBlockJSON } = createGenesisBlock({});
=======
		const { genesisBlockJSON } = createGenesisBlock({ modules: appConfig.modules });
		this._genesisBlock = appConfig.genesisBlockJSON ?? genesisBlockJSON;
>>>>>>> 98e2a5c5
		// In order for application to start forging, update force to true
		const config = objects.mergeDeep({}, defaultConfig, appConfig.config ?? {});
		const { label } = config;

		const application = new Application(this._genesisBlock, config as PartialApplicationConfig);
		appConfig.modules.map(module => application.registerModule(module));
		appConfig.plugins?.map(plugin => application.registerPlugin(plugin));
		this._dataPath = join(application.config.rootPath, label);

		this._application = application;
		return application;
	}
}

export const createDefaultApplicationEnv = (
	appEnvConfig: Partial<ApplicationEnvConfig>,
): ApplicationEnv => {
	const rootPath = appEnvConfig.config?.rootPath ?? defaultConfig.rootPath;
	const label = appEnvConfig.config?.label ?? defaultConfig.label;

	// Ensure directory is cleaned for each application env
	const dataPath = join(rootPath.replace('~', homedir()), label);
	if (existsSync(dataPath)) {
		rmdirSync(dataPath, { recursive: true });
	}

	const modules: BaseModule[] = [];

	for (const mod of appEnvConfig.modules ?? []) {
		modules.push(mod);
	}

	const appEnv = new ApplicationEnv({
		...appEnvConfig,
		modules,
		genesisBlockJSON: {},
	});

	return appEnv;
};<|MERGE_RESOLUTION|>--- conflicted
+++ resolved
@@ -110,12 +110,7 @@
 		// As we can call this function with different configuration
 		// so we need to make sure existing schemas are already clear
 		codec.clearCache();
-<<<<<<< HEAD
 		const { genesisBlockJSON } = createGenesisBlock({});
-=======
-		const { genesisBlockJSON } = createGenesisBlock({ modules: appConfig.modules });
-		this._genesisBlock = appConfig.genesisBlockJSON ?? genesisBlockJSON;
->>>>>>> 98e2a5c5
 		// In order for application to start forging, update force to true
 		const config = objects.mergeDeep({}, defaultConfig, appConfig.config ?? {});
 		const { label } = config;
