--- conflicted
+++ resolved
@@ -42,13 +42,10 @@
 };
 
 export const getApplicationEnv = async (params: GetApplicationEnv): Promise<ApplicationEnv> => {
-<<<<<<< HEAD
 	// TODO: Due to compiled schema cache we need to clear readonly attribute forcefully
-	// @ts-expect-error
+	// @ts-ignore
 	codec._compileSchemas = {};
 
-=======
->>>>>>> cdc1d134
 	// TODO: Remove this dependency in future
 	if (!params.modules.includes(DPoSModule)) {
 		params.modules.push(DPoSModule);
@@ -73,8 +70,11 @@
 };
 
 export const clearApplicationEnv = async (appEnv: ApplicationEnv): Promise<void> => {
+	// @ts-ignore
 	await appEnv.application._forgerDB.clear();
+	// @ts-ignore
 	await appEnv.application._blockchainDB.clear();
+	// @ts-ignore
 	await appEnv.application._nodeDB.clear();
 	await appEnv.application.shutdown();
 };