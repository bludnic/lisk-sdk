--- conflicted
+++ resolved
@@ -17,11 +17,7 @@
 const popsicle = require('popsicle');
 const async = require('async');
 const Promise = require('bluebird');
-<<<<<<< HEAD
-const { Slots } = require('@liskhq/lisk-chain');
-=======
 const { Rounds } = require('@liskhq/lisk-dpos');
->>>>>>> f3b6789f
 const apiHelpers = require('../http/api');
 
 const { ACTIVE_DELEGATES } = global.constants;
