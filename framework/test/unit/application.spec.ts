/*
 * Copyright © 2019 Lisk Foundation
 *
 * See the LICENSE file at the top-level directory of this distribution
 * for licensing information.
 *
 * Unless otherwise agreed in a custom licensing agreement with the Lisk Foundation,
 * no part of this software, including this file, may be copied, modified,
 * propagated, or distributed except according to the terms contained in the
 * LICENSE file.
 *
 * Removal or modification of this copyright notice is prohibited.
 */
/* eslint-disable max-classes-per-file */

import { objects } from '@liskhq/lisk-utils';
import * as fs from 'fs-extra';
import * as os from 'os';
import { join } from 'path';
import { Application } from '../../src/application';
<<<<<<< HEAD
=======
import { Controller } from '../../src/controller';
import { Bus } from '../../src/controller/bus';
>>>>>>> b6de07d6
import { IPCServer } from '../../src/controller/ipc/ipc_server';
import { WSServer } from '../../src/controller/ws/ws_server';
import { createLogger } from '../../src/logger';
import { Node } from '../../src/node';
import { systemDirs } from '../../src/system_dirs';
import { genesisBlock } from '../fixtures/blocks';
import * as networkConfig from '../fixtures/config/devnet/config.json';

jest.mock('fs-extra');
jest.mock('zeromq');
jest.mock('@liskhq/lisk-db');
jest.mock('../../src/logger');

<<<<<<< HEAD
=======
class TestPlugin extends BasePlugin {
	public name = 'test-plugin';

	public get nodeModulePath(): string {
		return __filename;
	}

	public async load(_channel: BaseChannel): Promise<void> {}

	public async unload(): Promise<void> {}
}

// eslint-disable-next-line
>>>>>>> b6de07d6
describe('Application', () => {
	// Arrange
	const config: any = {
		...networkConfig,
	};
	const loggerMock = {
		info: jest.fn(),
		error: jest.fn(),
		debug: jest.fn(),
		trace: jest.fn(),
		fatal: jest.fn(),
	};
	const { id, ...header } = genesisBlock().header.toJSON();
	const genesisBlockJSON = { header, payload: [] };

	(createLogger as jest.Mock).mockReturnValue(loggerMock);

	beforeEach(() => {
		jest.spyOn(os, 'homedir').mockReturnValue('/user');
		jest.spyOn(IPCServer.prototype, 'start').mockResolvedValue();
		jest.spyOn(WSServer.prototype, 'start').mockResolvedValue(jest.fn() as never);
		jest.spyOn(Node.prototype, 'init').mockResolvedValue();
		jest.spyOn(process, 'exit').mockReturnValue(0 as never);
	});

	describe('#constructor', () => {
		it('should be able to start the application with default parameters if config is not provided', () => {
			const app = Application.defaultApplication(genesisBlockJSON);

			expect(app.config).toBeDefined();
		});

		it('should set app label with the genesis block transaction root prefixed with `lisk-` if label not provided', () => {
			// eslint-disable-next-line @typescript-eslint/restrict-template-expressions
			const label = `lisk-${config.genesisConfig.communityIdentifier}`;
			const configWithoutLabel = objects.cloneDeep(config);
			delete configWithoutLabel.label;

			const app = Application.defaultApplication(genesisBlockJSON, configWithoutLabel);

			expect(app.config.label).toBe(label);
		});

		it('should use the same app label if provided', () => {
			const app = Application.defaultApplication(genesisBlockJSON, config);

			expect(app.config.label).toBe(config.label);
		});

		it('should set default rootPath if not provided', () => {
			// Arrange
			const rootPath = '~/.lisk';
			const configWithoutRootPath = objects.cloneDeep(config);
			delete configWithoutRootPath.rootPath;

			// Act
			const app = Application.defaultApplication(genesisBlockJSON, configWithoutRootPath);

			// Assert
			expect(app.config.rootPath).toBe(rootPath);
		});

		it('should set rootPath if provided', () => {
			// Arrange
			const customRootPath = '/my-lisk-folder';
			const configWithCustomRootPath = objects.cloneDeep(config);
			configWithCustomRootPath.rootPath = customRootPath;

			// Act
			const app = Application.defaultApplication(genesisBlockJSON, configWithCustomRootPath);

			// Assert
			expect(app.config.rootPath).toBe(customRootPath);
		});

		it('should set filename for logger if logger config was not provided', () => {
			// Arrange
			const configWithoutLogger = objects.cloneDeep(config);
			configWithoutLogger.logger = {};

			// Act
			const app = Application.defaultApplication(genesisBlockJSON, configWithoutLogger);

			// Assert
			expect(app.config.logger.logFileName).toBe('lisk.log');
		});

		it('should merge the constants with genesisConfig and assign it to app constants', () => {
			const customConfig = objects.cloneDeep(config);

			customConfig.genesisConfig = {
				...config.genesisConfig,
				maxPayloadLength: 15 * 1024,
				communityIdentifier: 'Lisk',
				blockTime: 5,
				rewards: {
					milestones: ['500000000', '400000000', '300000000', '200000000', '100000000'],
					offset: 2160,
					distance: 3000000,
				},
			};

			const app = Application.defaultApplication(genesisBlockJSON, customConfig);

			expect(app.config.genesisConfig.maxPayloadLength).toBe(15 * 1024);
		});

		it('should set internal variables', () => {
			// Act
			const app = Application.defaultApplication(genesisBlockJSON, config);

			// Assert
			expect(app['_genesisBlock']).toEqual(genesisBlockJSON);
			expect(app.config).toMatchSnapshot();
			expect(app['_node']).not.toBeUndefined();
			expect(app['_plugins']).toBeInstanceOf(Object);
		});

		it('should not initialize logger', () => {
			// Act
			const app = Application.defaultApplication(genesisBlockJSON, config);

			// Assert
			expect(app.logger).toBeUndefined();
		});

		it('should throw if invalid forger is provided', () => {
			// Arrange
			const invalidConfig = objects.mergeDeep({}, config, {
				forging: {
					delegates: [
						{
							encryptedPassphrase:
								'0dbd21ac5c154dbb72ce90a4e252a64b692203a4f8e25f8bfa1b1993e2ba7a9bd9e1ef1896d8d584a62daf17a8ccf12b99f29521b92cc98b74434ff501374f7e1c6d8371a6ce4e2d083489',
							address: '9cabee3d27426676b852ce6b804cb2fdff7cd0b5',
							hashOnion: {
								count: 0,
								distance: 0,
								hashes: [],
							},
						},
					],
				},
			});
			// Act & Assert
			expect.assertions(5);
			try {
				Application.defaultApplication(genesisBlockJSON, invalidConfig);
			} catch (error) {
				/* eslint-disable jest/no-try-expect */
				expect(error.errors).toHaveLength(4);
				expect(error.errors[0].message).toContain('must match format "encryptedPassphrase"');
				expect(error.errors[1].message).toContain('must be >= 1');
				expect(error.errors[2].message).toContain('must be >= 1');
				expect(error.errors[3].message).toContain('must NOT have fewer than 2 items');
				/* eslint-enable jest/no-try-expect */
			}
		});
	});

<<<<<<< HEAD
	// describe('#registerPlugin', () => {
	// 	it('should throw error when plugin class is missing', () => {
	// 		// Arrange
	// 		const app = Application.defaultApplication(genesisBlockJSON, config);

	// 		// Act && Assert
	// 		expect(() => (app as any).registerPlugin()).toThrow('Plugin implementation is required');
	// 	});

	// 	it('should throw error when plugin alias is missing', () => {
	// 		// Arrange
	// 		const app = Application.defaultApplication(genesisBlockJSON, config);
	// 		class MyPlugin extends TestPlugin {
	// 			// eslint-disable-next-line @typescript-eslint/class-literal-property-style
	// 			public static get alias() {
	// 				return '';
	// 			}
	// 		}

	// 		// Act && Assert
	// 		expect(() => (app as any).registerPlugin(MyPlugin)).toThrow('Plugin alias is required.');
	// 	});

	// 	it('should throw error when plugin with same alias is already registered', () => {
	// 		// Arrange
	// 		const app = Application.defaultApplication(genesisBlockJSON, config);
	// 		class MyPlugin extends TestPlugin {
	// 			// eslint-disable-next-line @typescript-eslint/class-literal-property-style
	// 			public static get alias() {
	// 				return 'my-plugin';
	// 			}
	// 		}
	// 		(app as any).registerPlugin(MyPlugin);

	// 		// Act && Assert
	// 		expect(() => (app as any).registerPlugin(MyPlugin)).toThrow(
	// 			'A plugin with alias "my-plugin" already registered.',
	// 		);
	// 	});

	// 	it('should call validatePluginSpec function', async () => {
	// 		// Arrange
	// 		const app = Application.defaultApplication(genesisBlockJSON, config);
	// 		jest.spyOn(basePluginModule, 'validatePluginSpec').mockReturnValue();

	// 		// Act
	// 		(app as any).registerPlugin(TestPlugin);

	// 		// Assert
	// 		expect(basePluginModule.validatePluginSpec).toHaveBeenCalledTimes(1);
	// 		expect(basePluginModule.validatePluginSpec).toHaveBeenCalledWith(TestPlugin, {
	// 			loadAsChildProcess: false,
	// 		});
	// 	});

	// 	it('should throw error when plugin is required to load as child process and not exported', () => {
	// 		// Arrange
	// 		const app = Application.defaultApplication(genesisBlockJSON, config);
	// 		jest.spyOn(basePluginModule, 'getPluginExportPath').mockReturnValue(undefined);

	// 		// Act && Assert
	// 		expect(() => (app as any).registerPlugin(TestPlugin, { loadAsChildProcess: true })).toThrow(
	// 			'Unable to register plugin "test-plugin" to load as child process. \n -> To load plugin as child process it must be exported. \n -> You can specify npm package as "info.name". \n -> Or you can specify any static path as "info.exportPath". \n -> To fix this issue you can simply assign __filename to info.exportPath in your plugin.',
	// 		);
	// 		expect(basePluginModule.getPluginExportPath).toHaveBeenCalledTimes(1);
	// 		expect(basePluginModule.getPluginExportPath).toHaveBeenCalledWith(TestPlugin);
	// 	});

	// 	it('should add plugin to the collection', () => {
	// 		// Arrange
	// 		const app = Application.defaultApplication(genesisBlockJSON, config);
	// 		(app as any).registerPlugin(TestPlugin);

	// 		// Act && Assert
	// 		expect(app['_plugins']['test-plugin']).toBe(TestPlugin);
	// 	});

	// 	it('should add plugin to the collection with custom alias', () => {
	// 		// Arrange
	// 		const app = Application.defaultApplication(genesisBlockJSON, config);
	// 		(app as any).registerPlugin(TestPlugin, { alias: 'my-custom-plugin' });

	// 		// Act && Assert
	// 		expect(app['_plugins']['my-custom-plugin']).toBe(TestPlugin);
	// 	});
	// });

	// TODO: Update channel improvement is completed
	// eslint-disable-next-line jest/no-disabled-tests
	describe.skip('#_initChannel', () => {
=======
	describe('#registerModule', () => {
		it('should throw error when transaction class is missing', () => {
			// Arrange
			const app = Application.defaultApplication(genesisBlockJSON, config);

			// Act && Assert
			expect(() => (app as any).registerModule()).toThrow('Module implementation is required');
		});

		it('should throw an error if id is less than 2 when registering a module', () => {
			// Arrange
			const app = Application.defaultApplication(genesisBlockJSON, config);
			jest.spyOn(app['_node'], 'registerModule');

			// Act
			class SampleModule extends BaseModule {
				public name = 'SampleModule';
				public id = 1;
			}
			// Assert
			expect(() => app['_registerModule'](SampleModule)).toThrow(
				'Custom module must have id greater than 2',
			);
		});

		it('should throw an error if module id is missing', () => {
			// Arrange
			const app = Application.defaultApplication(genesisBlockJSON, config);
			jest.spyOn(app['_node'], 'registerModule');

			// Act
			class SampleModule extends BaseModule {
				public name = 'SampleModule';
				public id = 0;
			}
			// Assert
			expect(() => app['_registerModule'](SampleModule)).toThrow(
				"Custom module 'SampleModule' is missing either one or both of the required properties: 'id', 'name'.",
			);
		});

		it('should throw an error if module name is missing', () => {
			// Arrange
			const app = Application.defaultApplication(genesisBlockJSON, config);
			jest.spyOn(app['_node'], 'registerModule');

			// Act
			class SampleModule extends BaseModule {
				public name = '';
				public id = 1000;
			}
			// Assert
			expect(() => app['_registerModule'](SampleModule)).toThrow(
				"Custom module 'SampleModule' is missing either one or both of the required properties: 'id', 'name'.",
			);
		});

		it('should throw error if id is less than 1000 when registering an external module', () => {
			// Arrange
			const app = Application.defaultApplication(genesisBlockJSON, config);
			jest.spyOn(app['_node'], 'registerModule');

			// Act
			class SampleModule extends BaseModule {
				public name = 'SampleModule';
				public id = 999;
			}
			// Assert
			expect(() => app.registerModule(SampleModule)).toThrow(
				'Custom module must have id greater than or equal to 1000',
			);
		});

		it('should throw an error if asset does not extend BaseAsset', () => {
			// Arrange
			const app = Application.defaultApplication(genesisBlockJSON, config);
			jest.spyOn(app['_node'], 'registerModule');

			// Act
			class SampleAsset {
				public name = 'asset';
				public id = 0;
				public schema = {
					$id: 'lisk/sample',
					type: 'object',
					properties: {},
				};
				public async apply(): Promise<void> {}
			}
			class SampleModule extends BaseModule {
				public name = 'SampleModule';
				public id = 999999;
				public transactionAssets = [new SampleAsset()];
			}
			// Assert
			expect(() => app['_registerModule'](SampleModule)).toThrow(
				'Custom module contains asset which does not extend `BaseAsset` class.',
			);
		});

		it('should throw an error if asset id is invalid', () => {
			// Arrange
			const app = Application.defaultApplication(genesisBlockJSON, config);
			jest.spyOn(app['_node'], 'registerModule');

			// Act
			class SampleAsset extends BaseAsset {
				public name = 'asset';
				public id = null as any;
				public schema = {
					$id: 'lisk/sample',
					type: 'object',
					properties: {},
				};
				public async apply(): Promise<void> {}
			}
			class SampleModule extends BaseModule {
				public name = 'SampleModule';
				public id = 999999;
				public transactionAssets = [new SampleAsset()];
			}
			// Assert
			expect(() => app['_registerModule'](SampleModule)).toThrow(
				'Custom module contains asset with invalid `id` property.',
			);
		});

		it('should throw an error if asset name is invalid', () => {
			// Arrange
			const app = Application.defaultApplication(genesisBlockJSON, config);
			jest.spyOn(app['_node'], 'registerModule');

			// Act
			class SampleAsset extends BaseAsset {
				public name = '';
				public id = 0;
				public schema = {
					$id: 'lisk/sample',
					type: 'object',
					properties: {},
				};
				public async apply(): Promise<void> {}
			}
			class SampleModule extends BaseModule {
				public name = 'SampleModule';
				public id = 999999;
				public transactionAssets = [new SampleAsset()];
			}
			// Assert
			expect(() => app['_registerModule'](SampleModule)).toThrow(
				'Custom module contains asset with invalid `name` property.',
			);
		});

		it('should throw an error if asset schema is invalid', () => {
			// Arrange
			const app = Application.defaultApplication(genesisBlockJSON, config);
			jest.spyOn(app['_node'], 'registerModule');

			// Act
			class SampleAsset extends BaseAsset {
				public name = 'asset';
				public id = 0;
				public schema = undefined as any;
				public async apply(): Promise<void> {}
			}
			class SampleModule extends BaseModule {
				public name = 'SampleModule';
				public id = 999999;
				public transactionAssets = [new SampleAsset()];
			}
			// Assert
			expect(() => app['_registerModule'](SampleModule)).toThrow(
				'Custom module contains asset with invalid `schema` property.',
			);
		});

		it('should throw an error if asset apply is invalid', () => {
			// Arrange
			const app = Application.defaultApplication(genesisBlockJSON, config);
			jest.spyOn(app['_node'], 'registerModule');

			// Act
			class SampleAsset extends BaseAsset {
				public name = 'asset';
				public id = 0;
				public schema = {
					$id: 'lisk/sample',
					type: 'object',
					properties: {},
				};
				public apply = {} as any;
			}
			class SampleModule extends BaseModule {
				public name = 'SampleModule';
				public id = 999999;
				public transactionAssets = [new SampleAsset()];
			}
			// Assert
			expect(() => app['_registerModule'](SampleModule)).toThrow(
				'Custom module contains asset with invalid `apply` property.',
			);
		});

		it('should add custom module to collection.', () => {
			// Arrange
			const app = Application.defaultApplication(genesisBlockJSON, config);
			jest.spyOn(app['_node'], 'registerModule');

			// Act
			class SampleModule extends BaseModule {
				public name = 'SampleModule';
				public id = 1000;
			}
			app.registerModule(SampleModule);

			// Assert
			expect(app['_node'].registerModule).toHaveBeenCalledTimes(1);
		});
	});

	describe('#registerPlugin', () => {
		it('should throw error when plugin class is missing', () => {
			// Arrange
			const app = Application.defaultApplication(genesisBlockJSON, config);

			// Act && Assert
			expect(() => (app as any).registerPlugin()).toThrow('Plugin implementation is required');
		});

		it('should throw error when plugin with same name is already registered', () => {
			// Arrange
			const app = Application.defaultApplication(genesisBlockJSON, config);
			class MyPlugin extends TestPlugin {
				public name = 'my-plugin';

				public get nodeModulePath(): string {
					throw new Error('Method not implemented.');
				}
			}
			(app as any).registerPlugin(MyPlugin);

			// Act && Assert
			expect(() => (app as any).registerPlugin(MyPlugin)).toThrow(
				'A plugin with name "my-plugin" already registered.',
			);
		});

		it('should call validatePluginSpec function', () => {
			// Arrange
			const app = Application.defaultApplication(genesisBlockJSON, config);
			jest.spyOn(basePluginModule, 'validatePluginSpec').mockReturnValue();

			// Act
			(app as any).registerPlugin(TestPlugin);

			// Assert
			expect(basePluginModule.validatePluginSpec).toHaveBeenCalledTimes(1);
		});

		it('should throw error when plugin is required to load as child process and not exported', () => {
			// Arrange
			const app = Application.defaultApplication(genesisBlockJSON, config);
			jest.spyOn(basePluginModule, 'getPluginExportPath').mockReturnValue(undefined);

			// Act && Assert
			expect(() => (app as any).registerPlugin(TestPlugin, { loadAsChildProcess: true })).toThrow(
				'Unable to register plugin "test-plugin" to load as child process. \n -> To load plugin as child process it must be exported. \n -> You can specify npm package as "name". \n -> Or you can specify any static path as "nodeModulePath". \n -> To fix this issue you can simply assign __filename to nodeModulePath in your plugin.',
			);
			expect(basePluginModule.getPluginExportPath).toHaveBeenCalledTimes(1);
			expect(basePluginModule.getPluginExportPath).toHaveBeenCalledWith(TestPlugin);
		});

		it('should add plugin to the collection', () => {
			// Arrange
			const app = Application.defaultApplication(genesisBlockJSON, config);
			(app as any).registerPlugin(TestPlugin);

			// Act && Assert
			expect(app['_plugins']['test-plugin']).toBe(TestPlugin);
		});
	});

	describe('#_initChannel', () => {
>>>>>>> b6de07d6
		let app;
		let actionsList: any;

		beforeEach(() => {
			// Arrange
			app = Application.defaultApplication(genesisBlockJSON, config);
			app['_channel'] = app['_initChannel']();
			actionsList = app['_channel'].actionsList;
		});

		it('should create getAccount action', () => {
			// Assert
			expect(actionsList).toContain('getAccount');
		});

		it('should create getAccounts action', () => {
			// Assert
			expect(actionsList).toContain('getAccounts');
		});

		it('should create getBlockByID action', () => {
			// Assert
			expect(actionsList).toContain('getBlockByID');
		});

		it('should create getBlocksByIDs action', () => {
			// Assert
			expect(actionsList).toContain('getBlocksByIDs');
		});

		it('should create getBlockByHeight action', () => {
			// Assert
			expect(actionsList).toContain('getBlockByHeight');
		});

		it('should create getBlocksByHeightBetween action', () => {
			// Assert
			expect(actionsList).toContain('getBlocksByHeightBetween');
		});

		it('should create getTransactionByID action', () => {
			// Assert
			expect(actionsList).toContain('getTransactionByID');
		});

		it('should create getTransactionsByIDs action', () => {
			// Assert
			expect(actionsList).toContain('getTransactionsByIDs');
		});
	});

<<<<<<< HEAD
	// describe('#_loadPlugins', () => {
	// 	let app: Application;
	// 	let dirs: ReturnType<typeof systemDirs>;

	// 	beforeEach(async () => {
	// 		app = Application.defaultApplication(genesisBlockJSON, config);
	// 		app.registerPlugin(TestPlugin);
	// 		jest.spyOn(fs, 'readdirSync').mockReturnValue([]);
	// 		jest.spyOn(IPCServer.prototype, 'start').mockResolvedValue();
	// 		jest.spyOn(WSServer.prototype, 'start').mockResolvedValue(jest.fn() as never);
	// 		jest.spyOn(Controller.prototype, 'loadPlugins').mockResolvedValue(jest.fn() as never);

	// 		await app.run();

	// 		dirs = systemDirs(app.config.label, app.config.rootPath);
	// 	});

	// 	it('should compile config and load plugins', () => {
	// 		// Arrange
	// 		const plugins = {
	// 			[TestPlugin.alias]: TestPlugin,
	// 		};
	// 		const pluginsOptions = {
	// 			[TestPlugin.alias]: {
	// 				loadAsChildProcess: false,
	// 				dataPath: dirs.dataPath,
	// 				appConfig: {
	// 					rootPath: app.config.rootPath,
	// 					label: app.config.label,
	// 					version: app.config.version,
	// 					networkVersion: app.config.networkVersion,
	// 					genesisConfig: app.config.genesisConfig,
	// 					logger: {
	// 						consoleLogLevel: app.config.logger.consoleLogLevel,
	// 						fileLogLevel: app.config.logger.fileLogLevel,
	// 					},
	// 				},
	// 			},
	// 		};

	// 		// Assert
	// 		expect(app['_controller'].loadPlugins).toHaveBeenCalledTimes(1);
	// 		expect(app['_controller'].loadPlugins).toHaveBeenCalledWith(plugins, pluginsOptions);
	// 	});
	// });
=======
	describe('#_loadPlugins', () => {
		let app: Application;

		beforeEach(async () => {
			app = Application.defaultApplication(genesisBlockJSON, config);
			app.registerPlugin(TestPlugin);
			jest.spyOn(fs, 'readdirSync').mockReturnValue([]);
			jest.spyOn(IPCServer.prototype, 'start').mockResolvedValue();
			jest.spyOn(WSServer.prototype, 'start').mockResolvedValue(jest.fn() as never);
			jest.spyOn(Bus.prototype, 'publish').mockResolvedValue(jest.fn() as never);
			jest.spyOn(Controller.prototype, 'loadPlugins').mockResolvedValue(jest.fn() as never);

			await app.run();
		});

		afterEach(async () => {
			await app.shutdown();
		});

		it('should compile config and load plugins', () => {
			// Arrange
			const plugins = {
				'test-plugin': TestPlugin,
			};

			const { plugins: pluginConfig, ...rest } = app.config;

			// Assert
			expect(app['_controller'].loadPlugins).toHaveBeenCalledTimes(1);
			expect(app['_controller'].loadPlugins).toHaveBeenCalledWith(plugins, pluginConfig, rest);
		});
	});
>>>>>>> b6de07d6

	describe('#_setupDirectories', () => {
		let app: Application;
		let dirs: any;

		beforeEach(async () => {
			app = Application.defaultApplication(genesisBlockJSON, config);
			jest.spyOn(app['_node']['_network'], 'start').mockResolvedValue();
			jest.spyOn(fs, 'readdirSync').mockReturnValue([]);
			jest.spyOn(IPCServer.prototype, 'start').mockResolvedValue();
			jest.spyOn(Bus.prototype, 'publish').mockResolvedValue(jest.fn() as never);
			jest.spyOn(WSServer.prototype, 'start').mockResolvedValue(jest.fn() as never);

			await app.run();

			dirs = systemDirs(app.config.label, app.config.rootPath);
		});

		afterEach(async () => {
			await app.shutdown();
		});

		it('should ensure directory exists', () => {
			// Arrange
			jest.spyOn(fs, 'ensureDir');

			// Assert

			Array.from(Object.values(dirs)).map(dirPath =>
				expect(fs.ensureDir).toHaveBeenCalledWith(dirPath),
			);
		});

		it('should write process id to pid file if pid file not exits', () => {
			jest.spyOn(fs, 'pathExists').mockResolvedValue(false as never);
			jest.spyOn(fs, 'writeFile');

			expect(fs.writeFile).toHaveBeenCalledWith(
				// eslint-disable-next-line @typescript-eslint/restrict-template-expressions
				`${dirs.pids}/controller.pid`,
				expect.toBeNumber(),
			);
		});
	});

	describe('#_emptySocketsDirectory', () => {
		let app: Application;
		const fakeSocketFiles = ['1.sock' as any, '2.sock' as any];

		beforeEach(async () => {
			app = Application.defaultApplication(genesisBlockJSON, config);
			jest.spyOn(app['_node']['_network'], 'start').mockResolvedValue();
			jest.spyOn(fs, 'readdirSync').mockReturnValue(fakeSocketFiles);
			jest.spyOn(Bus.prototype, 'publish').mockResolvedValue(jest.fn() as never);

			await app.run();
			await app.shutdown();
		});

		it('should delete all files in ~/.lisk/tmp/sockets', () => {
			const { sockets: socketsPath } = systemDirs(app.config.label, app.config.rootPath);

			// Arrange
			const spy = jest.spyOn(fs, 'unlink').mockReturnValue(Promise.resolve());
			(app as any)._emptySocketsDirectory();

			// Assert
			for (const aSocketFile of fakeSocketFiles) {
				expect(spy).toHaveBeenCalledWith(join(socketsPath, aSocketFile), expect.anything());
			}
		});
	});

	describe('shutdown', () => {
		let app: Application;
		const fakeSocketFiles = ['1.sock' as any, '2.sock' as any];
		let clearControllerPidFileSpy: jest.SpyInstance<any, unknown[]>;
		let emptySocketsDirectorySpy: jest.SpyInstance<any, unknown[]>;
		let nodeCleanupSpy: jest.SpyInstance<any, unknown[]>;
		let controllerCleanupSpy: jest.SpyInstance<any, unknown[]>;
		let blockChainDBSpy: jest.SpyInstance<any, unknown[]>;
		let forgerDBSpy: jest.SpyInstance<any, unknown[]>;
		let _nodeDBSpy: jest.SpyInstance<any, unknown[]>;

		beforeEach(async () => {
			jest.spyOn(Bus.prototype, 'publish').mockResolvedValue(jest.fn() as never);
			app = Application.defaultApplication(genesisBlockJSON, config);
			jest.spyOn(app['_node']['_network'], 'start').mockResolvedValue();
			await app.run();
			jest.spyOn(fs, 'readdirSync').mockReturnValue(fakeSocketFiles);
			nodeCleanupSpy = jest.spyOn((app as any)._node, 'stop').mockResolvedValue(true);
			controllerCleanupSpy = jest.spyOn((app as any)._controller, 'cleanup');
			blockChainDBSpy = jest.spyOn((app as any)._blockchainDB, 'close');
			forgerDBSpy = jest.spyOn((app as any)._forgerDB, 'close');
			_nodeDBSpy = jest.spyOn((app as any)._nodeDB, 'close');
			emptySocketsDirectorySpy = jest
				.spyOn(app as any, '_emptySocketsDirectory')
				.mockResolvedValue([]);
			clearControllerPidFileSpy = jest.spyOn(app as any, '_clearControllerPidFile');
		});

		it('should call cleanup methods', async () => {
			await app.shutdown();
			expect(clearControllerPidFileSpy).toHaveBeenCalledTimes(1);
			expect(emptySocketsDirectorySpy).toHaveBeenCalledTimes(1);
			expect(nodeCleanupSpy).toHaveBeenCalledTimes(1);
			expect(blockChainDBSpy).toHaveBeenCalledTimes(1);
			expect(forgerDBSpy).toHaveBeenCalledTimes(1);
			expect(_nodeDBSpy).toHaveBeenCalledTimes(1);
			expect(controllerCleanupSpy).toHaveBeenCalledTimes(1);
		});

		it('should call clearControllerPidFileSpy method with correct pid file location', async () => {
			const unlinkSyncSpy = jest.spyOn(fs, 'unlinkSync').mockReturnValue();
			await app.shutdown();
			expect(unlinkSyncSpy).toHaveBeenCalledWith('/user/.lisk/devnet/tmp/pids/controller.pid');
		});
	});
});<|MERGE_RESOLUTION|>--- conflicted
+++ resolved
@@ -18,11 +18,6 @@
 import * as os from 'os';
 import { join } from 'path';
 import { Application } from '../../src/application';
-<<<<<<< HEAD
-=======
-import { Controller } from '../../src/controller';
-import { Bus } from '../../src/controller/bus';
->>>>>>> b6de07d6
 import { IPCServer } from '../../src/controller/ipc/ipc_server';
 import { WSServer } from '../../src/controller/ws/ws_server';
 import { createLogger } from '../../src/logger';
@@ -36,22 +31,6 @@
 jest.mock('@liskhq/lisk-db');
 jest.mock('../../src/logger');
 
-<<<<<<< HEAD
-=======
-class TestPlugin extends BasePlugin {
-	public name = 'test-plugin';
-
-	public get nodeModulePath(): string {
-		return __filename;
-	}
-
-	public async load(_channel: BaseChannel): Promise<void> {}
-
-	public async unload(): Promise<void> {}
-}
-
-// eslint-disable-next-line
->>>>>>> b6de07d6
 describe('Application', () => {
 	// Arrange
 	const config: any = {
@@ -212,7 +191,6 @@
 		});
 	});
 
-<<<<<<< HEAD
 	// describe('#registerPlugin', () => {
 	// 	it('should throw error when plugin class is missing', () => {
 	// 		// Arrange
@@ -303,292 +281,6 @@
 	// TODO: Update channel improvement is completed
 	// eslint-disable-next-line jest/no-disabled-tests
 	describe.skip('#_initChannel', () => {
-=======
-	describe('#registerModule', () => {
-		it('should throw error when transaction class is missing', () => {
-			// Arrange
-			const app = Application.defaultApplication(genesisBlockJSON, config);
-
-			// Act && Assert
-			expect(() => (app as any).registerModule()).toThrow('Module implementation is required');
-		});
-
-		it('should throw an error if id is less than 2 when registering a module', () => {
-			// Arrange
-			const app = Application.defaultApplication(genesisBlockJSON, config);
-			jest.spyOn(app['_node'], 'registerModule');
-
-			// Act
-			class SampleModule extends BaseModule {
-				public name = 'SampleModule';
-				public id = 1;
-			}
-			// Assert
-			expect(() => app['_registerModule'](SampleModule)).toThrow(
-				'Custom module must have id greater than 2',
-			);
-		});
-
-		it('should throw an error if module id is missing', () => {
-			// Arrange
-			const app = Application.defaultApplication(genesisBlockJSON, config);
-			jest.spyOn(app['_node'], 'registerModule');
-
-			// Act
-			class SampleModule extends BaseModule {
-				public name = 'SampleModule';
-				public id = 0;
-			}
-			// Assert
-			expect(() => app['_registerModule'](SampleModule)).toThrow(
-				"Custom module 'SampleModule' is missing either one or both of the required properties: 'id', 'name'.",
-			);
-		});
-
-		it('should throw an error if module name is missing', () => {
-			// Arrange
-			const app = Application.defaultApplication(genesisBlockJSON, config);
-			jest.spyOn(app['_node'], 'registerModule');
-
-			// Act
-			class SampleModule extends BaseModule {
-				public name = '';
-				public id = 1000;
-			}
-			// Assert
-			expect(() => app['_registerModule'](SampleModule)).toThrow(
-				"Custom module 'SampleModule' is missing either one or both of the required properties: 'id', 'name'.",
-			);
-		});
-
-		it('should throw error if id is less than 1000 when registering an external module', () => {
-			// Arrange
-			const app = Application.defaultApplication(genesisBlockJSON, config);
-			jest.spyOn(app['_node'], 'registerModule');
-
-			// Act
-			class SampleModule extends BaseModule {
-				public name = 'SampleModule';
-				public id = 999;
-			}
-			// Assert
-			expect(() => app.registerModule(SampleModule)).toThrow(
-				'Custom module must have id greater than or equal to 1000',
-			);
-		});
-
-		it('should throw an error if asset does not extend BaseAsset', () => {
-			// Arrange
-			const app = Application.defaultApplication(genesisBlockJSON, config);
-			jest.spyOn(app['_node'], 'registerModule');
-
-			// Act
-			class SampleAsset {
-				public name = 'asset';
-				public id = 0;
-				public schema = {
-					$id: 'lisk/sample',
-					type: 'object',
-					properties: {},
-				};
-				public async apply(): Promise<void> {}
-			}
-			class SampleModule extends BaseModule {
-				public name = 'SampleModule';
-				public id = 999999;
-				public transactionAssets = [new SampleAsset()];
-			}
-			// Assert
-			expect(() => app['_registerModule'](SampleModule)).toThrow(
-				'Custom module contains asset which does not extend `BaseAsset` class.',
-			);
-		});
-
-		it('should throw an error if asset id is invalid', () => {
-			// Arrange
-			const app = Application.defaultApplication(genesisBlockJSON, config);
-			jest.spyOn(app['_node'], 'registerModule');
-
-			// Act
-			class SampleAsset extends BaseAsset {
-				public name = 'asset';
-				public id = null as any;
-				public schema = {
-					$id: 'lisk/sample',
-					type: 'object',
-					properties: {},
-				};
-				public async apply(): Promise<void> {}
-			}
-			class SampleModule extends BaseModule {
-				public name = 'SampleModule';
-				public id = 999999;
-				public transactionAssets = [new SampleAsset()];
-			}
-			// Assert
-			expect(() => app['_registerModule'](SampleModule)).toThrow(
-				'Custom module contains asset with invalid `id` property.',
-			);
-		});
-
-		it('should throw an error if asset name is invalid', () => {
-			// Arrange
-			const app = Application.defaultApplication(genesisBlockJSON, config);
-			jest.spyOn(app['_node'], 'registerModule');
-
-			// Act
-			class SampleAsset extends BaseAsset {
-				public name = '';
-				public id = 0;
-				public schema = {
-					$id: 'lisk/sample',
-					type: 'object',
-					properties: {},
-				};
-				public async apply(): Promise<void> {}
-			}
-			class SampleModule extends BaseModule {
-				public name = 'SampleModule';
-				public id = 999999;
-				public transactionAssets = [new SampleAsset()];
-			}
-			// Assert
-			expect(() => app['_registerModule'](SampleModule)).toThrow(
-				'Custom module contains asset with invalid `name` property.',
-			);
-		});
-
-		it('should throw an error if asset schema is invalid', () => {
-			// Arrange
-			const app = Application.defaultApplication(genesisBlockJSON, config);
-			jest.spyOn(app['_node'], 'registerModule');
-
-			// Act
-			class SampleAsset extends BaseAsset {
-				public name = 'asset';
-				public id = 0;
-				public schema = undefined as any;
-				public async apply(): Promise<void> {}
-			}
-			class SampleModule extends BaseModule {
-				public name = 'SampleModule';
-				public id = 999999;
-				public transactionAssets = [new SampleAsset()];
-			}
-			// Assert
-			expect(() => app['_registerModule'](SampleModule)).toThrow(
-				'Custom module contains asset with invalid `schema` property.',
-			);
-		});
-
-		it('should throw an error if asset apply is invalid', () => {
-			// Arrange
-			const app = Application.defaultApplication(genesisBlockJSON, config);
-			jest.spyOn(app['_node'], 'registerModule');
-
-			// Act
-			class SampleAsset extends BaseAsset {
-				public name = 'asset';
-				public id = 0;
-				public schema = {
-					$id: 'lisk/sample',
-					type: 'object',
-					properties: {},
-				};
-				public apply = {} as any;
-			}
-			class SampleModule extends BaseModule {
-				public name = 'SampleModule';
-				public id = 999999;
-				public transactionAssets = [new SampleAsset()];
-			}
-			// Assert
-			expect(() => app['_registerModule'](SampleModule)).toThrow(
-				'Custom module contains asset with invalid `apply` property.',
-			);
-		});
-
-		it('should add custom module to collection.', () => {
-			// Arrange
-			const app = Application.defaultApplication(genesisBlockJSON, config);
-			jest.spyOn(app['_node'], 'registerModule');
-
-			// Act
-			class SampleModule extends BaseModule {
-				public name = 'SampleModule';
-				public id = 1000;
-			}
-			app.registerModule(SampleModule);
-
-			// Assert
-			expect(app['_node'].registerModule).toHaveBeenCalledTimes(1);
-		});
-	});
-
-	describe('#registerPlugin', () => {
-		it('should throw error when plugin class is missing', () => {
-			// Arrange
-			const app = Application.defaultApplication(genesisBlockJSON, config);
-
-			// Act && Assert
-			expect(() => (app as any).registerPlugin()).toThrow('Plugin implementation is required');
-		});
-
-		it('should throw error when plugin with same name is already registered', () => {
-			// Arrange
-			const app = Application.defaultApplication(genesisBlockJSON, config);
-			class MyPlugin extends TestPlugin {
-				public name = 'my-plugin';
-
-				public get nodeModulePath(): string {
-					throw new Error('Method not implemented.');
-				}
-			}
-			(app as any).registerPlugin(MyPlugin);
-
-			// Act && Assert
-			expect(() => (app as any).registerPlugin(MyPlugin)).toThrow(
-				'A plugin with name "my-plugin" already registered.',
-			);
-		});
-
-		it('should call validatePluginSpec function', () => {
-			// Arrange
-			const app = Application.defaultApplication(genesisBlockJSON, config);
-			jest.spyOn(basePluginModule, 'validatePluginSpec').mockReturnValue();
-
-			// Act
-			(app as any).registerPlugin(TestPlugin);
-
-			// Assert
-			expect(basePluginModule.validatePluginSpec).toHaveBeenCalledTimes(1);
-		});
-
-		it('should throw error when plugin is required to load as child process and not exported', () => {
-			// Arrange
-			const app = Application.defaultApplication(genesisBlockJSON, config);
-			jest.spyOn(basePluginModule, 'getPluginExportPath').mockReturnValue(undefined);
-
-			// Act && Assert
-			expect(() => (app as any).registerPlugin(TestPlugin, { loadAsChildProcess: true })).toThrow(
-				'Unable to register plugin "test-plugin" to load as child process. \n -> To load plugin as child process it must be exported. \n -> You can specify npm package as "name". \n -> Or you can specify any static path as "nodeModulePath". \n -> To fix this issue you can simply assign __filename to nodeModulePath in your plugin.',
-			);
-			expect(basePluginModule.getPluginExportPath).toHaveBeenCalledTimes(1);
-			expect(basePluginModule.getPluginExportPath).toHaveBeenCalledWith(TestPlugin);
-		});
-
-		it('should add plugin to the collection', () => {
-			// Arrange
-			const app = Application.defaultApplication(genesisBlockJSON, config);
-			(app as any).registerPlugin(TestPlugin);
-
-			// Act && Assert
-			expect(app['_plugins']['test-plugin']).toBe(TestPlugin);
-		});
-	});
-
-	describe('#_initChannel', () => {
->>>>>>> b6de07d6
 		let app;
 		let actionsList: any;
 
@@ -640,7 +332,6 @@
 		});
 	});
 
-<<<<<<< HEAD
 	// describe('#_loadPlugins', () => {
 	// 	let app: Application;
 	// 	let dirs: ReturnType<typeof systemDirs>;
@@ -686,40 +377,6 @@
 	// 		expect(app['_controller'].loadPlugins).toHaveBeenCalledWith(plugins, pluginsOptions);
 	// 	});
 	// });
-=======
-	describe('#_loadPlugins', () => {
-		let app: Application;
-
-		beforeEach(async () => {
-			app = Application.defaultApplication(genesisBlockJSON, config);
-			app.registerPlugin(TestPlugin);
-			jest.spyOn(fs, 'readdirSync').mockReturnValue([]);
-			jest.spyOn(IPCServer.prototype, 'start').mockResolvedValue();
-			jest.spyOn(WSServer.prototype, 'start').mockResolvedValue(jest.fn() as never);
-			jest.spyOn(Bus.prototype, 'publish').mockResolvedValue(jest.fn() as never);
-			jest.spyOn(Controller.prototype, 'loadPlugins').mockResolvedValue(jest.fn() as never);
-
-			await app.run();
-		});
-
-		afterEach(async () => {
-			await app.shutdown();
-		});
-
-		it('should compile config and load plugins', () => {
-			// Arrange
-			const plugins = {
-				'test-plugin': TestPlugin,
-			};
-
-			const { plugins: pluginConfig, ...rest } = app.config;
-
-			// Assert
-			expect(app['_controller'].loadPlugins).toHaveBeenCalledTimes(1);
-			expect(app['_controller'].loadPlugins).toHaveBeenCalledWith(plugins, pluginConfig, rest);
-		});
-	});
->>>>>>> b6de07d6
 
 	describe('#_setupDirectories', () => {
 		let app: Application;
