/* eslint-disable max-classes-per-file */
/*
 * Copyright © 2020 Lisk Foundation
 *
 * See the LICENSE file at the top-level directory of this distribution
 * for licensing information.
 *
 * Unless otherwise agreed in a custom licensing agreement with the Lisk Foundation,
 * no part of this software, including this file, may be copied, modified,
 * propagated, or distributed except according to the terms contained in the
 * LICENSE file.
 *
 * Removal or modification of this copyright notice is prohibited.
 */

import { transactionSchema } from '@liskhq/lisk-chain';
import { when } from 'jest-when';
<<<<<<< HEAD
import { BaseChannel } from '../../../src';
import * as loggerModule from '../../../src/logger';
import { TransferAsset } from '../../../src/modules/token/transfer_asset';
import { BasePlugin, getPluginExportPath, PluginInfo } from '../../../src/plugins/base_plugin';
=======
import { BaseChannel, BasePlugin, GenesisConfig } from '../../../src';
import * as loggerModule from '../../../src/logger';
import { TransferAsset } from '../../../src/modules/token/transfer_asset';
import { getPluginExportPath } from '../../../src/plugins/base_plugin';
>>>>>>> b6de07d6

const appConfigForPlugin = {
	rootPath: '/my/path',
	label: 'my-app',
	logger: { consoleLogLevel: 'debug', fileLogLevel: '123', logFileName: 'plugin1.log' },
	rpc: {
		modes: ['ipc'],
		ws: {
			port: 8080,
			host: '127.0.0.1',
			path: '/ws',
		},
		http: {
			port: 8000,
			host: '127.0.0.1',
		},
		ipc: {
			path: '',
		},
	},
	forging: {
		force: false,
		waitThreshold: 2,
		delegates: [],
	},
	network: {
		seedPeers: [],
		port: 5000,
	},
	transactionPool: {
		maxTransactions: 4096,
		maxTransactionsPerAccount: 64,
		transactionExpiryTime: 3 * 60 * 60 * 1000,
		minEntranceFeePriority: '0',
		minReplacementFeeDifference: '10',
	},
	// plugins: {},
};

class MyPlugin extends BasePlugin {
	public name = 'my_plugin';

	public get nodeModulePath(): string {
		return '';
	}

	public async load(_channel: BaseChannel) {
		return Promise.resolve();
	}

	public async unload() {
		return Promise.resolve();
	}
}

const channelMock = {
	invoke: jest.fn(),
	once: jest.fn().mockImplementation((_eventName, cb) => cb()),
};

const loggerMock = {
	debug: jest.fn(),
	info: jest.fn(),
};

const schemas = {
	accountSchema: {},
	transactionSchema,
	transactionsAssetSchemas: [
		{
			moduleID: 2,
			assetID: 0,
			schema: new TransferAsset(BigInt(5000000)).schema,
		},
	],
	blockHeader: {},
	blockHeadersAssets: {},
};

describe('base_plugin', () => {
	describe('BasePlugin', () => {
		let plugin: MyPlugin;

		beforeEach(() => {
			plugin = new MyPlugin();

			jest.spyOn(loggerModule, 'createLogger').mockReturnValue(loggerMock as never);
			when(channelMock.invoke).calledWith('app:getSchema').mockResolvedValue(schemas);
		});

<<<<<<< HEAD
		describe('constructor', () => {
			// eslint-disable-next-line jest/no-disabled-tests
			it.skip('should assign "codec" namespace', () => {
				expect((plugin as any).codec).toEqual(
=======
		describe('init', () => {
			it('should assign "codec" namespace', async () => {
				// Act
				await plugin.init({
					appConfig: {
						...appConfigForPlugin,
						version: '',
						networkVersion: '',
						genesisConfig: ({} as unknown) as GenesisConfig,
					},
					channel: (channelMock as unknown) as BaseChannel,
					config: {},
				});

				// Assert
				expect(plugin['codec']).toEqual(
>>>>>>> b6de07d6
					expect.objectContaining({
						decodeTransaction: expect.any(Function),
					}),
				);
			});

			it('should create logger instance', async () => {
				// Act
				await plugin.init({
					appConfig: {
						...appConfigForPlugin,
						version: '',
						networkVersion: '',
						genesisConfig: ({} as unknown) as GenesisConfig,
					},
					channel: (channelMock as unknown) as BaseChannel,
					config: {},
				});

				// Assert
				expect(loggerModule.createLogger).toHaveBeenCalledTimes(1);
				expect(loggerModule.createLogger).toHaveBeenCalledWith({
					consoleLogLevel: appConfigForPlugin.logger.consoleLogLevel,
					fileLogLevel: appConfigForPlugin.logger.fileLogLevel,
					logFilePath: `${appConfigForPlugin.rootPath}/${appConfigForPlugin.label}/logs/plugin-${plugin.name}.log`,
					module: `plugin:${plugin.name}`,
				});
				expect(plugin['logger']).toBe(loggerMock);
			});

			it('should fetch schemas and assign to instance', async () => {
				// Act
				await plugin.init({
					appConfig: {
						...appConfigForPlugin,
						version: '',
						networkVersion: '',
						genesisConfig: ({} as unknown) as GenesisConfig,
					},
					channel: (channelMock as unknown) as BaseChannel,
					config: {},
				});

				// Assert
				expect(channelMock.once).toHaveBeenCalledTimes(1);
				expect(channelMock.once).toHaveBeenCalledWith('app:ready', expect.any(Function));
				expect(channelMock.invoke).toHaveBeenCalledTimes(1);
				expect(channelMock.invoke).toHaveBeenCalledWith('app:getSchema');
				expect(plugin['schemas']).toBe(schemas);
			});
		});
	});

	describe('getPluginExportPath', () => {
		afterEach(() => {
			jest.clearAllMocks();
		});

		it('should return undefined if name is not an npm package and nodeModulePath is not defined', () => {
			expect(getPluginExportPath(MyPlugin)).toBeUndefined();
		});

		it('should return name if its a valid npm package', () => {
			class MyPlugin2 extends MyPlugin {
				public get nodeModulePath() {
					return 'my_plugin';
				}
			}

			jest.mock(
				'my_plugin',
				() => {
					return {
						MyPlugin2,
					};
				},
				{ virtual: true },
			);

			expect(getPluginExportPath(MyPlugin2)).toEqual('my_plugin');
		});

		it('should return undefined if exported class is not the same from npm package', () => {
			class MyPlugin2 extends MyPlugin {}
			jest.mock(
				'my_plugin',
				() => {
					return {
						MyPlugin: MyPlugin2,
					};
				},
				{ virtual: true },
			);

			expect(getPluginExportPath(MyPlugin)).toBeUndefined();
		});

		it('should return undefined if exported class is not the same from export path', () => {
			class MyPlugin2 extends MyPlugin {
				public name = 'my-unknown-package';

				public get nodeModulePath(): string {
					return 'custom-export-path-2';
				}
			}

			jest.mock(
				'custom-export-path-2',
				() => {
					return {
						MyPlugin2: MyPlugin,
					};
				},
				{ virtual: true },
			);

			expect(getPluginExportPath(MyPlugin2)).toBeUndefined();
		});
	});
});<|MERGE_RESOLUTION|>--- conflicted
+++ resolved
@@ -15,17 +15,10 @@
 
 import { transactionSchema } from '@liskhq/lisk-chain';
 import { when } from 'jest-when';
-<<<<<<< HEAD
-import { BaseChannel } from '../../../src';
-import * as loggerModule from '../../../src/logger';
-import { TransferAsset } from '../../../src/modules/token/transfer_asset';
-import { BasePlugin, getPluginExportPath, PluginInfo } from '../../../src/plugins/base_plugin';
-=======
 import { BaseChannel, BasePlugin, GenesisConfig } from '../../../src';
 import * as loggerModule from '../../../src/logger';
 import { TransferAsset } from '../../../src/modules/token/transfer_asset';
 import { getPluginExportPath } from '../../../src/plugins/base_plugin';
->>>>>>> b6de07d6
 
 const appConfigForPlugin = {
 	rootPath: '/my/path',
@@ -116,12 +109,6 @@
 			when(channelMock.invoke).calledWith('app:getSchema').mockResolvedValue(schemas);
 		});
 
-<<<<<<< HEAD
-		describe('constructor', () => {
-			// eslint-disable-next-line jest/no-disabled-tests
-			it.skip('should assign "codec" namespace', () => {
-				expect((plugin as any).codec).toEqual(
-=======
 		describe('init', () => {
 			it('should assign "codec" namespace', async () => {
 				// Act
@@ -138,7 +125,6 @@
 
 				// Assert
 				expect(plugin['codec']).toEqual(
->>>>>>> b6de07d6
 					expect.objectContaining({
 						decodeTransaction: expect.any(Function),
 					}),
