/* eslint-disable max-classes-per-file */
/*
 * Copyright © 2020 Lisk Foundation
 *
 * See the LICENSE file at the top-level directory of this distribution
 * for licensing information.
 *
 * Unless otherwise agreed in a custom licensing agreement with the Lisk Foundation,
 * no part of this software, including this file, may be copied, modified,
 * propagated, or distributed except according to the terms contained in the
 * LICENSE file.
 *
 * Removal or modification of this copyright notice is prohibited.
 */
import { InMemoryKVStore, KVStore } from '@liskhq/lisk-db';
import { Node } from '../../../src/node/node';
import { nodeOptions } from '../../fixtures/node';
import { createGenesisBlock } from '../../../src/testing/create_genesis_block';
import { InMemoryChannel } from '../../../src/controller';
import { fakeLogger } from '../../utils/node';
import { BaseAPI, BaseCommand, BaseEndpoint, BaseModule } from '../../../src';
import { ModuleInitArgs } from '../../../src/modules/base_module';
import {
	CONSENSUS_EVENT_BLOCK_DELETE,
	CONSENSUS_EVENT_BLOCK_NEW,
} from '../../../src/node/consensus';

jest.mock('@liskhq/lisk-db');
jest.mock('fs-extra');

class SampleNodeModule extends BaseModule {
	public endpoint: BaseEndpoint = {
		do: () => {},
	} as never;
	public api: BaseAPI = {} as never;
	public id = 1000;
	public name = 'sample';

	public async init(_args: ModuleInitArgs): Promise<void> {}
}

describe('Node', () => {
	let node: Node;
	let subscribedEvents: any;
	let channel: InMemoryChannel;
	let blockchainDB: KVStore;
	let forgerDB: KVStore;
	let nodeDB: KVStore;
	let sampleNodeModule: SampleNodeModule;

	const { genesisBlock } = createGenesisBlock({});

	beforeEach(() => {
		// Arrange
		subscribedEvents = {};

		blockchainDB = new InMemoryKVStore() as never;
		forgerDB = new InMemoryKVStore() as never;
		nodeDB = new InMemoryKVStore() as never;

		/* Arranging Stubs start */

		channel = {
			invoke: jest.fn(),
			subscribe: jest.fn((event, cb) => {
				subscribedEvents[event] = cb;
			}),
			once: jest.fn(),
			registerToBus: jest.fn(),
		} as never;

		node = new Node({
			options: nodeOptions,
		});
		sampleNodeModule = new SampleNodeModule();
		node.registerModule(sampleNodeModule);
	});

	describe('constructor', () => {
<<<<<<< HEAD
		it('should successfully create all instance', () => {
			expect(node['_network']).toBeDefined();
			expect(node['_chain']).toBeDefined();
			expect(node['_stateMachine']).toBeDefined();
			expect(node['_validatorModule']).toBeDefined();
			expect(node['_liskBFTModule']).toBeDefined();
			expect(node['_consensus']).toBeDefined();
			expect(node['_generator']).toBeDefined();
			expect(node['_endpoint']).toBeDefined();
		});

		it('should register system modules to state machine and generator', () => {
			expect(node['_registeredModules']).toHaveLength(3);
			expect(node['_stateMachine']['_systemModules']).toHaveLength(2);
			expect(node['_stateMachine']['_modules']).toHaveLength(1);
			expect(node['_generator']['_modules']).toHaveLength(3);
=======
		it('should throw error when waitThreshold is greater than blockTime', () => {
			const invalidChainOptions = {
				...nodeOptions,
				forging: {
					waitThreshold: 5,
				},
				genesisConfig: {
					...nodeOptions.genesisConfig,
					blockTime: 4,
				},
			};

			expect(
				() =>
					new Node({
						options: invalidChainOptions as any,
					}),
			).toThrow('forging.waitThreshold=5 is greater or equal to genesisConfig.blockTime=4');
		});

		it('should throw error when waitThreshold is same as blockTime', () => {
			const invalidChainOptions = {
				...nodeOptions,
				forging: {
					waitThreshold: 5,
				},
				genesisConfig: {
					...nodeOptions.genesisConfig,
					blockTime: 5,
				},
			};

			expect(
				() =>
					new Node({
						options: invalidChainOptions as any,
					}),
			).toThrow('forging.waitThreshold=5 is greater or equal to genesisConfig.blockTime=5');
>>>>>>> 98e2a5c5
		});
	});

	describe('init', () => {
		beforeEach(async () => {
			// Act
			jest.spyOn(node['_chain'], 'genesisBlockExist').mockResolvedValue(true);
			jest.spyOn(node['_chain'], 'loadLastBlocks').mockResolvedValue();
			jest.spyOn(node['_network'], 'init');
			jest.spyOn(node['_generator'], 'init');
			jest.spyOn(node['_consensus'], 'init');
			jest.spyOn(node['_consensus'].events, 'on');
			jest.spyOn(sampleNodeModule, 'init');
			await node.init({
<<<<<<< HEAD
				channel,
=======
				genesisBlockJSON,
				dataPath: `/tmp/.lisk/${Date.now()}`,
				bus: createMockBus() as any,
				channel: stubs.channel,
>>>>>>> 98e2a5c5
				blockchainDB,
				forgerDB,
				nodeDB,
				logger: fakeLogger,
				genesisBlock,
			});
		});

		it('should initialize network', () => {
			expect(node['_network'].init).toHaveBeenCalledTimes(1);
		});

		it('should initialize consensus', () => {
			expect(node['_consensus'].init).toHaveBeenCalledTimes(1);
		});

		it('should initialize generator', () => {
			expect(node['_generator'].init).toHaveBeenCalledTimes(1);
		});

		it('should initialize all register modules', () => {
			expect(sampleNodeModule.init).toHaveBeenCalledTimes(1);
		});

		it('should register consensus event handler', () => {
			expect(node['_consensus'].events.on).toHaveBeenCalledWith(
				CONSENSUS_EVENT_BLOCK_NEW,
				expect.anything(),
			);
			expect(node['_consensus'].events.on).toHaveBeenCalledWith(
				CONSENSUS_EVENT_BLOCK_DELETE,
				expect.anything(),
			);
		});
	});

	describe('getRegisteredModules', () => {
		// eslint-disable-next-line jest/expect-expect
		it('should return currently registered modules information', () => {});
	});

	describe('getEndpoints', () => {
		let endpoints: Record<string, unknown>;
		beforeEach(() => {
			endpoints = node.getEndpoints();
		});

		it('should not change the exposed endpoints unintentionally', () => {
			expect(Object.keys(endpoints)).toMatchSnapshot();
		});

		it('should return generator endpoint', () => {
			expect(endpoints).toHaveProperty('app_postTransaction');
		});

		it('should return all node endpoints', () => {
			expect(endpoints).toHaveProperty('app_getBlockByID');
		});

		it('should return all module endpoints', () => {
			expect(endpoints).toHaveProperty('sample_do');
		});
	});

	describe('getSchema', () => {
		it('should return schema for defaults and all registered modules', () => {
			const schema = node.getSchema();
			expect(schema.block).not.toBeEmpty();
			expect(schema.blockHeader).not.toBeEmpty();
			expect(schema.transaction).not.toBeEmpty();
			expect(schema.commands).toBeEmpty();
		});
	});

	describe('registerModule', () => {
		let sampleModule: SampleNodeModule;

		beforeEach(() => {
			sampleModule = new SampleNodeModule();
			sampleModule.id = 1024;
			sampleModule.name = 'sample2';
		});

		it('should throw an error if id is less than 2 when registering a module', () => {
			// Arrange
<<<<<<< HEAD
			// Act
			sampleModule.id = 1;
			// Assert
			expect(() => node.registerModule(sampleModule)).toThrow(
				'Custom module must have id greater than 2',
			);
=======
			await node.init({
				genesisBlockJSON,
				dataPath: `/tmp/.lisk/${Date.now()}`,
				bus: createMockBus() as any,
				channel: stubs.channel,
				blockchainDB,
				forgerDB,
				nodeDB,
				logger: stubs.logger,
			});
			jest.spyOn(node['_transactionPool'], 'stop');
			jest.spyOn(node['_processor'], 'stop');
			jest.spyOn(node['_synchronizer'], 'stop');
			jest.spyOn(node['_networkModule'], 'cleanup');
>>>>>>> 98e2a5c5
		});

		it('should throw an error if module id is missing', () => {
			// Act
			sampleModule.id = undefined as never;
			// Assert
			expect(() => node.registerModule(sampleModule)).toThrow(
				"Custom module 'SampleNodeModule' is missing either one or both of the required properties: 'id', 'name'.",
			);
		});

		it('should throw an error if module name is missing', () => {
			// Act
			sampleModule.name = '';
			// Assert
			expect(() => node.registerModule(sampleModule)).toThrow(
				"Custom module 'SampleNodeModule' is missing either one or both of the required properties: 'id', 'name'.",
			);
		});

<<<<<<< HEAD
		it('should throw an error if asset does not extend BaseCommand', () => {
			// Act
			class SampleCommand {
				public name = 'asset';
				public id = 0;
				public schema = {
					$id: 'lisk/sample',
					type: 'object',
					properties: {},
				};
				public async execute(): Promise<void> {}
			}
			sampleModule.name = 'SampleModule';
			sampleModule.id = 999999;
			sampleModule.commands.push(new SampleCommand());
			// Assert
			expect(() => node.registerModule(sampleModule)).toThrow(
				'Custom module contains command which does not extend `BaseCommand` class.',
			);
=======
	describe('#_forgingTask', () => {
		beforeEach(async () => {
			await node.init({
				genesisBlockJSON,
				dataPath: `/tmp/.lisk/${Date.now()}`,
				bus: createMockBus() as any,
				channel: stubs.channel,
				blockchainDB,
				forgerDB,
				nodeDB,
				logger: stubs.logger,
			});
			jest.spyOn(node['_forger'], 'delegatesEnabled').mockReturnValue(true);
			jest.spyOn(node['_forger'], 'forge');
			jest.spyOn(node['_synchronizer'], 'isActive', 'get').mockReturnValue(false);
>>>>>>> 98e2a5c5
		});

		it('should throw an error if asset id is invalid', () => {
			// Act
			class SampleCommand extends BaseCommand {
				public name = 'asset';
				public id = null as any;
				public schema = {
					$id: 'lisk/sample',
					type: 'object',
					properties: {},
				};
				public async execute(): Promise<void> {}
			}
			sampleModule.name = 'SampleModule';
			sampleModule.id = 999999;
			sampleModule.commands.push(new SampleCommand());
			// Assert
			expect(() => node.registerModule(sampleModule)).toThrow(
				'Custom module contains command with invalid `id` property.',
			);
		});

		it('should throw an error if asset name is invalid', () => {
			// Act
			class SampleCommand extends BaseCommand {
				public name = '';
				public id = 0;
				public schema = {
					$id: 'lisk/sample',
					type: 'object',
					properties: {},
				};
				public async execute(): Promise<void> {}
			}
			sampleModule.name = 'SampleModule';
			sampleModule.id = 999999;
			sampleModule.commands.push(new SampleCommand());
			// Assert
			expect(() => node.registerModule(sampleModule)).toThrow(
				'Custom module contains command with invalid `name` property.',
			);
		});

		it('should throw an error if asset schema is invalid', () => {
			// Act
			class SampleCommand extends BaseCommand {
				public name = 'asset';
				public id = 0;
				public schema = undefined as any;
				public async execute(): Promise<void> {}
			}
			sampleModule.name = 'SampleModule';
			sampleModule.id = 999999;
			sampleModule.commands.push(new SampleCommand());
			// Assert
			expect(() => node.registerModule(sampleModule)).toThrow(
				'Custom module contains command with invalid `schema` property.',
			);
		});

		it('should throw an error if asset apply is invalid', () => {
			// Act
			class SampleCommand extends BaseCommand {
				public name = 'asset';
				public id = 0;
				public schema = {
					$id: 'lisk/sample',
					type: 'object',
					properties: {},
				};
				public execute = {} as any;
			}
			sampleModule.name = 'SampleModule';
			sampleModule.id = 999999;
			sampleModule.commands.push(new SampleCommand());
			// Assert
			expect(() => node.registerModule(sampleModule)).toThrow(
				'Custom module contains command with invalid `execute` property.',
			);
		});

		it('should add custom module to collection.', () => {
			// Act
			node.registerModule(sampleModule);

			// Assert
			expect(node['_registeredModules']).toHaveLength(4);
		});
	});

	describe('start', () => {
		beforeEach(async () => {
			// Arrange
			jest.spyOn(node['_chain'], 'genesisBlockExist').mockResolvedValue(true);
			jest.spyOn(node['_chain'], 'loadLastBlocks').mockResolvedValue();
			jest.spyOn(node['_network'], 'start');
			jest.spyOn(node['_generator'], 'start');
			await node.init({
<<<<<<< HEAD
				channel,
=======
				genesisBlockJSON,
				dataPath: `/tmp/.lisk/${Date.now()}`,
				bus: createMockBus() as any,
				channel: stubs.channel,
>>>>>>> 98e2a5c5
				blockchainDB,
				forgerDB,
				nodeDB,
				logger: fakeLogger,
				genesisBlock,
			});
		});

		it('should call start for network and generator', async () => {
			await node.start();
			expect(node['_network'].start).toHaveBeenCalledTimes(1);
			expect(node['_generator'].start).toHaveBeenCalledTimes(1);
		});
	});
});<|MERGE_RESOLUTION|>--- conflicted
+++ resolved
@@ -77,7 +77,6 @@
 	});
 
 	describe('constructor', () => {
-<<<<<<< HEAD
 		it('should successfully create all instance', () => {
 			expect(node['_network']).toBeDefined();
 			expect(node['_chain']).toBeDefined();
@@ -94,46 +93,6 @@
 			expect(node['_stateMachine']['_systemModules']).toHaveLength(2);
 			expect(node['_stateMachine']['_modules']).toHaveLength(1);
 			expect(node['_generator']['_modules']).toHaveLength(3);
-=======
-		it('should throw error when waitThreshold is greater than blockTime', () => {
-			const invalidChainOptions = {
-				...nodeOptions,
-				forging: {
-					waitThreshold: 5,
-				},
-				genesisConfig: {
-					...nodeOptions.genesisConfig,
-					blockTime: 4,
-				},
-			};
-
-			expect(
-				() =>
-					new Node({
-						options: invalidChainOptions as any,
-					}),
-			).toThrow('forging.waitThreshold=5 is greater or equal to genesisConfig.blockTime=4');
-		});
-
-		it('should throw error when waitThreshold is same as blockTime', () => {
-			const invalidChainOptions = {
-				...nodeOptions,
-				forging: {
-					waitThreshold: 5,
-				},
-				genesisConfig: {
-					...nodeOptions.genesisConfig,
-					blockTime: 5,
-				},
-			};
-
-			expect(
-				() =>
-					new Node({
-						options: invalidChainOptions as any,
-					}),
-			).toThrow('forging.waitThreshold=5 is greater or equal to genesisConfig.blockTime=5');
->>>>>>> 98e2a5c5
 		});
 	});
 
@@ -148,14 +107,7 @@
 			jest.spyOn(node['_consensus'].events, 'on');
 			jest.spyOn(sampleNodeModule, 'init');
 			await node.init({
-<<<<<<< HEAD
 				channel,
-=======
-				genesisBlockJSON,
-				dataPath: `/tmp/.lisk/${Date.now()}`,
-				bus: createMockBus() as any,
-				channel: stubs.channel,
->>>>>>> 98e2a5c5
 				blockchainDB,
 				forgerDB,
 				nodeDB,
@@ -241,29 +193,12 @@
 
 		it('should throw an error if id is less than 2 when registering a module', () => {
 			// Arrange
-<<<<<<< HEAD
 			// Act
 			sampleModule.id = 1;
 			// Assert
 			expect(() => node.registerModule(sampleModule)).toThrow(
 				'Custom module must have id greater than 2',
 			);
-=======
-			await node.init({
-				genesisBlockJSON,
-				dataPath: `/tmp/.lisk/${Date.now()}`,
-				bus: createMockBus() as any,
-				channel: stubs.channel,
-				blockchainDB,
-				forgerDB,
-				nodeDB,
-				logger: stubs.logger,
-			});
-			jest.spyOn(node['_transactionPool'], 'stop');
-			jest.spyOn(node['_processor'], 'stop');
-			jest.spyOn(node['_synchronizer'], 'stop');
-			jest.spyOn(node['_networkModule'], 'cleanup');
->>>>>>> 98e2a5c5
 		});
 
 		it('should throw an error if module id is missing', () => {
@@ -284,7 +219,6 @@
 			);
 		});
 
-<<<<<<< HEAD
 		it('should throw an error if asset does not extend BaseCommand', () => {
 			// Act
 			class SampleCommand {
@@ -304,23 +238,6 @@
 			expect(() => node.registerModule(sampleModule)).toThrow(
 				'Custom module contains command which does not extend `BaseCommand` class.',
 			);
-=======
-	describe('#_forgingTask', () => {
-		beforeEach(async () => {
-			await node.init({
-				genesisBlockJSON,
-				dataPath: `/tmp/.lisk/${Date.now()}`,
-				bus: createMockBus() as any,
-				channel: stubs.channel,
-				blockchainDB,
-				forgerDB,
-				nodeDB,
-				logger: stubs.logger,
-			});
-			jest.spyOn(node['_forger'], 'delegatesEnabled').mockReturnValue(true);
-			jest.spyOn(node['_forger'], 'forge');
-			jest.spyOn(node['_synchronizer'], 'isActive', 'get').mockReturnValue(false);
->>>>>>> 98e2a5c5
 		});
 
 		it('should throw an error if asset id is invalid', () => {
@@ -420,14 +337,7 @@
 			jest.spyOn(node['_network'], 'start');
 			jest.spyOn(node['_generator'], 'start');
 			await node.init({
-<<<<<<< HEAD
 				channel,
-=======
-				genesisBlockJSON,
-				dataPath: `/tmp/.lisk/${Date.now()}`,
-				bus: createMockBus() as any,
-				channel: stubs.channel,
->>>>>>> 98e2a5c5
 				blockchainDB,
 				forgerDB,
 				nodeDB,
