/*
 * Copyright © 2018 Lisk Foundation
 *
 * See the LICENSE file at the top-level directory of this distribution
 * for licensing information.
 *
 * Unless otherwise agreed in a custom licensing agreement with the Lisk Foundation,
 * no part of this software, including this file, may be copied, modified,
 * propagated, or distributed except according to the terms contained in the
 * LICENSE file.
 *
 * Removal or modification of this copyright notice is prohibited.
 */

'use strict';

const rewire = require('rewire');
const chai = require('chai');
const {
	Status: TransactionStatus,
	TransferTransaction,
} = require('@liskhq/lisk-transactions');
const { transfer, TransactionError } = require('@liskhq/lisk-transactions');
const accountFixtures = require('../../../fixtures/accounts');
const Bignum = require('../../../../../src/modules/chain/helpers/bignum');
const Block = require('../../../fixtures/blocks').Block;
const {
	registeredTransactions,
} = require('../../../common/registered_transactions');
const transactionsModule = require('../../../../../src/modules/chain/transactions');
const {
	TransactionInterfaceAdapter,
} = require('../../../../../src/modules/chain/interface_adapters');

const TransportModule = rewire('../../../../../src/modules/chain/transport');

const { MAX_SHARED_TRANSACTIONS } = __testContext.config.constants;
const expect = chai.expect;

// TODO: Sometimes the callback error is null, other times it's undefined. It should be consistent.
describe('transport', () => {
	const interfaceAdapters = {
		transactions: new TransactionInterfaceAdapter(registeredTransactions),
	};

	let storageStub;
	let loggerStub;
	let busStub;
	let schemaStub;
	let channelStub;
	let balancesSequenceStub;
	let blockStub;
	let broadcasterStubRef;
	let transportInstance;
	let library;
	let __private;
	let modules;
	let defaultScope;
	let restoreRewiredTopDeps;
	let transaction;
	let block;
	let blocksList;
	let transactionsList;
	let multisignatureTransactionsList;
	let blockMock;
	let error;
	let definitions;

	const SAMPLE_SIGNATURE_1 = {
		transactionId: '222675625422353767',
		publicKey:
			'2ca9a7143fc721fdc540fef893b27e8d648d2288efa61e56264edf01a2c23079',
		signature:
			'32636139613731343366633732316664633534306665663839336232376538643634386432323838656661363165353632363465646630316132633233303739',
	};

	const SAMPLE_SIGNATURE_2 = {
		transactionId: '222675625422353768',
		publicKey:
			'3ca9a7143fc721fdc540fef893b27e8d648d2288efa61e56264edf01a2c23080',
		signature:
			'61383939393932343233383933613237653864363438643232383865666136316535363236346564663031613263323330373784192003750382840553137595',
	};

	beforeEach(async () => {
		// Recreate all the stubs and default structures before each test case to make
		// sure that they are fresh every time; that way each test case can modify
		// stubs without affecting other test cases.

		transaction = transfer({
			amount: '100',
			recipientId: '12668885769632475474L',
			passphrase: accountFixtures.genesis.passphrase,
		});
		const transactionOne = transfer({
			amount: '100',
			recipientId: '12668885769632475474L',
			passphrase: accountFixtures.genesis.passphrase,
		});
		const transactionTwo = transfer({
			amount: '100',
			recipientId: '12668885769632475474L',
			passphrase: accountFixtures.genesis.passphrase,
		});

		blockMock = new Block();

		transactionsList = [transactionOne, transactionTwo];

		multisignatureTransactionsList = [
			{
				id: '222675625422353767',
				type: 0,
				amount: '100',
				fee: '10',
				senderPublicKey:
					'2ca9a7143fc721fdc540fef893b27e8d648d2288efa61e56264edf01a2c23079',
				recipientId: '12668885769632475474L',
				timestamp: 28227090,
				asset: {},
				signatures: [
					'2821d93a742c4edf5fd960efad41a4def7bf0fd0f7c09869aed524f6f52bf9c97a617095e2c712bd28b4279078a29509b339ac55187854006591aa759784c205',
				],
			},
			{
				id: '332675625422353892',
				type: 0,
				amount: '1000',
				fee: '10',
				senderPublicKey:
					'2ca9a7143fc721fdc540fef893b27e8d648d2288efa61e56264edf01a2c23079',
				recipientId: '12668885769632475474L',
				timestamp: 28227090,
				asset: {},
				signatures: [
					'1231d93a742c4edf5fd960efad41a4def7bf0fd0f7c09869aed524f6f52bf9c97a617095e2c712bd28b4279078a29509b339ac55187854006591aa759784c567',
					'2821d93a742c4edf5fd960efad41a4def7bf0fd0f7c09869aed524f6f52bf9c97a617095e2c712bd28b4279078a29509b339ac55187854006591aa759784c205',
				],
			},
		];

		storageStub = {
			query: sinonSandbox.spy(),
		};

		loggerStub = {
			debug: sinonSandbox.spy(),
			error: sinonSandbox.spy(),
		};

		busStub = {};
		schemaStub = {};
		channelStub = {
			publish: sinonSandbox.stub(),
		};
		balancesSequenceStub = {
			add: async () => {},
		};

		blockStub = {};

		restoreRewiredTopDeps = TransportModule.__set__({
			// eslint-disable-next-line object-shorthand
			Broadcaster: function() {
				this.bind = async () => {};
				broadcasterStubRef = this;
			},
		});

		definitions = TransportModule.__get__('definitions');

		defaultScope = {
			logic: {
				block: blockStub,
			},
			components: {
				storage: storageStub,
				logger: loggerStub,
			},
			bus: busStub,
			schema: schemaStub,
			channel: channelStub,
			applicationState: {},
			balancesSequence: balancesSequenceStub,
			config: {
				network: {
					options: {
						timeout: 1234,
					},
				},
				forging: {},
				broadcasts: {
					active: true,
					broadcastInterval: 10000,
					releaseLimit: 10,
				},
				httpPort: 8000,
			},
			modules: {
				transactionPool: {
					getMultisignatureTransactionList: sinonSandbox.stub(),
					getMergedTransactionList: sinonSandbox.stub(),
					getTransactionAndProcessSignature: sinonSandbox.stub(),
					processUnconfirmedTransaction: sinonSandbox.stub(),
				},
				interfaceAdapters: {
					transactions: {
						fromBlock: sinonSandbox.stub(),
						fromJson: sinonSandbox.stub(),
						dbRead: sinonSandbox.stub(),
					},
				},
				blocks: {
					lastBlock: {
						get: sinonSandbox
							.stub()
							.returns({ height: 1, version: 1, timestamp: 1 }),
					},
				},
			},
		};
	});

	afterEach(done => {
		restoreRewiredTopDeps();
		sinonSandbox.restore();
		done();
	});

	describe('constructor', () => {
		describe('library', () => {
			beforeEach(async () => {
				new TransportModule(defaultScope);
				library = TransportModule.__get__('library');
				__private = TransportModule.__get__('__private');
			});

			it('should assign scope variables when instantiating', async () => {
				expect(library)
					.to.have.property('storage')
					.which.is.equal(storageStub);
				expect(library)
					.to.have.property('logger')
					.which.is.equal(loggerStub);
				expect(library)
					.to.have.property('bus')
					.which.is.equal(busStub);
				expect(library)
					.to.have.property('schema')
					.which.is.equal(schemaStub);
				expect(library)
					.to.have.property('channel')
					.which.is.equal(channelStub);
				expect(library)
					.to.have.property('balancesSequence')
					.which.is.equal(balancesSequenceStub);
				expect(library)
					.to.have.nested.property('logic.block')
					.which.is.equal(blockStub);

				expect(__private)
					.to.have.property('broadcaster')
					.which.is.equal(broadcasterStubRef);
			});
		});
	});

	describe('__private', () => {
		let __privateOriginal;
		let restoreRewiredDeps;

		beforeEach(async () => {
			__privateOriginal = {};

			new TransportModule(defaultScope);
			// Backup the __private variable so that properties can be overridden
			// by individual test cases and then we will restore them after each test case has run.
			// This is neccessary because different test cases may want to stub out different parts of the
			// __private modules while testing other parts.
			__private = TransportModule.__get__('__private');

			Object.keys(__private).forEach(field => {
				__privateOriginal[field] = __private[field];
			});

			library = {
				schema: {
					validate: sinonSandbox.stub().callsArg(2),
				},
				logger: {
					debug: sinonSandbox.spy(),
				},
				channel: {
					publish: sinonSandbox.stub().resolves(),
				},
				applicationState: {
					broadhash:
						'81a410c4ff35e6d643d30e42a27a222dbbfc66f1e62c32e6a91dd3438defb70b',
				},
			};

			modules = {
				blocks: {
					lastBlock: {
						get: sinonSandbox
							.stub()
							.returns({ height: 1, version: 1, timestamp: 1 }),
					},
				},
				interfaceAdapters,
				transactionPool: defaultScope.modules.transactionPool,
			};

			restoreRewiredDeps = TransportModule.__set__({
				library,
				modules,
				definitions,
			});
		});

		afterEach(done => {
			Object.keys(__private).forEach(field => {
				delete __private[field];
			});
			Object.keys(__privateOriginal).forEach(field => {
				__private[field] = __privateOriginal[field];
			});
			restoreRewiredDeps();
			done();
		});

		describe('receiveSignatures', () => {
			describe('for every signature in signatures', () => {
				describe('when __private.receiveSignature succeeds', () => {
					beforeEach(done => {
						__private.receiveSignature = sinonSandbox.stub().callsArg(1);
						__private.receiveSignatures([
							SAMPLE_SIGNATURE_1,
							SAMPLE_SIGNATURE_2,
						]);
						done();
					});

					it('should call __private.receiveSignature with signature', async () => {
						expect(__private.receiveSignature.calledTwice).to.be.true;
						expect(__private.receiveSignature.calledWith(SAMPLE_SIGNATURE_1)).to
							.be.true;
						return expect(
							__private.receiveSignature.calledWith(SAMPLE_SIGNATURE_2)
						).to.be.true;
					});
				});

				describe('when __private.receiveSignature fails', () => {
					let receiveSignatureError;

					beforeEach(done => {
						receiveSignatureError = 'Error processing signature: Error message';
						__private.receiveSignature = sinonSandbox
							.stub()
							.callsArgWith(1, receiveSignatureError);
						__private.receiveSignatures([
							SAMPLE_SIGNATURE_1,
							SAMPLE_SIGNATURE_2,
						]);
						done();
					});

					it('should call library.logger.debug with err and signature', async () => {
						// If any of the __private.receiveSignature calls fail, the rest of
						// the batch should still be processed.
						expect(__private.receiveSignature.calledTwice).to.be.true;
						expect(
							library.logger.debug.calledWith(
								receiveSignatureError,
								SAMPLE_SIGNATURE_1
							)
						).to.be.true;
						return expect(
							library.logger.debug.calledWith(
								receiveSignatureError,
								SAMPLE_SIGNATURE_2
							)
						).to.be.true;
					});
				});
			});
		});

		describe('receiveSignature', () => {
			beforeEach(done => {
				library.schema = {
					validate: sinonSandbox.stub().callsArg(2),
				};

				modules.multisignatures = {
					getTransactionAndProcessSignature: sinonSandbox.stub().callsArg(1),
				};

				done();
			});

			describe('when library.schema.validate succeeds', () => {
				describe('when modules.transactionPool.getTransactionAndProcessSignature succeeds', () => {
					beforeEach(done => {
						modules.transactionPool.getTransactionAndProcessSignature.resolves();

						__private.receiveSignature(SAMPLE_SIGNATURE_1, err => {
							error = err;
							done();
						});
					});

					it('should call library.schema.validate with signature', async () => {
						expect(error).to.equal(undefined);
						expect(library.schema.validate.calledOnce).to.be.true;
						return expect(
							library.schema.validate.calledWith(SAMPLE_SIGNATURE_1)
						).to.be.true;
					});

					it('should call modules.transactionPool.getTransactionAndProcessSignature with signature', async () => {
						expect(error).to.equal(undefined);
						return expect(
							modules.transactionPool.getTransactionAndProcessSignature
						).to.be.calledWith(SAMPLE_SIGNATURE_1);
					});

					it('should call callback with error = undefined', async () =>
						expect(error).to.equal(undefined));
				});

				describe('when modules.transactionPool.getTransactionAndProcessSignature fails', () => {
					let processSignatureError;

					beforeEach(done => {
						processSignatureError = new TransactionError(
							'Transaction not found'
						);
						modules.transactionPool.getTransactionAndProcessSignature.rejects([
							processSignatureError,
						]);

						__private.receiveSignature(SAMPLE_SIGNATURE_1, err => {
							error = err;
							done();
						});
					});

					it('should call callback with error', async () =>
						expect(error[0].message).to.equal(
							`${processSignatureError.message}`
						));
				});
			});

			describe('when library.schema.validate fails', () => {
				let validateErr;

				beforeEach(done => {
					validateErr = new Error('Signature did not match schema');
					validateErr.code = 'INVALID_FORMAT';
					library.schema.validate = sinonSandbox
						.stub()
						.callsArgWith(2, [validateErr]);

					__private.receiveSignature(SAMPLE_SIGNATURE_1, err => {
						error = err;
						done();
					});
				});

				it('should call callback with error = "Invalid signature body"', async () =>
					expect(error[0].message).to.equal(`${validateErr.message}`));
			});
		});

		describe('receiveTransactions', () => {
			beforeEach(done => {
				library.schema = {
					validate: sinonSandbox.stub().callsArg(2),
				};
				library.logger = {
					debug: sinonSandbox.spy(),
				};

				__private.receiveTransaction = sinonSandbox.stub().callsArg(2);

				done();
			});

			describe('when transactions argument is undefined', () => {
				beforeEach(done => {
					__private.receiveTransactions(undefined, '');
					done();
				});

				// If a single transaction within the batch fails, it is not going to
				// send back an error.
				it('should should not call __private.receiveTransaction', async () =>
					expect(__private.receiveTransaction.notCalled).to.be.true);
			});

			describe('for every transaction in transactions', () => {
				describe('when transaction is defined', () => {
					describe('when call __private.receiveTransaction succeeds', () => {
						beforeEach(done => {
							__private.receiveTransactions(
								transactionsList,
								'This is a log message'
							);
							done();
						});

						it('should set transaction.bundled = true', async () =>
							expect(transactionsList[0])
								.to.have.property('bundled')
								.which.equals(true));

						it('should call __private.receiveTransaction with transaction with transaction, peer and extraLogMessage arguments', async () =>
							expect(
								__private.receiveTransaction.calledWith(
									transactionsList[0],
									'This is a log message'
								)
							).to.be.true);
					});

					describe('when call __private.receiveTransaction fails', () => {
						let receiveTransactionError;

						beforeEach(done => {
							receiveTransactionError = 'Invalid transaction body - ...';
							__private.receiveTransaction = sinonSandbox
								.stub()
								.callsArgWith(2, receiveTransactionError);

							__private.receiveTransactions(
								transactionsList,
								'This is a log message'
							);
							done();
						});

						it('should call library.logger.debug with error and transaction', async () =>
							expect(
								library.logger.debug.calledWith(
									receiveTransactionError,
									transactionsList[0]
								)
							).to.be.true);
					});
				});
			});
		});

		describe('receiveTransaction', () => {
			beforeEach(done => {
				sinonSandbox
					.stub(balancesSequenceStub, 'add')
					.callsFake((callback, doneCallback) => {
						callback(doneCallback);
					});

				library.schema = {
					validate: sinonSandbox.stub().callsArg(2),
				};
				library.logger = {
					debug: sinonSandbox.spy(),
				};
				library.balancesSequence = balancesSequenceStub;

				modules.transactionPool.processUnconfirmedTransaction.resolves();
				done();
			});

			afterEach(() => sinonSandbox.restore());

			it('should composeProcessTransactionsSteps with checkAllowedTransactions and validateTransactions', done => {
				sinonSandbox.spy(transactionsModule, 'composeTransactionSteps');

				__private.receiveTransaction(
					transaction,
					'This is a log message',
					() => {
						expect(transactionsModule.composeTransactionSteps).to.be.calledOnce;
						done();
					}
				);
			});

			it('should call composedTransactionsCheck an array of transactions', done => {
				const composedTransactionsCheck = sinonSandbox.stub().returns({
					transactionsResponses: [
						{
							id: transaction.id,
							status: TransactionStatus.OK,
							errors: [],
						},
					],
				});

				const tranasactionInstance = interfaceAdapters.transactions.fromJson(
					transaction
				);

				sinonSandbox
					.stub(transactionsModule, 'composeTransactionSteps')
					.returns(composedTransactionsCheck);

				__private.receiveTransaction(
					transaction,
					'This is a log message',
					() => {
						expect(composedTransactionsCheck).to.have.been.calledWith([
							tranasactionInstance,
						]);
						done();
					}
				);
			});

			it('should call callback with error if transaction is not allowed', done => {
				const errorMessage = 'Transaction type 0 is currently not allowed.';

				sinonSandbox
					.stub(interfaceAdapters.transactions, 'fromJson')
					.returns({ ...transaction, matcher: () => false });

				__private.receiveTransaction(
					transaction,
					'This is a log message',
					err => {
						expect(err[0]).to.be.instanceOf(Error);
						expect(err[0].message).to.equal(errorMessage);
						done();
					}
				);
			});

			describe('when transaction and peer are defined', () => {
				beforeEach(done => {
					__private.receiveTransaction(
						transaction,
						'This is a log message',
						async () => {
							done();
						}
					);
				});

				it('should call library.balancesSequence.add', async () =>
					expect(library.balancesSequence.add.called).to.be.true);

				it('should call modules.transactionPool.processUnconfirmedTransaction with transaction and true as arguments', async () =>
					expect(
						modules.transactionPool.processUnconfirmedTransaction.calledWith(
							interfaceAdapters.transactions.fromJson(transaction),
							true
						)
					).to.be.true);
			});

			describe('when transaction is invalid', () => {
				let invalidTransaction;
				let errorResult;

				beforeEach(done => {
					invalidTransaction = {
						...transaction,
						amount: '0',
					};
					__private.receiveTransaction(
						invalidTransaction,
						'This is a log message',
						err => {
							errorResult = err;
							done();
						}
					);
				});

				it('should call the call back with error message', async () => {
					interfaceAdapters.transactions
						.fromJson(invalidTransaction)
						.validate();
					expect(errorResult).to.be.an('array');
					errorResult.forEach(anError => {
						expect(anError).to.be.instanceOf(TransactionError);
					});
				});
			});

<<<<<<< HEAD
			describe('when nonce is undefined', () => {
				beforeEach(done => {
					__private.receiveTransaction(
						transaction,
						undefined,
						'This is a log message',
						async () => {
							done();
						}
					);
				});

				it('should call library.logger.debug with "Received transaction " + transaction.id + " from public client"', async () =>
					expect(
						library.logger.debug.calledWith(
							`Received transaction ${transaction.id} from public client`
						)
					).to.be.true);
			});

			describe('when nonce is defined', () => {
				beforeEach(done => {
					__private.receiveTransaction(
						transaction,
						validNonce,
						'This is a log message',
						async () => {
							done();
						}
					);
				});

				it('should call library.logger.debug with "Received transaction " + transaction.id + " from network"', async () =>
					expect(
						library.logger.debug.calledWith(
							`Received transaction ${transaction.id} from network`
						)
					).to.be.true);
			});

=======
>>>>>>> 2bc75e4b
			describe('when modules.transactions.processUnconfirmedTransaction fails', () => {
				let processUnconfirmedTransactionError;

				beforeEach(done => {
					processUnconfirmedTransactionError = `Transaction is already processed: ${
						transaction.id
					}`;
					modules.transactionPool.processUnconfirmedTransaction.rejects([
						new Error(processUnconfirmedTransactionError),
					]);

					__private.receiveTransaction(
						transaction,
						'This is a log message',
						err => {
							error = err;
							done();
						}
					);
				});

				it('should call library.logger.debug with "Transaction ${transaction.id}" and error string', async () => {
					expect(library.logger.debug).to.be.calledWith(
						`Transaction ${transaction.id}`,
						`Error: ${processUnconfirmedTransactionError}`
					);
				});

				describe('when transaction is defined', () => {
					it('should call library.logger.debug with "Transaction" and transaction as arguments', async () => {
						expect(library.logger.debug).to.be.calledWith(
							'Transaction',
							interfaceAdapters.transactions.fromJson(transaction)
						);
					});
				});

				it('should call callback with err.toString()', async () => {
					expect(error).to.be.an('array');
					expect(error[0].message).to.equal(processUnconfirmedTransactionError);
				});
			});

			describe('when modules.transactions.processUnconfirmedTransaction succeeds', () => {
				let result;

				beforeEach(done => {
					__private.receiveTransaction(
						transaction,
						'This is a log message',
						(err, res) => {
							error = err;
							result = res;
							done();
						}
					);
				});

				it('should call callback with error = null', async () =>
					expect(error).to.equal(null));

				it('should call callback with result = transaction.id', async () =>
					expect(result).to.equal(transaction.id));

				it('should call library.logger.debug with "Received transaction " + transaction.id', async () =>
					expect(
						library.logger.debug.calledWith(
							`Received transaction ${transaction.id}`
						)
					).to.be.true);
			});
		});

		describe('Transport', () => {
			let restoreRewiredTransportDeps;

			beforeEach(async () => {
				blocksList = [];
				for (let j = 0; j < 10; j++) {
					const auxBlock = new Block();
					blocksList.push(auxBlock);
				}

				transportInstance = new TransportModule(defaultScope);
				library = {
					schema: {
						validate: sinonSandbox.stub().callsArg(2),
					},
					logger: {
						debug: sinonSandbox.spy(),
					},
					config: {
						forging: {
							force: false,
						},
						broadcasts: {
							active: true,
						},
						httpPort: 8000,
					},
					channel: {
						invokeSync: sinonSandbox.stub(),
						publish: sinonSandbox.stub(),
					},
					block: {
						objectNormalize: sinonSandbox.stub().returns(new Block()),
					},
					logic: {
						block: {
							objectNormalize: sinonSandbox.stub().returns(new Block()),
						},
					},
					storage: {
						entities: {
							Block: {
								get: sinonSandbox.stub().resolves(blocksList),
							},
						},
					},
				};

				modules = {
					peers: {
						calculateConsensus: sinonSandbox.stub().returns(100),
					},
					loader: {
						syncing: sinonSandbox.stub().returns(false),
					},
					interfaceAdapters: {
						transactions: {
							fromBlock: sinonSandbox.stub(),
						},
					},
					blocks: {
						utils: {
							loadBlocksData: sinonSandbox
								.stub()
								.callsArgWith(1, null, blocksList),
							loadBlocksDataWS: sinonSandbox
								.stub()
								.callsArgWith(1, null, blocksList),
						},
						process: {
							receiveBlockFromNetwork: sinonSandbox.stub().resolves(true),
						},
						verify: {
							addBlockProperties: sinonSandbox.stub().returns(blockMock),
						},
					},
					transactionPool: {
						getMultisignatureTransactionList: sinonSandbox
							.stub()
							.returns(transactionsList),
						getMergedTransactionList: sinonSandbox
							.stub()
							.returns(transactionsList),
					},
				};

				__private = {
					broadcaster: {},
					checkInternalAccess: sinonSandbox.stub().callsArg(1),
				};

				restoreRewiredTransportDeps = TransportModule.__set__({
					library,
					modules,
					__private,
				});
			});

			afterEach(done => {
				restoreRewiredTransportDeps();
				done();
			});

			describe('onBind', () => {
				beforeEach(async () => {
					// Create a new TransportModule instance.
					// We want to check that internal variables are being set correctly so we don't
					// want any stubs to interfere here (e.g. from the top-level beforeEach block).
					const transportSelf = new TransportModule(defaultScope);
					__private.broadcaster.bind = sinonSandbox.spy();
					transportSelf.onBind(defaultScope);
				});

				describe('modules', () => {
					let modulesObject;

					beforeEach(done => {
						modulesObject = TransportModule.__get__('modules');
						done();
					});

					it('should assign blocks, loader, multisignatures, processTransactions and transactions properties', async () => {
						expect(modulesObject).to.have.property('blocks');
						expect(modulesObject).to.have.property('loader');
						expect(modulesObject).to.have.property('interfaceAdapters');
						return expect(modulesObject).to.have.property('transactionPool');
					});
				});

				describe('definitions', () => {
					let definitionsObject;

					beforeEach(done => {
						definitionsObject = TransportModule.__get__('definitions');
						done();
					});

					it('should assign definitions object', async () =>
						expect(definitionsObject).to.equal(definitions));
				});
			});

			describe('onSignature', () => {
				describe('when broadcast is defined', () => {
					beforeEach(done => {
						__private.broadcaster = {
							maxRelays: sinonSandbox.stub().returns(false),
							enqueue: sinonSandbox.stub(),
						};
						transportInstance.onSignature(SAMPLE_SIGNATURE_1, true);
						done();
					});

					it('should call __private.broadcaster.maxRelays with signature', async () => {
						expect(__private.broadcaster.maxRelays.calledOnce).to.be.true;
						return expect(
							__private.broadcaster.maxRelays.calledWith(SAMPLE_SIGNATURE_1)
						).to.be.true;
					});

					describe('when result of __private.broadcaster.maxRelays is false', () => {
						it('should call __private.broadcaster.enqueue with {} and {api: "postSignatures", data: {signature: signature}} as arguments', async () => {
							expect(__private.broadcaster.enqueue.calledOnce).to.be.true;
							return expect(
								__private.broadcaster.enqueue.calledWith(
									{},
									{
										api: 'postSignatures',
										data: { signature: SAMPLE_SIGNATURE_1 },
									}
								)
							).to.be.true;
						});

						it('should call library.channel.publish with "chain:signature:change" and signature', async () => {
							expect(library.channel.publish).to.be.calledOnce;
							expect(library.channel.publish).to.be.calledWith(
								'chain:signature:change',
								SAMPLE_SIGNATURE_1
							);
						});
					});
				});
			});

			describe('onUnconfirmedTransaction', () => {
				beforeEach(done => {
					transaction = new TransferTransaction({
						id: '222675625422353767',
						type: 0,
						amount: '100',
						fee: '10',
						senderPublicKey:
							'2ca9a7143fc721fdc540fef893b27e8d648d2288efa61e56264edf01a2c23079',
						recipientId: '12668885769632475474L',
						timestamp: 28227090,
						asset: {},
						signature:
							'2821d93a742c4edf5fd960efad41a4def7bf0fd0f7c09869aed524f6f52bf9c97a617095e2c712bd28b4279078a29509b339ac55187854006591aa759784c205',
					});
					__private.broadcaster = {
						maxRelays: sinonSandbox.stub().returns(true),
						enqueue: sinonSandbox.stub(),
					};
					transportInstance.onUnconfirmedTransaction(transaction, true);
					done();
				});

				describe('when broadcast is defined', () => {
					it('should call __private.broadcaster.maxRelays with transaction', async () => {
						expect(__private.broadcaster.maxRelays.calledOnce).to.be.true;
						return expect(__private.broadcaster.maxRelays).to.be.calledWith(
							transaction
						);
					});

					describe('when result of __private.broadcaster.maxRelays is false', () => {
						beforeEach(done => {
							__private.broadcaster = {
								maxRelays: sinonSandbox.stub().returns(false),
								enqueue: sinonSandbox.stub(),
							};
							library.channel.invokeSync
								.withArgs('lisk:getApplicationState')
								.returns({
									broadhash:
										'81a410c4ff35e6d643d30e42a27a222dbbfc66f1e62c32e6a91dd3438defb70b',
								});
							transportInstance.onUnconfirmedTransaction(transaction, true);
							done();
						});

						it('should call __private.broadcaster.enqueue with {} and {api: "postTransactions", data: {transaction}}', async () => {
							expect(__private.broadcaster.enqueue.calledOnce).to.be.true;
							return expect(
								__private.broadcaster.enqueue.calledWith(
									{},
									{
										api: 'postTransactions',
										data: { transaction: transaction.toJSON() },
									}
								)
							).to.be.true;
						});

						it('should call library.channel.publish with "chain:transactions:change" and transaction as arguments', async () => {
							expect(library.channel.publish).to.be.calledOnce;
							expect(library.channel.publish).to.be.calledWith(
								'chain:transactions:change',
								transaction.toJSON()
							);
						});
					});
				});
			});

			describe('onBroadcastBlock', () => {
				describe('when broadcast is defined', () => {
					beforeEach(async () => {
						block = {
							id: '6258354802676165798',
							height: 123,
							timestamp: 28227090,
							generatorPublicKey:
								'968ba2fa993ea9dc27ed740da0daf49eddd740dbd7cb1cb4fc5db3a20baf341b',
							numberOfTransactions: 15,
							totalAmount: new Bignum('150000000'),
							totalFee: new Bignum('15000000'),
							reward: new Bignum('50000000'),
							totalForged: '65000000',
						};
						__private.broadcaster = {
							maxRelays: sinonSandbox.stub().returns(false),
							enqueue: sinonSandbox.stub(),
							broadcast: sinonSandbox.stub(),
						};
						library.applicationState = {
							broadhash:
								'81a410c4ff35e6d643d30e42a27a222dbbfc66f1e62c32e6a91dd3438defb70b',
						};
						return transportInstance.onBroadcastBlock(block, true);
					});

					it('should call __private.broadcaster.maxRelays with block', async () => {
						expect(__private.broadcaster.maxRelays.calledOnce).to.be.true;
						return expect(__private.broadcaster.maxRelays.calledWith(block)).to
							.be.true;
					});

					it('should call __private.broadcaster.broadcast', async () => {
						expect(__private.broadcaster.broadcast.calledOnce).to.be.true;
						expect(__private.broadcaster.broadcast).to.be.calledWith(
							{
								broadhash:
									'81a410c4ff35e6d643d30e42a27a222dbbfc66f1e62c32e6a91dd3438defb70b',
							},
							{
								api: 'postBlock',
								data: {
									block,
								},
							}
						);
					});

					describe('when __private.broadcaster.maxRelays returns true', () => {
						beforeEach(done => {
							__private.broadcaster.maxRelays = sinonSandbox
								.stub()
								.returns(true);
							transportInstance.onBroadcastBlock(block, true);
							done();
						});

						it('should call library.logger.debug with proper error message', async () =>
							expect(
								library.logger.debug.calledWith(
									'Transport->onBroadcastBlock: Aborted - max block relays exhausted'
								)
							).to.be.true);
					});

					describe('when modules.loader.syncing = true', () => {
						beforeEach(done => {
							modules.loader.syncing = sinonSandbox.stub().returns(true);
							transportInstance.onBroadcastBlock(block, true);
							done();
						});

						it('should call library.logger.debug with proper error message', async () =>
							expect(
								library.logger.debug.calledWith(
									'Transport->onBroadcastBlock: Aborted - blockchain synchronization in progress'
								)
							).to.be.true);
					});
				});
			});

			describe('Transport.prototype.shared', () => {
				let result;
				let query;

				describe('blocksCommon', () => {
					let validateErr;

					describe('when query is undefined', () => {
						beforeEach(done => {
							query = undefined;
							validateErr = new Error('Query did not match schema');
							validateErr.code = 'INVALID_FORMAT';

							library.schema.validate = sinonSandbox
								.stub()
								.callsArgWith(2, [validateErr]);

							transportInstance.shared.blocksCommon(query, err => {
								error = err;
								done();
							});
						});

						it('should send back error due to schema validation failure', async () =>
							expect(error).to.equal(`${validateErr.message}: undefined`));
					});

					describe('when query is specified', () => {
						beforeEach(done => {
							query = { ids: '"1","2","3"' };
							transportInstance.shared.blocksCommon(query, err => {
								error = err;
								done();
							});
						});

						it('should call library.schema.validate with query and schema.commonBlock', async () => {
							expect(library.schema.validate.calledOnce).to.be.true;
							return expect(
								library.schema.validate.calledWith(
									query,
									definitions.WSBlocksCommonRequest
								)
							).to.be.true;
						});

						describe('when library.schema.validate fails', () => {
							beforeEach(done => {
								validateErr = new Error('Query did not match schema');
								validateErr.code = 'INVALID_FORMAT';

								library.schema.validate = sinonSandbox
									.stub()
									.callsArgWith(2, [validateErr]);

								transportInstance.shared.blocksCommon(query, err => {
									error = err;
									done();
								});
							});

							it('should call library.logger.debug with "Common block request validation failed" and {err: err.toString(), req: query}', async () => {
								expect(library.logger.debug.calledOnce).to.be.true;
								return expect(
									library.logger.debug.calledWith(
										'Common block request validation failed',
										{ err: `${validateErr.message}: undefined`, req: query }
									)
								).to.be.true;
							});

							it('should call callback with error', async () =>
								expect(error).to.equal(`${validateErr.message}: undefined`));
						});

						describe('when library.schema.validate succeeds', () => {
							describe('when escapedIds.length = 0', () => {
								beforeEach(done => {
									// All ids will be filtered out because they are non-numeric.
									query = { ids: '"abc","def","ghi"' };
									transportInstance.shared.blocksCommon(query, err => {
										error = err;
										done();
									});
								});

								it('should call library.logger.debug with "Common block request validation failed" and {err: "ESCAPE", req: query.ids}', async () => {
									expect(library.logger.debug.calledOnce).to.be.true;
									return expect(
										library.logger.debug.calledWith(
											'Common block request validation failed',
											{ err: 'ESCAPE', req: query.ids }
										)
									).to.be.true;
								});

								it('should call callback with error = "Invalid block id sequence"', async () =>
									expect(error).to.be.equal('Invalid block id sequence'));
							});
						});
					});
				});

				describe('blocks', () => {
					describe('when query is undefined', () => {
						beforeEach(done => {
							query = undefined;

							modules.blocks.utils.loadBlocksData = sinonSandbox
								.stub()
								.callsArgWith(1, null, []);

							transportInstance.shared.blocks(query, (err, res) => {
								error = err;
								result = res;
								done();
							});
						});

						it('should send back empty blocks', async () => {
							expect(error).to.equal(null);
							return expect(result).to.eql({
								success: false,
								message: 'Invalid lastBlockId requested',
							});
						});
					});

					describe('when query is defined', () => {
						beforeEach(done => {
							query = {
								lastBlockId: '6258354802676165798',
							};

							transportInstance.shared.blocks(query, (err, res) => {
								error = err;
								result = res;
								done();
							});
						});

						it('should call modules.blocks.utils.loadBlocksData with { limit: 34, lastId: query.lastBlockId }', async () =>
							expect(modules.blocks.utils.loadBlocksDataWS).to.be.calledWith({
								limit: 34,
								lastId: query.lastBlockId,
							}));

						describe('when modules.blocks.utils.loadBlocksData fails', () => {
							let loadBlockFailed;

							beforeEach(done => {
								loadBlockFailed = new Error('Failed to load blocks...');
								modules.blocks.utils.loadBlocksDataWS = sinonSandbox
									.stub()
									.callsArgWith(1, loadBlockFailed);

								transportInstance.shared.blocks(query, (err, res) => {
									error = err;
									result = res;
									done();
								});
							});

							it('should call callback with error = null', async () =>
								expect(error).to.be.equal(null));

							it('should call callback with result = { blocks: [] }', async () =>
								expect(result)
									.to.have.property('blocks')
									.which.is.an('array').that.is.empty);
						});
					});
				});

				describe('postBlock', () => {
					let postBlockQuery;

					beforeEach(done => {
						postBlockQuery = {
							block: blockMock,
						};
						library.bus = {
							message: sinonSandbox.stub(),
						};
						done();
					});

					describe('when library.config.broadcasts.active option is false', () => {
						beforeEach(done => {
							library.config.broadcasts.active = false;
							transportInstance.shared.postBlock(postBlockQuery);
							done();
						});

						it('should call library.logger.debug', async () =>
							expect(
								library.logger.debug.calledWith(
									'Receiving blocks disabled by user through config.json'
								)
							).to.be.true);

						it('should not call library.schema.validate; function should return before', async () =>
							expect(library.schema.validate.called).to.be.false);
					});

					describe('when query is specified', () => {
						beforeEach(done => {
							transportInstance.shared.postBlock(postBlockQuery);
							done();
						});

						describe('when it throws', () => {
							const blockValidationError = 'Failed to validate block schema';

							beforeEach(done => {
								library.logic.block.objectNormalize = sinonSandbox
									.stub()
									.throws(blockValidationError);
								transportInstance.shared.postBlock(postBlockQuery);
								done();
							});

							it('should call library.logger.debug with "Block normalization failed" and {err: error, module: "transport", block: query.block }', async () => {
								expect(library.logger.debug).to.be.calledWith(
									'Block normalization failed',
									{
										err: blockValidationError.toString(),
										module: 'transport',
										block: blockMock,
									}
								);
							});
						});

						describe('when it does not throw', () => {
							beforeEach(done => {
								library.logic.block.objectNormalize = sinonSandbox
									.stub()
									.returns(blockMock);
								transportInstance.shared.postBlock(postBlockQuery);
								done();
							});

							describe('when query.block is defined', () => {
								it('should call modules.blocks.verify.addBlockProperties with query.block', async () =>
									expect(
										modules.blocks.verify.addBlockProperties.calledWith(
											postBlockQuery.block
										)
									).to.be.true);
							});

							it('should call library.logic.block.objectNormalize with block', async () =>
								expect(
									library.logic.block.objectNormalize.calledWith(blockMock)
								).to.be.true);

							it('should call block.process.receiveBlockFromNetwork with block', async () => {
								expect(
									modules.blocks.process.receiveBlockFromNetwork
								).to.be.calledWithExactly(blockMock);
							});
						});
					});
				});

				describe('postSignature', () => {
					beforeEach(done => {
						query = {
							signature: SAMPLE_SIGNATURE_1,
						};
						__private.receiveSignature = sinonSandbox.stub().callsArg(1);
						transportInstance.shared.postSignature(query, (err, res) => {
							error = err;
							result = res;
							done();
						});
					});

					it('should call __private.receiveSignature with query.signature as argument', async () =>
						expect(__private.receiveSignature.calledWith(query.signature)).to.be
							.true);

					describe('when __private.receiveSignature succeeds', () => {
						it('should invoke callback with object { success: true }', async () => {
							expect(error).to.equal(null);
							return expect(result)
								.to.have.property('success')
								.which.is.equal(true);
						});
					});

					describe('when __private.receiveSignature fails', () => {
						const receiveSignatureError = 'Invalid signature body ...';

						beforeEach(done => {
							query = {
								signature: SAMPLE_SIGNATURE_1,
							};
							__private.receiveSignature = sinonSandbox
								.stub()
								.callsArgWith(1, receiveSignatureError);
							transportInstance.shared.postSignature(query, (err, res) => {
								error = err;
								result = res;
								done();
							});
						});

						it('should invoke callback with object { success: false, message: err }', async () => {
							expect(error).to.equal(null);
							expect(result)
								.to.have.property('success')
								.which.is.equal(false);
							return expect(result)
								.to.have.property('errors')
								.which.is.equal(receiveSignatureError);
						});
					});
				});

				describe('postSignatures', () => {
					beforeEach(done => {
						query = {
							signatures: [SAMPLE_SIGNATURE_1],
						};
						__private.receiveSignatures = sinonSandbox.stub();
						done();
					});

					describe('when library.config.broadcasts.active option is false', () => {
						beforeEach(done => {
							library.config.broadcasts.active = false;
							library.schema.validate = sinonSandbox.stub().callsArg(2);
							transportInstance.shared.postSignatures(query);
							done();
						});

						it('should call library.logger.debug', async () =>
							expect(
								library.logger.debug.calledWith(
									'Receiving signatures disabled by user through config.json'
								)
							).to.be.true);

						it('should not call library.schema.validate; function should return before', async () =>
							expect(library.schema.validate.called).to.be.false);
					});

					describe('when library.schema.validate succeeds', () => {
						beforeEach(done => {
							transportInstance.shared.postSignatures(query);
							done();
						});

						it('should call __private.receiveSignatures with query.signatures as argument', async () =>
							expect(__private.receiveSignatures.calledWith(query.signatures))
								.to.be.true);
					});
					describe('when library.schema.validate fails', () => {
						let validateErr;

						beforeEach(done => {
							validateErr = new Error('Transaction query did not match schema');
							validateErr.code = 'INVALID_FORMAT';

							library.schema.validate = sinonSandbox
								.stub()
								.callsArgWith(2, validateErr);
							transportInstance.shared.postSignatures(query);
							done();
						});

						it('should call library.logger.debug with "Invalid signatures body" and err as arguments', async () =>
							expect(
								library.logger.debug.calledWith(
									'Invalid signatures body',
									validateErr
								)
							).to.be.true);
					});
				});

				describe('getSignatures', () => {
					beforeEach(done => {
						modules.transactionPool.getMultisignatureTransactionList = sinonSandbox
							.stub()
							.returns(multisignatureTransactionsList);
						transportInstance.shared.getSignatures((err, res) => {
							error = err;
							result = res;
							done();
						});
					});

					it('should call modules.transactionPool.getMultisignatureTransactionList with true and MAX_SHARED_TRANSACTIONS', async () =>
						expect(
							modules.transactionPool.getMultisignatureTransactionList.calledWith(
								true,
								MAX_SHARED_TRANSACTIONS
							)
						).to.be.true);

					describe('when all transactions returned by modules.transactionPool.getMultisignatureTransactionList are multisignature transactions', () => {
						it('should call callback with error = null', async () =>
							expect(error).to.equal(null));

						it('should call callback with result = {success: true, signatures: signatures} where signatures contains all transactions', async () => {
							expect(result)
								.to.have.property('success')
								.which.equals(true);
							return expect(result)
								.to.have.property('signatures')
								.which.is.an('array')
								.that.has.property('length')
								.which.equals(2);
						});
					});

					describe('when some transactions returned by modules.transactionPool.getMultisignatureTransactionList are multisignature registration transactions', () => {
						beforeEach(done => {
							// Make it so that the first transaction in the list is a multisignature registration transaction.
							multisignatureTransactionsList[0] = {
								id: '222675625422353767',
								type: 4,
								amount: '150000000',
								fee: '1000000',
								senderPublicKey:
									'2ca9a7143fc721fdc540fef893b27e8d648d2288efa61e56264edf01a2c23079',
								recipientId: '12668885769632475474L',
								timestamp: 28227090,
								asset: {},
								signature:
									'2821d93a742c4edf5fd960efad41a4def7bf0fd0f7c09869aed524f6f52bf9c97a617095e2c712bd28b4279078a29509b339ac55187854006591aa759784c205',
							};

							modules.transactionPool.getMultisignatureTransactionList = sinonSandbox
								.stub()
								.returns(multisignatureTransactionsList);
							transportInstance.shared.getSignatures((err, res) => {
								error = err;
								result = res;
								done();
							});
						});

						it('should call callback with error = null', async () =>
							expect(error).to.equal(null));

						it('should call callback with result = {success: true, signatures: signatures} where signatures does not contain multisignature registration transactions', async () => {
							expect(result)
								.to.have.property('success')
								.which.equals(true);
							return expect(result)
								.to.have.property('signatures')
								.which.is.an('array')
								.that.has.property('length')
								.which.equals(1);
						});
					});
				});

				describe('getTransactions', () => {
					beforeEach(done => {
						transportInstance.shared.getTransactions((err, res) => {
							error = err;
							result = res;
							done();
						});
					});

					it('should call modules.transactionPool.getMergedTransactionList with true and MAX_SHARED_TRANSACTIONS', async () =>
						expect(
							modules.transactionPool.getMergedTransactionList.calledWith(
								true,
								MAX_SHARED_TRANSACTIONS
							)
						).to.be.true);

					it('should call callback with error = null', async () =>
						expect(error).to.equal(null));

					it('should call callback with result = {success: true, transactions: transactions}', async () => {
						expect(result)
							.to.have.property('success')
							.which.is.equal(true);
						return expect(result)
							.to.have.property('transactions')
							.which.is.an('array')
							.that.has.property('length')
							.which.equals(2);
					});
				});

				describe('postTransaction', () => {
					beforeEach(done => {
						query = {
							transaction,
							extraLogMessage: 'This is a log message',
						};
						__private.receiveTransaction = sinonSandbox
							.stub()
							.callsArgWith(2, null, transaction.id);
						transportInstance.shared.postTransaction(query, (err, res) => {
							error = err;
							result = res;
							done();
						});
					});

					it('should call __private.receiveTransaction with query.transaction, query.peer and query.extraLogMessage as arguments', async () =>
						expect(
							__private.receiveTransaction.calledWith(
								query.transaction,
								query.extraLogMessage
							)
						).to.be.true);

					describe('when __private.receiveTransaction succeeds', () => {
						it('should invoke callback with object { success: true, transactionId: id }', async () => {
							expect(error).to.equal(null);
							expect(result)
								.to.have.property('transactionId')
								.which.is.a('string');
							return expect(result)
								.to.have.property('success')
								.which.is.equal(true);
						});
					});

					describe('when __private.receiveTransaction fails', () => {
						const receiveTransactionError = 'Invalid transaction body ...';

						beforeEach(done => {
							__private.receiveTransaction = sinonSandbox
								.stub()
								.callsArgWith(2, receiveTransactionError);
							transportInstance.shared.postTransaction(query, (err, res) => {
								error = err;
								result = res;
								done();
							});
						});

						it('should invoke callback with object { success: false, message: err }', async () => {
							expect(error).to.equal(null);
							expect(result)
								.to.have.property('success')
								.which.is.equal(false);
							return expect(result)
								.to.have.property('errors')
								.which.is.equal(receiveTransactionError);
						});
					});

					describe('when __private.receiveTransaction fails with "Transaction pool is full"', () => {
						const receiveTransactionError = 'Transaction pool is full';

						beforeEach(done => {
							__private.receiveTransaction = sinonSandbox
								.stub()
								.callsArgWith(2, receiveTransactionError);
							transportInstance.shared.postTransaction(query, (err, res) => {
								error = err;
								result = res;
								done();
							});
						});

						it('should invoke callback with object { success: false, message: err }', async () => {
							expect(error).to.equal(null);
							expect(result)
								.to.have.property('success')
								.which.is.equal(false);
							return expect(result)
								.to.have.property('errors')
								.which.is.equal(receiveTransactionError);
						});
					});
				});

				describe('postTransactions', () => {
					describe('when library.config.broadcasts.active option is false', () => {
						beforeEach(done => {
							library.config.broadcasts.active = false;
							library.schema.validate = sinonSandbox.stub().callsArg(2);
							transportInstance.shared.postTransactions(query);
							done();
						});

						it('should call library.logger.debug', async () =>
							expect(
								library.logger.debug.calledWith(
									'Receiving transactions disabled by user through config.json'
								)
							).to.be.true);

						it('should not call library.schema.validate; function should return before', async () =>
							expect(library.schema.validate.called).to.be.false);
					});

					describe('when library.schema.validate succeeds', () => {
						beforeEach(done => {
							query = {
								transactions: transactionsList,
								extraLogMessage: 'This is a log message',
							};
							__private.receiveTransactions = sinonSandbox.stub();
							transportInstance.shared.postTransactions(query);
							done();
						});

						it('should call __private.receiveTransactions with query.transaction and query.extraLogMessage as arguments', async () =>
							expect(
								__private.receiveTransactions.calledWith(
									query.transactions,
									query.extraLogMessage
								)
							).to.be.true);
					});

					describe('when library.schema.validate fails', () => {
						let validateErr;

						beforeEach(done => {
							validateErr = new Error('Transaction query did not match schema');
							validateErr.code = 'INVALID_FORMAT';

							library.schema.validate = sinonSandbox
								.stub()
								.callsArgWith(2, [validateErr]);
							transportInstance.shared.postTransactions(query);
							done();
						});

						it('should invoke callback with error = null and result = {success: false, message: message}', async () => {
							expect(error).to.equal(null);
							expect(result)
								.to.have.property('success')
								.which.equals(false);
							return expect(result)
								.to.have.property('message')
								.which.is.a('string');
						});
					});
				});
			});
		});
	});
});<|MERGE_RESOLUTION|>--- conflicted
+++ resolved
@@ -691,49 +691,6 @@
 				});
 			});
 
-<<<<<<< HEAD
-			describe('when nonce is undefined', () => {
-				beforeEach(done => {
-					__private.receiveTransaction(
-						transaction,
-						undefined,
-						'This is a log message',
-						async () => {
-							done();
-						}
-					);
-				});
-
-				it('should call library.logger.debug with "Received transaction " + transaction.id + " from public client"', async () =>
-					expect(
-						library.logger.debug.calledWith(
-							`Received transaction ${transaction.id} from public client`
-						)
-					).to.be.true);
-			});
-
-			describe('when nonce is defined', () => {
-				beforeEach(done => {
-					__private.receiveTransaction(
-						transaction,
-						validNonce,
-						'This is a log message',
-						async () => {
-							done();
-						}
-					);
-				});
-
-				it('should call library.logger.debug with "Received transaction " + transaction.id + " from network"', async () =>
-					expect(
-						library.logger.debug.calledWith(
-							`Received transaction ${transaction.id} from network`
-						)
-					).to.be.true);
-			});
-
-=======
->>>>>>> 2bc75e4b
 			describe('when modules.transactions.processUnconfirmedTransaction fails', () => {
 				let processUnconfirmedTransactionError;
 
