/*
 * Copyright © 2018 Lisk Foundation
 *
 * See the LICENSE file at the top-level directory of this distribution
 * for licensing information.
 *
 * Unless otherwise agreed in a custom licensing agreement with the Lisk Foundation,
 * no part of this software, including this file, may be copied, modified,
 * propagated, or distributed except according to the terms contained in the
 * LICENSE file.
 *
 * Removal or modification of this copyright notice is prohibited.
 */

'use strict';

const rewire = require('rewire');
const chai = require('chai');
const randomstring = require('randomstring');
const { transfer, TransactionError } = require('@liskhq/lisk-transactions');

const accountFixtures = require('../../../../fixtures/accounts');
const Bignum = require('../../../../../../src/modules/chain/helpers/bignum');
const Block = require('../../../../fixtures/blocks').Block;
<<<<<<< HEAD
=======
const Rules = require('../../../../../../src/modules/chain/api/ws/workers/rules');
const {
	registeredTransactions,
} = require('../../../../common/registered_transactions');
const InitTransaction = require('../../../../../../src/modules/chain/logic/init_transaction');

const initTransaction = new InitTransaction(registeredTransactions);
>>>>>>> ca7a626f

const TransportModule = rewire(
	'../../../../../../src/modules/chain/submodules/transport'
);

const { MAX_SHARED_TRANSACTIONS } = __testContext.config.constants;
const expect = chai.expect;

// TODO: Sometimes the callback error is null, other times it's undefined. It should be consistent.
describe('transport', () => {
	let storageStub;
	let loggerStub;
	let busStub;
	let schemaStub;
	let channelStub;
	let balancesSequenceStub;
	let blockStub;
	let broadcasterStubRef;
	let transportInstance;
	let library;
	let __private;
	let modules;
	let defaultScope;
	let restoreRewiredTopDeps;
	let peerMock;
	let transaction;
	let block;
	let blocksList;
	let transactionsList;
	let multisignatureTransactionsList;
	let blockMock;
	let error;
	let definitions;

	const SAMPLE_SIGNATURE_1 = {
		transactionId: '222675625422353767',
		publicKey:
			'2ca9a7143fc721fdc540fef893b27e8d648d2288efa61e56264edf01a2c23079',
		signature:
			'32636139613731343366633732316664633534306665663839336232376538643634386432323838656661363165353632363465646630316132633233303739',
	};

	const validNonce = randomstring.generate(16);

	const SAMPLE_SIGNATURE_2 = {
		transactionId: '222675625422353768',
		publicKey:
			'3ca9a7143fc721fdc540fef893b27e8d648d2288efa61e56264edf01a2c23080',
		signature:
			'61383939393932343233383933613237653864363438643232383865666136316535363236346564663031613263323330373784192003750382840553137595',
	};

	beforeEach(async () => {
		// Recreate all the stubs and default structures before each test case to make
		// sure that they are fresh every time; that way each test case can modify
		// stubs without affecting other test cases.

		transaction = transfer({
			amount: '100',
			recipientId: '12668885769632475474L',
			passphrase: accountFixtures.genesis.passphrase,
		});
		const transactionOne = transfer({
			amount: '100',
			recipientId: '12668885769632475474L',
			passphrase: accountFixtures.genesis.passphrase,
		});
		const transactionTwo = transfer({
			amount: '100',
			recipientId: '12668885769632475474L',
			passphrase: accountFixtures.genesis.passphrase,
		});

		blockMock = new Block();

		transactionsList = [transactionOne, transactionTwo];

		multisignatureTransactionsList = [
			{
				id: '222675625422353767',
				type: 0,
				amount: '100',
				fee: '10',
				senderPublicKey:
					'2ca9a7143fc721fdc540fef893b27e8d648d2288efa61e56264edf01a2c23079',
				recipientId: '12668885769632475474L',
				timestamp: 28227090,
				asset: {},
				signatures: [
					'2821d93a742c4edf5fd960efad41a4def7bf0fd0f7c09869aed524f6f52bf9c97a617095e2c712bd28b4279078a29509b339ac55187854006591aa759784c205',
				],
			},
			{
				id: '332675625422353892',
				type: 0,
				amount: '1000',
				fee: '10',
				senderPublicKey:
					'2ca9a7143fc721fdc540fef893b27e8d648d2288efa61e56264edf01a2c23079',
				recipientId: '12668885769632475474L',
				timestamp: 28227090,
				asset: {},
				signatures: [
					'1231d93a742c4edf5fd960efad41a4def7bf0fd0f7c09869aed524f6f52bf9c97a617095e2c712bd28b4279078a29509b339ac55187854006591aa759784c567',
					'2821d93a742c4edf5fd960efad41a4def7bf0fd0f7c09869aed524f6f52bf9c97a617095e2c712bd28b4279078a29509b339ac55187854006591aa759784c205',
				],
			},
		];

		storageStub = {
			query: sinonSandbox.spy(),
		};

		loggerStub = {
			debug: sinonSandbox.spy(),
			error: sinonSandbox.spy(),
		};

		busStub = {};
		schemaStub = {};
		channelStub = {
			publish: sinonSandbox.stub(),
		};
		balancesSequenceStub = {
			add: async () => {},
		};

		blockStub = {};

		restoreRewiredTopDeps = TransportModule.__set__({
			// eslint-disable-next-line object-shorthand
			Broadcaster: function() {
				this.bind = async () => {};
				broadcasterStubRef = this;
			},
		});

		definitions = TransportModule.__get__('definitions');

		defaultScope = {
			logic: {
				block: blockStub,
<<<<<<< HEAD
				transaction: transactionStub,
=======
				initTransaction,
				peers: peersStub,
>>>>>>> ca7a626f
			},
			components: {
				storage: storageStub,
				logger: loggerStub,
			},
			bus: busStub,
			schema: schemaStub,
			channel: channelStub,
			applicationState: {},
			balancesSequence: balancesSequenceStub,
			config: {
				network: {
					options: {
						timeout: 1234,
					},
				},
				forging: {},
				broadcasts: {
					active: true,
					broadcastInterval: 10000,
					releaseLimit: 10,
				},
				httpPort: 8000,
			},
			modules: {},
		};

		peerMock = {
			nonce: 'sYHEDBKcScaAAAYg',
		};
	});

	afterEach(done => {
		restoreRewiredTopDeps();
		done();
	});

	describe('constructor', () => {
		describe('library', () => {
			let localTransportInstance;
			let transportSelf;

			beforeEach(done => {
				localTransportInstance = new TransportModule((err, transport) => {
					error = err;
					transportSelf = transport;
					library = TransportModule.__get__('library');
					__private = TransportModule.__get__('__private');

					done();
				}, defaultScope);
			});

			it('should assign scope variables when instantiating', async () => {
				expect(library)
					.to.have.property('storage')
					.which.is.equal(storageStub);
				expect(library)
					.to.have.property('logger')
					.which.is.equal(loggerStub);
				expect(library)
					.to.have.property('bus')
					.which.is.equal(busStub);
				expect(library)
					.to.have.property('schema')
					.which.is.equal(schemaStub);
				expect(library)
					.to.have.property('channel')
					.which.is.equal(channelStub);
				expect(library)
					.to.have.property('balancesSequence')
					.which.is.equal(balancesSequenceStub);
				expect(library)
					.to.have.nested.property('logic.block')
					.which.is.equal(blockStub);
				expect(library)
<<<<<<< HEAD
					.to.have.nested.property('logic.transaction')
					.which.is.equal(transactionStub);
=======
					.to.have.nested.property('logic.peers')
					.which.is.equal(peersStub);
				expect(library)
					.to.have.nested.property('config.peers.options.timeout')
					.which.is.equal(1234);
>>>>>>> ca7a626f

				expect(__private)
					.to.have.property('broadcaster')
					.which.is.equal(broadcasterStubRef);

				expect(error).to.equal(null);
				return expect(transportSelf).to.equal(localTransportInstance);
			});
		});
	});

	describe('__private', () => {
		let __privateOriginal;
		let restoreRewiredDeps;

		beforeEach(done => {
			__privateOriginal = {};

			transportInstance = new TransportModule(() => {
				// Backup the __private variable so that properties can be overridden
				// by individual test cases and then we will restore them after each test case has run.
				// This is neccessary because different test cases may want to stub out different parts of the
				// __private modules while testing other parts.
				__private = TransportModule.__get__('__private');

				Object.keys(__private).forEach(field => {
					__privateOriginal[field] = __private[field];
				});

				library = {
					schema: {
						validate: sinonSandbox.stub().callsArg(2),
					},
					logger: {
						debug: sinonSandbox.spy(),
					},
					logic: {
						initTransaction,
					},
					channel: {
						publish: sinonSandbox.stub().resolves(),
					},
					applicationState: {
						broadhash:
							'81a410c4ff35e6d643d30e42a27a222dbbfc66f1e62c32e6a91dd3438defb70b',
					},
				};

				modules = {
					transactions: {
						processUnconfirmedTransaction: sinonSandbox.stub().callsArg(2),
					},
				};

				restoreRewiredDeps = TransportModule.__set__({
					library,
					modules,
					definitions,
				});

				done();
			}, defaultScope);
		});

		afterEach(done => {
			Object.keys(__private).forEach(field => {
				delete __private[field];
			});
			Object.keys(__privateOriginal).forEach(field => {
				__private[field] = __privateOriginal[field];
			});
			restoreRewiredDeps();
			done();
		});

<<<<<<< HEAD
=======
		describe('removePeer', () => {
			describe('when options.nonce is undefined', () => {
				let result;

				beforeEach(done => {
					result = __private.removePeer({}, 'Custom peer remove message');
					done();
				});

				it('should call library.logger.debug with "Cannot remove peer without nonce"', async () => {
					expect(library.logger.debug.called).to.be.true;
					return expect(
						library.logger.debug.calledWith('Cannot remove peer without nonce')
					).to.be.true;
				});

				it('should return false', async () => expect(result).to.be.false);
			});

			describe('when options.nonce is defined', () => {
				let removeSpy;
				let auxValidNonce;

				beforeEach(done => {
					removeSpy = sinonSandbox.spy();

					modules.peers = {
						remove: removeSpy,
					};

					library.logic = {
						peers: {
							peersManager: {
								getByNonce: sinonSandbox.stub().returns(peerMock),
								getAddress: sinonSandbox.stub(),
							},
						},
					};

					auxValidNonce = randomstring.generate(16);

					__private.removePeer(
						{
							nonce: auxValidNonce,
						},
						'Custom peer remove message'
					);
					done();
				});

				it('should call library.logger.debug', async () =>
					expect(library.logger.debug.called).to.be.true);

				it('should call modules.peers.remove with options.peer', async () =>
					expect(removeSpy.calledWith(peerMock)).to.be.true);
			});
		});

>>>>>>> ca7a626f
		describe('receiveSignatures', () => {
			describe('for every signature in signatures', () => {
				describe('when __private.receiveSignature succeeds', () => {
					beforeEach(done => {
						__private.receiveSignature = sinonSandbox.stub().callsArg(1);
						__private.receiveSignatures([
							SAMPLE_SIGNATURE_1,
							SAMPLE_SIGNATURE_2,
						]);
						done();
					});

					it('should call __private.receiveSignature with signature', async () => {
						expect(__private.receiveSignature.calledTwice).to.be.true;
						expect(__private.receiveSignature.calledWith(SAMPLE_SIGNATURE_1)).to
							.be.true;
						return expect(
							__private.receiveSignature.calledWith(SAMPLE_SIGNATURE_2)
						).to.be.true;
					});
				});

				describe('when __private.receiveSignature fails', () => {
					let receiveSignatureError;

					beforeEach(done => {
						receiveSignatureError = 'Error processing signature: Error message';
						__private.receiveSignature = sinonSandbox
							.stub()
							.callsArgWith(1, receiveSignatureError);
						__private.receiveSignatures([
							SAMPLE_SIGNATURE_1,
							SAMPLE_SIGNATURE_2,
						]);
						done();
					});

					it('should call library.logger.debug with err and signature', async () => {
						// If any of the __private.receiveSignature calls fail, the rest of
						// the batch should still be processed.
						expect(__private.receiveSignature.calledTwice).to.be.true;
						expect(
							library.logger.debug.calledWith(
								receiveSignatureError,
								SAMPLE_SIGNATURE_1
							)
						).to.be.true;
						return expect(
							library.logger.debug.calledWith(
								receiveSignatureError,
								SAMPLE_SIGNATURE_2
							)
						).to.be.true;
					});
				});
			});
		});

		describe('receiveSignature', () => {
			beforeEach(done => {
				library.schema = {
					validate: sinonSandbox.stub().callsArg(2),
				};

				modules.multisignatures = {
					getTransactionAndProcessSignature: sinonSandbox.stub().callsArg(1),
				};

				done();
			});

			describe('when library.schema.validate succeeds', () => {
				describe('when modules.multisignatures.processSignature succeeds', () => {
					beforeEach(done => {
						modules.multisignatures.getTransactionAndProcessSignature = sinonSandbox
							.stub()
							.callsArg(1);

						__private.receiveSignature(SAMPLE_SIGNATURE_1, err => {
							error = err;
							done();
						});
					});

					it('should call library.schema.validate with signature', async () => {
						expect(error).to.equal(undefined);
						expect(library.schema.validate.calledOnce).to.be.true;
						return expect(
							library.schema.validate.calledWith(SAMPLE_SIGNATURE_1)
						).to.be.true;
					});

					it('should call modules.multisignatures.processSignature with signature', async () => {
						expect(error).to.equal(undefined);
						return expect(
							modules.multisignatures.getTransactionAndProcessSignature.calledWith(
								SAMPLE_SIGNATURE_1
							)
						).to.be.true;
					});

					it('should call callback with error = undefined', async () =>
						expect(error).to.equal(undefined));
				});

				describe('when modules.multisignatures.processSignature fails', () => {
					let processSignatureError;

					beforeEach(done => {
						processSignatureError = new TransactionError('Transaction not found');
						modules.multisignatures.getTransactionAndProcessSignature = sinonSandbox
							.stub()
							.callsArgWith(1, [processSignatureError]);

						__private.receiveSignature(SAMPLE_SIGNATURE_1, err => {
							error = err;
							done();
						});
					});

					it('should call callback with error', async () =>
						expect(error[0].message).to.equal(
							`${processSignatureError.message}`
						));
				});
			});

			describe('when library.schema.validate fails', () => {
				let validateErr;

				beforeEach(done => {
					validateErr = new Error('Signature did not match schema');
					validateErr.code = 'INVALID_FORMAT';
					library.schema.validate = sinonSandbox
						.stub()
						.callsArgWith(2, [validateErr]);

					__private.receiveSignature(SAMPLE_SIGNATURE_1, err => {
						error = err;
						done();
					});
				});

				it('should call callback with error = "Invalid signature body"', async () =>
					expect(error[0].message).to.equal(
						`${validateErr.message}`
					));
			});
		});

		describe('receiveTransactions', () => {
			beforeEach(done => {
				library.schema = {
					validate: sinonSandbox.stub().callsArg(2),
				};
				library.logger = {
					debug: sinonSandbox.spy(),
				};

				__private.receiveTransaction = sinonSandbox.stub().callsArg(3);

				done();
			});

			describe('when transactions argument is undefined', () => {
				beforeEach(done => {
					__private.receiveTransactions(undefined, peerMock, '');
					done();
				});

				// If a single transaction within the batch fails, it is not going to
				// send back an error.
				it('should should not call __private.receiveTransaction', async () =>
					expect(__private.receiveTransaction.notCalled).to.be.true);
			});

			describe('for every transaction in transactions', () => {
				describe('when transaction is defined', () => {
					describe('when call __private.receiveTransaction succeeds', () => {
						beforeEach(done => {
							__private.receiveTransactions(
								transactionsList,
								peerMock,
								'This is a log message'
							);
							done();
						});

						it('should set transaction.bundled = true', async () =>
							expect(transactionsList[0])
								.to.have.property('bundled')
								.which.equals(true));

						it('should call __private.receiveTransaction with transaction with transaction, peer and extraLogMessage arguments', async () =>
							expect(
								__private.receiveTransaction.calledWith(
									transactionsList[0],
									peerMock,
									'This is a log message'
								)
							).to.be.true);
					});

					describe('when call __private.receiveTransaction fails', () => {
						let receiveTransactionError;

						beforeEach(done => {
							receiveTransactionError = 'Invalid transaction body - ...';
							__private.receiveTransaction = sinonSandbox
								.stub()
								.callsArgWith(3, receiveTransactionError);

							__private.receiveTransactions(
								transactionsList,
								peerMock,
								'This is a log message'
							);
							done();
						});

						it('should call library.logger.debug with error and transaction', async () =>
							expect(
								library.logger.debug.calledWith(
									receiveTransactionError,
									transactionsList[0]
								)
							).to.be.true);
					});
				});
			});
		});

		describe('receiveTransaction', () => {
			beforeEach(done => {
				sinonSandbox
					.stub(balancesSequenceStub, 'add')
					.callsFake((callback, doneCallback) => {
						callback(doneCallback);
					});

				library.logic = {
<<<<<<< HEAD
					transaction: {
						objectNormalize: sinonSandbox.stub().returns(transaction),
					},
					peers: {},
=======
					initTransaction,
					peers: {
						peersManager: {
							getAddress: sinonSandbox.stub().returns(peerAddressString),
						},
					},
>>>>>>> ca7a626f
				};
				library.schema = {
					validate: sinonSandbox.stub().callsArg(2),
				};
				library.logger = {
					debug: sinonSandbox.spy(),
				};
				library.balancesSequence = balancesSequenceStub;

				modules.transactions.processUnconfirmedTransaction = sinonSandbox
					.stub()
					.callsArg(2);
				done();
			});

			describe('when transaction and peer are defined', () => {
				beforeEach(done => {
					library.logic = {
						initTransaction,
						peers: {
							peersManager: {
								getByNonce: sinonSandbox.stub().returns(peerMock),
								getAddress: sinonSandbox.stub(),
							},
						},
					};
					__private.receiveTransaction(
						transaction,
						validNonce,
						'This is a log message',
						async () => {
							done();
						}
					);
				});

				it('should call library.balancesSequence.add', async () =>
					expect(library.balancesSequence.add.called).to.be.true);

				it('should call modules.transactions.processUnconfirmedTransaction with transaction and true as arguments', async () =>
					expect(
						modules.transactions.processUnconfirmedTransaction.calledWith(
							initTransaction.jsonRead(transaction),
							true
						)
					).to.be.true);
			});

			describe('when transaction is invalid', () => {
				let invalidTransaction;
				let errorResult;

				beforeEach(done => {
<<<<<<< HEAD
					extraLogMessage = 'This is a log message';
					objectNormalizeError = 'Unknown transaction type 0';

					library.logic.transaction.objectNormalize = sinonSandbox
						.stub()
						.throws(objectNormalizeError);

=======
					invalidTransaction = {
						...transaction,
						amount: '0',
					};
>>>>>>> ca7a626f
					__private.receiveTransaction(
						invalidTransaction,
						undefined,
						'This is a log message',
						err => {
							errorResult = err;
							done();
						}
					);
				});

<<<<<<< HEAD
				it('should call library.logger.debug with "Transaction normalization failed" error message and error details object', async () => {
					const errorDetails = {
						id: transaction.id,
						err: 'Unknown transaction type 0',
						module: 'transport',
						transaction,
					};
					return expect(
						library.logger.debug.calledWith(
							'Transaction normalization failed',
							errorDetails
						)
					).to.be.true;
				});

				it('should call callback with error = "Invalid transaction body"', async () =>
					expect(error).to.equal(
						`Invalid transaction body - ${objectNormalizeError}`
					));
=======
				it('should call the call back with error message', async () => {
					initTransaction.jsonRead(invalidTransaction).validate();
					expect(errorResult).to.be.an('array');
					errorResult.forEach(anError => {
						expect(anError).to.be.instanceOf(TransactionError);
					});
				});
>>>>>>> ca7a626f
			});

			describe('when nonce is undefined', () => {
				beforeEach(done => {
					__private.receiveTransaction(
						transaction,
						undefined,
						'This is a log message',
						async () => {
							done();
						}
					);
				});

				it('should call library.logger.debug with "Received transaction " + transaction.id + " from public client"', async () =>
					expect(
						library.logger.debug.calledWith(
							`Received transaction ${transaction.id} from public client`
						)
					).to.be.true);
			});

			describe('when nonce is defined', () => {
				beforeEach(done => {
					library.logic = {
						initTransaction,
						peers: {
							peersManager: {
								getByNonce: sinonSandbox.stub().returns(peerMock),
								getAddress: sinonSandbox.stub().returns(peerAddressString),
							},
						},
					};
					__private.receiveTransaction(
						transaction,
						validNonce,
						'This is a log message',
						async () => {
							done();
						}
					);
				});

				it('should call library.logger.debug with "Received transaction " + transaction.id + " from network"', async () =>
					expect(
						library.logger.debug.calledWith(
							`Received transaction ${transaction.id} from network`
						)
					).to.be.true);
			});

			describe('when modules.transactions.processUnconfirmedTransaction fails', () => {
				let processUnconfirmedTransactionError;

				beforeEach(done => {
					processUnconfirmedTransactionError = `Transaction is already processed: ${
						transaction.id
					}`;
					modules.transactions.processUnconfirmedTransaction = sinonSandbox
						.stub()
						.callsArgWith(2, processUnconfirmedTransactionError);

					__private.receiveTransaction(
						transaction,
						peerMock,
						'This is a log message',
						err => {
							error = err;
							done();
						}
					);
				});

				it('should call library.logger.debug with "Transaction ${transaction.id}" and error string', async () =>
					expect(
						library.logger.debug.calledWith(
							`Transaction ${transaction.id}`,
							processUnconfirmedTransactionError
						)
					).to.be.true);

				describe('when transaction is defined', () => {
					it('should call library.logger.debug with "Transaction" and transaction as arguments', async () =>
						expect(
							library.logger.debug.calledWith(
								'Transaction',
								initTransaction.jsonRead(transaction)
							)
						).to.be.true);
				});

				it('should call callback with err.toString()', async () =>
					expect(error).to.equal(processUnconfirmedTransactionError));
			});

			describe('when modules.transactions.processUnconfirmedTransaction succeeds', () => {
				let result;

				beforeEach(done => {
					__private.receiveTransaction(
						transaction,
						peerMock,
						'This is a log message',
						(err, res) => {
							error = err;
							result = res;
							done();
						}
					);
				});

				it('should call callback with error = null', async () =>
					expect(error).to.equal(null));

				it('should call callback with result = transaction.id', async () =>
					expect(result).to.equal(transaction.id));
			});
		});

		describe('Transport', () => {
			let restoreRewiredTransportDeps;

			beforeEach(done => {
				blocksList = [];
				for (let j = 0; j < 10; j++) {
					const auxBlock = new Block();
					blocksList.push(auxBlock);
				}

				transportInstance = new TransportModule(() => {
					library = {
						schema: {
							validate: sinonSandbox.stub().callsArg(2),
						},
						logger: {
							debug: sinonSandbox.spy(),
						},
						config: {
							forging: {
								force: false,
							},
							broadcasts: {
								active: true,
							},
							httpPort: 8000,
						},
<<<<<<< HEAD
						channel: {
							invokeSync: sinonSandbox.stub(),
							publish: sinonSandbox.stub(),
=======
						initTransaction,
						block: {
							objectNormalize: sinonSandbox.stub().returns(new Block()),
>>>>>>> ca7a626f
						},
						logic: {
							block: {
								objectNormalize: sinonSandbox.stub().returns(new Block()),
							},
						},
						storage: {
							entities: {
								Block: {
									get: sinonSandbox.stub().resolves(blocksList),
								},
							},
						},
					};

					modules = {
						peers: {
							calculateConsensus: sinonSandbox.stub().returns(100),
						},
						loader: {
							syncing: sinonSandbox.stub().returns(false),
						},
						blocks: {
							utils: {
								loadBlocksData: sinonSandbox
									.stub()
									.callsArgWith(1, null, blocksList),
								loadBlocksDataWS: sinonSandbox
									.stub()
									.callsArgWith(1, null, blocksList),
							},
							verify: {
								addBlockProperties: sinonSandbox.stub().returns(blockMock),
							},
						},
						transactions: {
							getMultisignatureTransactionList: sinonSandbox
								.stub()
								.returns(transactionsList),
							getMergedTransactionList: sinonSandbox
								.stub()
								.returns(transactionsList),
						},
					};

					__private = {
						broadcaster: {},
						checkInternalAccess: sinonSandbox.stub().callsArg(1),
					};

					restoreRewiredTransportDeps = TransportModule.__set__({
						library,
						modules,
						__private,
					});

					done();
				}, defaultScope);
			});

			afterEach(done => {
				restoreRewiredTransportDeps();
				done();
			});

			describe('onBind', () => {
				beforeEach(done => {
					// Create a new TransportModule instance.
					// We want to check that internal variables are being set correctly so we don't
					// want any stubs to interfere here (e.g. from the top-level beforeEach block).
					new TransportModule((err, transportSelf) => {
						__private.broadcaster.bind = sinonSandbox.spy();
						transportSelf.onBind(defaultScope);
						done();
					}, defaultScope);
				});

				describe('modules', () => {
					let modulesObject;

					beforeEach(done => {
						modulesObject = TransportModule.__get__('modules');
						done();
					});

					it('should assign blocks, dapps, loader, multisignatures, peers and transactions properties', async () => {
						expect(modulesObject).to.have.property('blocks');
						expect(modulesObject).to.have.property('dapps');
						expect(modulesObject).to.have.property('loader');
						expect(modulesObject).to.have.property('multisignatures');
						expect(modulesObject).to.have.property('peers');
						return expect(modulesObject).to.have.property('transactions');
					});
				});

				describe('definitions', () => {
					let definitionsObject;

					beforeEach(done => {
						definitionsObject = TransportModule.__get__('definitions');
						done();
					});

					it('should assign definitions object', async () =>
						expect(definitionsObject).to.equal(definitions));
				});
			});

			describe('onSignature', () => {
				describe('when broadcast is defined', () => {
					beforeEach(done => {
						__private.broadcaster = {
							maxRelays: sinonSandbox.stub().returns(false),
							enqueue: sinonSandbox.stub(),
						};
						transportInstance.onSignature(SAMPLE_SIGNATURE_1, true);
						done();
					});

					it('should call __private.broadcaster.maxRelays with signature', async () => {
						expect(__private.broadcaster.maxRelays.calledOnce).to.be.true;
						return expect(
							__private.broadcaster.maxRelays.calledWith(SAMPLE_SIGNATURE_1)
						).to.be.true;
					});

					describe('when result of __private.broadcaster.maxRelays is false', () => {
						it('should call __private.broadcaster.enqueue with {} and {api: "postSignatures", data: {signature: signature}} as arguments', async () => {
							expect(__private.broadcaster.enqueue.calledOnce).to.be.true;
							return expect(
								__private.broadcaster.enqueue.calledWith(
									{},
									{
										api: 'postSignatures',
										data: { signature: SAMPLE_SIGNATURE_1 },
									}
								)
							).to.be.true;
						});

						it('should call library.channel.publish with "chain:signature:change" and signature', async () => {
							expect(library.channel.publish).to.be.calledOnce;
							expect(library.channel.publish).to.be.calledWith(
								'chain:signature:change',
								SAMPLE_SIGNATURE_1
							);
						});
					});
				});
			});

			describe('onUnconfirmedTransaction', () => {
				beforeEach(done => {
					transaction = {
						id: '222675625422353767',
						type: 0,
						amount: '100',
						fee: '10',
						senderPublicKey:
							'2ca9a7143fc721fdc540fef893b27e8d648d2288efa61e56264edf01a2c23079',
						recipientId: '12668885769632475474L',
						timestamp: 28227090,
						asset: {},
						signature:
							'2821d93a742c4edf5fd960efad41a4def7bf0fd0f7c09869aed524f6f52bf9c97a617095e2c712bd28b4279078a29509b339ac55187854006591aa759784c205',
					};
					__private.broadcaster = {
						maxRelays: sinonSandbox.stub().returns(true),
						enqueue: sinonSandbox.stub(),
					};
					transportInstance.onUnconfirmedTransaction(transaction, true);
					done();
				});

				describe('when broadcast is defined', () => {
					it('should call __private.broadcaster.maxRelays with transaction', async () => {
						expect(__private.broadcaster.maxRelays.calledOnce).to.be.true;
						return expect(
							__private.broadcaster.maxRelays.calledWith(transaction)
						).to.be.true;
					});

					describe('when result of __private.broadcaster.maxRelays is false', () => {
						beforeEach(done => {
							__private.broadcaster = {
								maxRelays: sinonSandbox.stub().returns(false),
								enqueue: sinonSandbox.stub(),
							};
							library.channel.invokeSync
								.withArgs('lisk:getApplicationState')
								.returns({
									broadhash:
										'81a410c4ff35e6d643d30e42a27a222dbbfc66f1e62c32e6a91dd3438defb70b',
								});
							transportInstance.onUnconfirmedTransaction(transaction, true);
							done();
						});

						it('should call __private.broadcaster.enqueue with {} and {api: "postTransactions", data: {transaction}}', async () => {
							expect(__private.broadcaster.enqueue.calledOnce).to.be.true;
							return expect(
								__private.broadcaster.enqueue.calledWith(
									{},
									{
										api: 'postTransactions',
										data: { transaction },
									}
								)
							).to.be.true;
						});

						it('should call library.channel.publish with "chain:transactions:change" and transaction as arguments', async () => {
							expect(library.channel.publish).to.be.calledOnce;
							expect(library.channel.publish).to.be.calledWith(
								'chain:transactions:change',
								transaction
							);
						});
					});
				});
			});

			describe('onBroadcastBlock', () => {
				describe('when broadcast is defined', () => {
					beforeEach(async () => {
						block = {
							id: '6258354802676165798',
							height: 123,
							timestamp: 28227090,
							generatorPublicKey:
								'968ba2fa993ea9dc27ed740da0daf49eddd740dbd7cb1cb4fc5db3a20baf341b',
							numberOfTransactions: 15,
							totalAmount: new Bignum('150000000'),
							totalFee: new Bignum('15000000'),
							reward: new Bignum('50000000'),
							totalForged: '65000000',
						};
						__private.broadcaster = {
							maxRelays: sinonSandbox.stub().returns(false),
							enqueue: sinonSandbox.stub(),
							broadcast: sinonSandbox.stub(),
						};
						library.applicationState = {
							broadhash:
								'81a410c4ff35e6d643d30e42a27a222dbbfc66f1e62c32e6a91dd3438defb70b',
						};
						return transportInstance.onBroadcastBlock(block, true);
					});

					it('should call __private.broadcaster.maxRelays with block', async () => {
						expect(__private.broadcaster.maxRelays.calledOnce).to.be.true;
						return expect(__private.broadcaster.maxRelays.calledWith(block)).to
							.be.true;
					});

					it('should call __private.broadcaster.broadcast', async () => {
						expect(__private.broadcaster.broadcast.calledOnce).to.be.true;
						expect(__private.broadcaster.broadcast).to.be.calledWith(
							{
								broadhash:
									'81a410c4ff35e6d643d30e42a27a222dbbfc66f1e62c32e6a91dd3438defb70b',
							},
							{
								api: 'postBlock',
								data: {
									block,
								},
							}
						);
					});

					describe('when __private.broadcaster.maxRelays returns true', () => {
						beforeEach(done => {
							__private.broadcaster.maxRelays = sinonSandbox
								.stub()
								.returns(true);
							transportInstance.onBroadcastBlock(block, true);
							done();
						});

						it('should call library.logger.debug with proper error message', async () =>
							expect(
								library.logger.debug.calledWith(
									'Transport->onBroadcastBlock: Aborted - max block relays exhausted'
								)
							).to.be.true);
					});

					describe('when modules.loader.syncing = true', () => {
						beforeEach(done => {
							modules.loader.syncing = sinonSandbox.stub().returns(true);
							transportInstance.onBroadcastBlock(block, true);
							done();
						});

						it('should call library.logger.debug with proper error message', async () =>
							expect(
								library.logger.debug.calledWith(
									'Transport->onBroadcastBlock: Aborted - blockchain synchronization in progress'
								)
							).to.be.true);
					});
				});
			});

			describe('Transport.prototype.shared', () => {
				let result;
				let query;

				describe('blocksCommon', () => {
					let validateErr;

					describe('when query is undefined', () => {
						beforeEach(done => {
							query = undefined;
							validateErr = new Error('Query did not match schema');
							validateErr.code = 'INVALID_FORMAT';

							library.schema.validate = sinonSandbox
								.stub()
								.callsArgWith(2, [validateErr]);

							transportInstance.shared.blocksCommon(query, err => {
								error = err;
								done();
							});
						});

						it('should send back error due to schema validation failure', async () =>
							expect(error).to.equal(`${validateErr.message}: undefined`));
					});

					describe('when query is specified', () => {
						beforeEach(done => {
							query = { ids: '"1","2","3"' };
							transportInstance.shared.blocksCommon(query, err => {
								error = err;
								done();
							});
						});

						it('should call library.schema.validate with query and schema.commonBlock', async () => {
							expect(library.schema.validate.calledOnce).to.be.true;
							return expect(
								library.schema.validate.calledWith(
									query,
									definitions.WSBlocksCommonRequest
								)
							).to.be.true;
						});

						describe('when library.schema.validate fails', () => {
							beforeEach(done => {
								validateErr = new Error('Query did not match schema');
								validateErr.code = 'INVALID_FORMAT';

								library.schema.validate = sinonSandbox
									.stub()
									.callsArgWith(2, [validateErr]);

								transportInstance.shared.blocksCommon(query, err => {
									error = err;
									done();
								});
							});

							it('should call library.logger.debug with "Common block request validation failed" and {err: err.toString(), req: query}', async () => {
								expect(library.logger.debug.calledOnce).to.be.true;
								return expect(
									library.logger.debug.calledWith(
										'Common block request validation failed',
										{ err: `${validateErr.message}: undefined`, req: query }
									)
								).to.be.true;
							});

							it('should call callback with error', async () =>
								expect(error).to.equal(`${validateErr.message}: undefined`));
						});

						describe('when library.schema.validate succeeds', () => {
							describe('when escapedIds.length = 0', () => {
								beforeEach(done => {
									// All ids will be filtered out because they are non-numeric.
									query = { ids: '"abc","def","ghi"', peer: peerMock };
									transportInstance.shared.blocksCommon(query, err => {
										error = err;
										done();
									});
								});

								it('should call library.logger.debug with "Common block request validation failed" and {err: "ESCAPE", req: query.ids}', async () => {
									expect(library.logger.debug.calledOnce).to.be.true;
									return expect(
										library.logger.debug.calledWith(
											'Common block request validation failed',
											{ err: 'ESCAPE', req: query.ids }
										)
									).to.be.true;
								});

								it('should call callback with error = "Invalid block id sequence"', async () =>
									expect(error).to.be.equal('Invalid block id sequence'));
							});
						});
					});
				});

				describe('blocks', () => {
					describe('when query is undefined', () => {
						beforeEach(done => {
							query = undefined;

							modules.blocks.utils.loadBlocksData = sinonSandbox
								.stub()
								.callsArgWith(1, null, []);

							transportInstance.shared.blocks(query, (err, res) => {
								error = err;
								result = res;
								done();
							});
						});

						it('should send back empty blocks', async () => {
							expect(error).to.equal(null);
							return expect(result).to.eql({
								success: false,
								message: 'Invalid lastBlockId requested',
							});
						});
					});

					describe('when query is defined', () => {
						beforeEach(done => {
							query = {
								lastBlockId: '6258354802676165798',
							};

							transportInstance.shared.blocks(query, (err, res) => {
								error = err;
								result = res;
								done();
							});
						});

						it('should call modules.blocks.utils.loadBlocksData with { limit: 34, lastId: query.lastBlockId }', async () =>
							expect(modules.blocks.utils.loadBlocksDataWS).to.be.calledWith({
								limit: 34,
								lastId: query.lastBlockId,
							}));

						describe('when modules.blocks.utils.loadBlocksData fails', () => {
							let loadBlockFailed;

							beforeEach(done => {
								loadBlockFailed = new Error('Failed to load blocks...');
								modules.blocks.utils.loadBlocksDataWS = sinonSandbox
									.stub()
									.callsArgWith(1, loadBlockFailed);

								transportInstance.shared.blocks(query, (err, res) => {
									error = err;
									result = res;
									done();
								});
							});

							it('should call callback with error = null', async () =>
								expect(error).to.be.equal(null));

							it('should call callback with result = { blocks: [] }', async () =>
								expect(result)
									.to.have.property('blocks')
									.which.is.an('array').that.is.empty);
						});
					});
				});

				describe('postBlock', () => {
					let postBlockQuery;

					beforeEach(done => {
						postBlockQuery = {
							block: blockMock,
							nonce: validNonce,
						};
						library.bus = {
							message: sinonSandbox.stub(),
						};
						done();
					});

					describe('when library.config.broadcasts.active option is false', () => {
						beforeEach(done => {
							library.config.broadcasts.active = false;
							transportInstance.shared.postBlock(postBlockQuery);
							done();
						});

						it('should call library.logger.debug', async () =>
							expect(
								library.logger.debug.calledWith(
									'Receiving blocks disabled by user through config.json'
								)
							).to.be.true);

						it('should not call library.schema.validate; function should return before', async () =>
							expect(library.schema.validate.called).to.be.false);
					});

					describe('when query is specified', () => {
						beforeEach(done => {
							transportInstance.shared.postBlock(postBlockQuery);
							done();
						});

						describe('when it throws', () => {
							const blockValidationError = 'Failed to validate block schema';

							beforeEach(done => {
								library.logic.block.objectNormalize = sinonSandbox
									.stub()
									.throws(blockValidationError);
								transportInstance.shared.postBlock(postBlockQuery);
								done();
							});

							it('should call library.logger.debug with "Block normalization failed" and {err: error, module: "transport", block: query.block }', async () =>
								expect(
									library.logger.debug.calledWith(
										'Block normalization failed',
										{
											err: blockValidationError.toString(),
											module: 'transport',
											block: blockMock,
										}
									)
								).to.be.true);
						});

						describe('when it does not throw', () => {
							beforeEach(done => {
								library.logic.block.objectNormalize = sinonSandbox
									.stub()
									.returns(blockMock);
								transportInstance.shared.postBlock(postBlockQuery);
								done();
							});

							describe('when query.block is defined', () => {
								it('should call modules.blocks.verify.addBlockProperties with query.block', async () =>
									expect(
										modules.blocks.verify.addBlockProperties.calledWith(
											postBlockQuery.block
										)
									).to.be.true);
							});

							it('should call library.logic.block.objectNormalize with block', async () =>
								expect(
									library.logic.block.objectNormalize.calledWith(blockMock)
								).to.be.true);

							it('should call library.bus.message with "receiveBlock" and block', async () =>
								expect(
									library.bus.message.calledWith('receiveBlock', blockMock)
								).to.be.true);
						});
					});
				});

				describe('postSignature', () => {
					beforeEach(done => {
						query = {
							signature: SAMPLE_SIGNATURE_1,
						};
						__private.receiveSignature = sinonSandbox.stub().callsArg(1);
						transportInstance.shared.postSignature(query, (err, res) => {
							error = err;
							result = res;
							done();
						});
					});

					it('should call __private.receiveSignature with query.signature as argument', async () =>
						expect(__private.receiveSignature.calledWith(query.signature)).to.be
							.true);

					describe('when __private.receiveSignature succeeds', () => {
						it('should invoke callback with object { success: true }', async () => {
							expect(error).to.equal(null);
							return expect(result)
								.to.have.property('success')
								.which.is.equal(true);
						});
					});

					describe('when __private.receiveSignature fails', () => {
						const receiveSignatureError = 'Invalid signature body ...';

						beforeEach(done => {
							query = {
								signature: SAMPLE_SIGNATURE_1,
							};
							__private.receiveSignature = sinonSandbox
								.stub()
								.callsArgWith(1, receiveSignatureError);
							transportInstance.shared.postSignature(query, (err, res) => {
								error = err;
								result = res;
								done();
							});
						});

						it('should invoke callback with object { success: false, message: err }', async () => {
							expect(error).to.equal(null);
							expect(result)
								.to.have.property('success')
								.which.is.equal(false);
							return expect(result)
								.to.have.property('message')
								.which.is.equal(receiveSignatureError);
						});
					});
				});

				describe('postSignatures', () => {
					beforeEach(done => {
						query = {
							signatures: [SAMPLE_SIGNATURE_1],
						};
						__private.receiveSignatures = sinonSandbox.stub();
						done();
					});

					describe('when library.config.broadcasts.active option is false', () => {
						beforeEach(done => {
							library.config.broadcasts.active = false;
							library.schema.validate = sinonSandbox.stub().callsArg(2);
							transportInstance.shared.postSignatures(query);
							done();
						});

						it('should call library.logger.debug', async () =>
							expect(
								library.logger.debug.calledWith(
									'Receiving signatures disabled by user through config.json'
								)
							).to.be.true);

						it('should not call library.schema.validate; function should return before', async () =>
							expect(library.schema.validate.called).to.be.false);
					});

					describe('when library.schema.validate succeeds', () => {
						beforeEach(done => {
							transportInstance.shared.postSignatures(query);
							done();
						});

						it('should call __private.receiveSignatures with query.signatures as argument', async () =>
							expect(__private.receiveSignatures.calledWith(query.signatures))
								.to.be.true);
					});
					describe('when library.schema.validate fails', () => {
						let validateErr;

						beforeEach(done => {
							validateErr = new Error('Transaction query did not match schema');
							validateErr.code = 'INVALID_FORMAT';

							library.schema.validate = sinonSandbox
								.stub()
								.callsArgWith(2, validateErr);
							transportInstance.shared.postSignatures(query);
							done();
						});

						it('should call library.logger.debug with "Invalid signatures body" and err as arguments', async () =>
							expect(
								library.logger.debug.calledWith(
									'Invalid signatures body',
									validateErr
								)
							).to.be.true);
					});
				});

<<<<<<< HEAD
				describe('getSignatures', () => {
=======
				describe('when __private.receiveSignature fails', () => {
					const receiveSignatureError = new TransactionError('Invalid signature body');

>>>>>>> ca7a626f
					beforeEach(done => {
						modules.transactions.getMultisignatureTransactionList = sinonSandbox
							.stub()
							.returns(multisignatureTransactionsList);
						transportInstance.shared.getSignatures((err, res) => {
							error = err;
							result = res;
							done();
						});
					});

<<<<<<< HEAD
					it('should call modules.transactions.getMultisignatureTransactionList with true and MAX_SHARED_TRANSACTIONS', async () =>
=======
					it('should invoke callback with error array', async () => {
						expect(error).to.equal(null);
						expect(result)
							.to.have.property('success')
							.which.is.equal(false);
						return expect(result)
							.to.have.property('errors')
							.which.is.equal(receiveSignatureError);
					});
				});
			});

			describe('postSignatures', () => {
				beforeEach(done => {
					query = {
						signatures: [SAMPLE_SIGNATURE_1],
					};
					__private.receiveSignatures = sinonSandbox.stub();
					done();
				});

				describe('when library.config.broadcasts.active option is false', () => {
					beforeEach(done => {
						library.config.broadcasts.active = false;
						library.schema.validate = sinonSandbox.stub().callsArg(2);
						transportInstance.shared.postSignatures(query);
						done();
					});

					it('should call library.logger.debug', async () =>
>>>>>>> ca7a626f
						expect(
							modules.transactions.getMultisignatureTransactionList.calledWith(
								true,
								MAX_SHARED_TRANSACTIONS
							)
						).to.be.true);

					describe('when all transactions returned by modules.transactions.getMultisignatureTransactionList are multisignature transactions', () => {
						it('should call callback with error = null', async () =>
							expect(error).to.equal(null));

						it('should call callback with result = {success: true, signatures: signatures} where signatures contains all transactions', async () => {
							expect(result)
								.to.have.property('success')
								.which.equals(true);
							return expect(result)
								.to.have.property('signatures')
								.which.is.an('array')
								.that.has.property('length')
								.which.equals(2);
						});
					});

					describe('when some transactions returned by modules.transactions.getMultisignatureTransactionList are multisignature registration transactions', () => {
						beforeEach(done => {
							// Make it so that the first transaction in the list is a multisignature registration transaction.
							multisignatureTransactionsList[0] = {
								id: '222675625422353767',
								type: 4,
								amount: '150000000',
								fee: '1000000',
								senderPublicKey:
									'2ca9a7143fc721fdc540fef893b27e8d648d2288efa61e56264edf01a2c23079',
								recipientId: '12668885769632475474L',
								timestamp: 28227090,
								asset: {},
								signature:
									'2821d93a742c4edf5fd960efad41a4def7bf0fd0f7c09869aed524f6f52bf9c97a617095e2c712bd28b4279078a29509b339ac55187854006591aa759784c205',
							};

							modules.transactions.getMultisignatureTransactionList = sinonSandbox
								.stub()
								.returns(multisignatureTransactionsList);
							transportInstance.shared.getSignatures((err, res) => {
								error = err;
								result = res;
								done();
							});
						});

						it('should call callback with error = null', async () =>
							expect(error).to.equal(null));

						it('should call callback with result = {success: true, signatures: signatures} where signatures does not contain multisignature registration transactions', async () => {
							expect(result)
								.to.have.property('success')
								.which.equals(true);
							return expect(result)
								.to.have.property('signatures')
								.which.is.an('array')
								.that.has.property('length')
								.which.equals(1);
						});
					});
				});

				describe('getTransactions', () => {
					beforeEach(done => {
						transportInstance.shared.getTransactions((err, res) => {
							error = err;
							result = res;
							done();
						});
					});

					it('should call modules.transactions.getMergedTransactionList with true and MAX_SHARED_TRANSACTIONS', async () =>
						expect(
							modules.transactions.getMergedTransactionList.calledWith(
								true,
								MAX_SHARED_TRANSACTIONS
							)
						).to.be.true);

					it('should call callback with error = null', async () =>
						expect(error).to.equal(null));

					it('should call callback with result = {success: true, transactions: transactions}', async () => {
						expect(result)
							.to.have.property('success')
							.which.is.equal(true);
						return expect(result)
							.to.have.property('transactions')
							.which.is.an('array')
							.that.has.property('length')
							.which.equals(2);
					});
				});

				describe('postTransaction', () => {
					beforeEach(done => {
						query = {
							transaction,
							nonce: validNonce,
							extraLogMessage: 'This is a log message',
						};
<<<<<<< HEAD
=======

						modules.transactions.getMultisignatureTransactionList = sinonSandbox
							.stub()
							.returns(multisignatureTransactionsList);
						transportInstance.shared.getSignatures(
							getSignaturesReq,
							(err, res) => {
								error = err;
								result = res;
								done();
							}
						);
					});

					it('should call callback with error = null', async () =>
						expect(error).to.equal(null));

					it('should call callback with result = {success: true, signatures: signatures} where signatures does not contain multisignature registration transactions', async () => {
						expect(result)
							.to.have.property('success')
							.which.equals(true);
						return expect(result)
							.to.have.property('signatures')
							.which.is.an('array')
							.that.has.property('length')
							.which.equals(1);
					});
				});
			});

			describe('getTransactions', () => {
				beforeEach(done => {
					query = {};
					transportInstance.shared.getTransactions(query, (err, res) => {
						error = err;
						result = res;
						done();
					});
				});

				it('should call modules.transactions.getMergedTransactionList with true and MAX_SHARED_TRANSACTIONS', async () =>
					expect(
						modules.transactions.getMergedTransactionList.calledWith(
							true,
							MAX_SHARED_TRANSACTIONS
						)
					).to.be.true);

				it('should call callback with error = null', async () =>
					expect(error).to.equal(null));

				it('should call callback with result = {success: true, transactions: transactions}', async () => {
					expect(result)
						.to.have.property('success')
						.which.is.equal(true);
					return expect(result)
						.to.have.property('transactions')
						.which.is.an('array')
						.that.has.property('length')
						.which.equals(2);
				});
			});

			describe('postTransaction', () => {
				beforeEach(done => {
					query = {
						transaction,
						nonce: validNonce,
						extraLogMessage: 'This is a log message',
					};
					__private.receiveTransaction = sinonSandbox
						.stub()
						.callsArgWith(3, null, transaction.id);
					transportInstance.shared.postTransaction(query, (err, res) => {
						error = err;
						result = res;
						done();
					});
				});

				it('should call __private.receiveTransaction with query.transaction, query.peer and query.extraLogMessage as arguments', async () =>
					expect(
						__private.receiveTransaction.calledWith(
							query.transaction,
							validNonce,
							query.extraLogMessage
						)
					).to.be.true);

				describe('when __private.receiveTransaction succeeds', () => {
					it('should invoke callback with object { success: true, transactionId: id }', async () => {
						expect(error).to.equal(null);
						expect(result)
							.to.have.property('transactionId')
							.which.is.a('string');
						return expect(result)
							.to.have.property('success')
							.which.is.equal(true);
					});
				});

				describe('when __private.receiveTransaction fails', () => {
					const receiveTransactionError = 'Invalid transaction body';

					beforeEach(done => {
>>>>>>> ca7a626f
						__private.receiveTransaction = sinonSandbox
							.stub()
							.callsArgWith(3, null, transaction.id);
						transportInstance.shared.postTransaction(query, (err, res) => {
							error = err;
							result = res;
							done();
						});
					});

					it('should call __private.receiveTransaction with query.transaction, query.peer and query.extraLogMessage as arguments', async () =>
						expect(
							__private.receiveTransaction.calledWith(
								query.transaction,
								validNonce,
								query.extraLogMessage
							)
						).to.be.true);

					describe('when __private.receiveTransaction succeeds', () => {
						it('should invoke callback with object { success: true, transactionId: id }', async () => {
							expect(error).to.equal(null);
							expect(result)
								.to.have.property('transactionId')
								.which.is.a('string');
							return expect(result)
								.to.have.property('success')
								.which.is.equal(true);
						});
					});

					describe('when __private.receiveTransaction fails', () => {
						const receiveTransactionError = 'Invalid transaction body ...';

						beforeEach(done => {
							__private.receiveTransaction = sinonSandbox
								.stub()
								.callsArgWith(3, receiveTransactionError);
							transportInstance.shared.postTransaction(query, (err, res) => {
								error = err;
								result = res;
								done();
							});
						});

						it('should invoke callback with object { success: false, message: err }', async () => {
							expect(error).to.equal(null);
							expect(result)
								.to.have.property('success')
								.which.is.equal(false);
							return expect(result)
								.to.have.property('message')
								.which.is.equal(receiveTransactionError);
						});
					});
				});

				describe('postTransactions', () => {
					describe('when library.config.broadcasts.active option is false', () => {
						beforeEach(done => {
							library.config.broadcasts.active = false;
							library.schema.validate = sinonSandbox.stub().callsArg(2);
							transportInstance.shared.postTransactions(query);
							done();
						});

						it('should call library.logger.debug', async () =>
							expect(
								library.logger.debug.calledWith(
									'Receiving transactions disabled by user through config.json'
								)
							).to.be.true);

						it('should not call library.schema.validate; function should return before', async () =>
							expect(library.schema.validate.called).to.be.false);
					});

					describe('when library.schema.validate succeeds', () => {
						beforeEach(done => {
							query = {
								transactions: transactionsList,
								nonce: validNonce,
								extraLogMessage: 'This is a log message',
							};
							__private.receiveTransactions = sinonSandbox.stub();
							transportInstance.shared.postTransactions(query);
							done();
						});

						it('should call __private.receiveTransactions with query.transaction, query.peer and query.extraLogMessage as arguments', async () =>
							expect(
								__private.receiveTransactions.calledWith(
									query.transactions,
									validNonce,
									query.extraLogMessage
								)
							).to.be.true);
					});

					describe('when library.schema.validate fails', () => {
						let validateErr;

						beforeEach(done => {
							validateErr = new Error('Transaction query did not match schema');
							validateErr.code = 'INVALID_FORMAT';

							library.schema.validate = sinonSandbox
								.stub()
								.callsArgWith(2, [validateErr]);
							transportInstance.shared.postTransactions(query);
							done();
						});

						it('should invoke callback with error = null and result = {success: false, message: message}', async () => {
							expect(error).to.equal(null);
							expect(result)
								.to.have.property('success')
								.which.equals(false);
							return expect(result)
								.to.have.property('message')
								.which.is.a('string');
						});
					});
				});
			});
		});
	});
});<|MERGE_RESOLUTION|>--- conflicted
+++ resolved
@@ -22,16 +22,12 @@
 const accountFixtures = require('../../../../fixtures/accounts');
 const Bignum = require('../../../../../../src/modules/chain/helpers/bignum');
 const Block = require('../../../../fixtures/blocks').Block;
-<<<<<<< HEAD
-=======
-const Rules = require('../../../../../../src/modules/chain/api/ws/workers/rules');
 const {
 	registeredTransactions,
 } = require('../../../../common/registered_transactions');
 const InitTransaction = require('../../../../../../src/modules/chain/logic/init_transaction');
 
 const initTransaction = new InitTransaction(registeredTransactions);
->>>>>>> ca7a626f
 
 const TransportModule = rewire(
 	'../../../../../../src/modules/chain/submodules/transport'
@@ -56,7 +52,6 @@
 	let modules;
 	let defaultScope;
 	let restoreRewiredTopDeps;
-	let peerMock;
 	let transaction;
 	let block;
 	let blocksList;
@@ -83,6 +78,8 @@
 		signature:
 			'61383939393932343233383933613237653864363438643232383865666136316535363236346564663031613263323330373784192003750382840553137595',
 	};
+
+	const nonce = 'sYHEDBKcScaAAAYg';
 
 	beforeEach(async () => {
 		// Recreate all the stubs and default structures before each test case to make
@@ -174,12 +171,7 @@
 		defaultScope = {
 			logic: {
 				block: blockStub,
-<<<<<<< HEAD
-				transaction: transactionStub,
-=======
 				initTransaction,
-				peers: peersStub,
->>>>>>> ca7a626f
 			},
 			components: {
 				storage: storageStub,
@@ -206,10 +198,6 @@
 			},
 			modules: {},
 		};
-
-		peerMock = {
-			nonce: 'sYHEDBKcScaAAAYg',
-		};
 	});
 
 	afterEach(done => {
@@ -255,17 +243,6 @@
 				expect(library)
 					.to.have.nested.property('logic.block')
 					.which.is.equal(blockStub);
-				expect(library)
-<<<<<<< HEAD
-					.to.have.nested.property('logic.transaction')
-					.which.is.equal(transactionStub);
-=======
-					.to.have.nested.property('logic.peers')
-					.which.is.equal(peersStub);
-				expect(library)
-					.to.have.nested.property('config.peers.options.timeout')
-					.which.is.equal(1234);
->>>>>>> ca7a626f
 
 				expect(__private)
 					.to.have.property('broadcaster')
@@ -341,67 +318,6 @@
 			done();
 		});
 
-<<<<<<< HEAD
-=======
-		describe('removePeer', () => {
-			describe('when options.nonce is undefined', () => {
-				let result;
-
-				beforeEach(done => {
-					result = __private.removePeer({}, 'Custom peer remove message');
-					done();
-				});
-
-				it('should call library.logger.debug with "Cannot remove peer without nonce"', async () => {
-					expect(library.logger.debug.called).to.be.true;
-					return expect(
-						library.logger.debug.calledWith('Cannot remove peer without nonce')
-					).to.be.true;
-				});
-
-				it('should return false', async () => expect(result).to.be.false);
-			});
-
-			describe('when options.nonce is defined', () => {
-				let removeSpy;
-				let auxValidNonce;
-
-				beforeEach(done => {
-					removeSpy = sinonSandbox.spy();
-
-					modules.peers = {
-						remove: removeSpy,
-					};
-
-					library.logic = {
-						peers: {
-							peersManager: {
-								getByNonce: sinonSandbox.stub().returns(peerMock),
-								getAddress: sinonSandbox.stub(),
-							},
-						},
-					};
-
-					auxValidNonce = randomstring.generate(16);
-
-					__private.removePeer(
-						{
-							nonce: auxValidNonce,
-						},
-						'Custom peer remove message'
-					);
-					done();
-				});
-
-				it('should call library.logger.debug', async () =>
-					expect(library.logger.debug.called).to.be.true);
-
-				it('should call modules.peers.remove with options.peer', async () =>
-					expect(removeSpy.calledWith(peerMock)).to.be.true);
-			});
-		});
-
->>>>>>> ca7a626f
 		describe('receiveSignatures', () => {
 			describe('for every signature in signatures', () => {
 				describe('when __private.receiveSignature succeeds', () => {
@@ -511,7 +427,9 @@
 					let processSignatureError;
 
 					beforeEach(done => {
-						processSignatureError = new TransactionError('Transaction not found');
+						processSignatureError = new TransactionError(
+							'Transaction not found'
+						);
 						modules.multisignatures.getTransactionAndProcessSignature = sinonSandbox
 							.stub()
 							.callsArgWith(1, [processSignatureError]);
@@ -546,9 +464,7 @@
 				});
 
 				it('should call callback with error = "Invalid signature body"', async () =>
-					expect(error[0].message).to.equal(
-						`${validateErr.message}`
-					));
+					expect(error[0].message).to.equal(`${validateErr.message}`));
 			});
 		});
 
@@ -568,7 +484,7 @@
 
 			describe('when transactions argument is undefined', () => {
 				beforeEach(done => {
-					__private.receiveTransactions(undefined, peerMock, '');
+					__private.receiveTransactions(undefined, nonce, '');
 					done();
 				});
 
@@ -584,7 +500,7 @@
 						beforeEach(done => {
 							__private.receiveTransactions(
 								transactionsList,
-								peerMock,
+								nonce,
 								'This is a log message'
 							);
 							done();
@@ -599,7 +515,7 @@
 							expect(
 								__private.receiveTransaction.calledWith(
 									transactionsList[0],
-									peerMock,
+									nonce,
 									'This is a log message'
 								)
 							).to.be.true);
@@ -616,7 +532,7 @@
 
 							__private.receiveTransactions(
 								transactionsList,
-								peerMock,
+								nonce,
 								'This is a log message'
 							);
 							done();
@@ -643,19 +559,7 @@
 					});
 
 				library.logic = {
-<<<<<<< HEAD
-					transaction: {
-						objectNormalize: sinonSandbox.stub().returns(transaction),
-					},
-					peers: {},
-=======
 					initTransaction,
-					peers: {
-						peersManager: {
-							getAddress: sinonSandbox.stub().returns(peerAddressString),
-						},
-					},
->>>>>>> ca7a626f
 				};
 				library.schema = {
 					validate: sinonSandbox.stub().callsArg(2),
@@ -675,12 +579,6 @@
 				beforeEach(done => {
 					library.logic = {
 						initTransaction,
-						peers: {
-							peersManager: {
-								getByNonce: sinonSandbox.stub().returns(peerMock),
-								getAddress: sinonSandbox.stub(),
-							},
-						},
 					};
 					__private.receiveTransaction(
 						transaction,
@@ -709,20 +607,10 @@
 				let errorResult;
 
 				beforeEach(done => {
-<<<<<<< HEAD
-					extraLogMessage = 'This is a log message';
-					objectNormalizeError = 'Unknown transaction type 0';
-
-					library.logic.transaction.objectNormalize = sinonSandbox
-						.stub()
-						.throws(objectNormalizeError);
-
-=======
 					invalidTransaction = {
 						...transaction,
 						amount: '0',
 					};
->>>>>>> ca7a626f
 					__private.receiveTransaction(
 						invalidTransaction,
 						undefined,
@@ -734,27 +622,6 @@
 					);
 				});
 
-<<<<<<< HEAD
-				it('should call library.logger.debug with "Transaction normalization failed" error message and error details object', async () => {
-					const errorDetails = {
-						id: transaction.id,
-						err: 'Unknown transaction type 0',
-						module: 'transport',
-						transaction,
-					};
-					return expect(
-						library.logger.debug.calledWith(
-							'Transaction normalization failed',
-							errorDetails
-						)
-					).to.be.true;
-				});
-
-				it('should call callback with error = "Invalid transaction body"', async () =>
-					expect(error).to.equal(
-						`Invalid transaction body - ${objectNormalizeError}`
-					));
-=======
 				it('should call the call back with error message', async () => {
 					initTransaction.jsonRead(invalidTransaction).validate();
 					expect(errorResult).to.be.an('array');
@@ -762,7 +629,6 @@
 						expect(anError).to.be.instanceOf(TransactionError);
 					});
 				});
->>>>>>> ca7a626f
 			});
 
 			describe('when nonce is undefined', () => {
@@ -789,12 +655,6 @@
 				beforeEach(done => {
 					library.logic = {
 						initTransaction,
-						peers: {
-							peersManager: {
-								getByNonce: sinonSandbox.stub().returns(peerMock),
-								getAddress: sinonSandbox.stub().returns(peerAddressString),
-							},
-						},
 					};
 					__private.receiveTransaction(
 						transaction,
@@ -827,7 +687,7 @@
 
 					__private.receiveTransaction(
 						transaction,
-						peerMock,
+						nonce,
 						'This is a log message',
 						err => {
 							error = err;
@@ -864,7 +724,7 @@
 				beforeEach(done => {
 					__private.receiveTransaction(
 						transaction,
-						peerMock,
+						nonce,
 						'This is a log message',
 						(err, res) => {
 							error = err;
@@ -909,15 +769,13 @@
 							},
 							httpPort: 8000,
 						},
-<<<<<<< HEAD
 						channel: {
 							invokeSync: sinonSandbox.stub(),
 							publish: sinonSandbox.stub(),
-=======
+						},
 						initTransaction,
 						block: {
 							objectNormalize: sinonSandbox.stub().returns(new Block()),
->>>>>>> ca7a626f
 						},
 						logic: {
 							block: {
@@ -1302,7 +1160,7 @@
 							describe('when escapedIds.length = 0', () => {
 								beforeEach(done => {
 									// All ids will be filtered out because they are non-numeric.
-									query = { ids: '"abc","def","ghi"', peer: peerMock };
+									query = { ids: '"abc","def","ghi"' };
 									transportInstance.shared.blocksCommon(query, err => {
 										error = err;
 										done();
@@ -1539,7 +1397,7 @@
 								.to.have.property('success')
 								.which.is.equal(false);
 							return expect(result)
-								.to.have.property('message')
+								.to.have.property('errors')
 								.which.is.equal(receiveSignatureError);
 						});
 					});
@@ -1607,13 +1465,7 @@
 					});
 				});
 
-<<<<<<< HEAD
 				describe('getSignatures', () => {
-=======
-				describe('when __private.receiveSignature fails', () => {
-					const receiveSignatureError = new TransactionError('Invalid signature body');
-
->>>>>>> ca7a626f
 					beforeEach(done => {
 						modules.transactions.getMultisignatureTransactionList = sinonSandbox
 							.stub()
@@ -1625,40 +1477,7 @@
 						});
 					});
 
-<<<<<<< HEAD
 					it('should call modules.transactions.getMultisignatureTransactionList with true and MAX_SHARED_TRANSACTIONS', async () =>
-=======
-					it('should invoke callback with error array', async () => {
-						expect(error).to.equal(null);
-						expect(result)
-							.to.have.property('success')
-							.which.is.equal(false);
-						return expect(result)
-							.to.have.property('errors')
-							.which.is.equal(receiveSignatureError);
-					});
-				});
-			});
-
-			describe('postSignatures', () => {
-				beforeEach(done => {
-					query = {
-						signatures: [SAMPLE_SIGNATURE_1],
-					};
-					__private.receiveSignatures = sinonSandbox.stub();
-					done();
-				});
-
-				describe('when library.config.broadcasts.active option is false', () => {
-					beforeEach(done => {
-						library.config.broadcasts.active = false;
-						library.schema.validate = sinonSandbox.stub().callsArg(2);
-						transportInstance.shared.postSignatures(query);
-						done();
-					});
-
-					it('should call library.logger.debug', async () =>
->>>>>>> ca7a626f
 						expect(
 							modules.transactions.getMultisignatureTransactionList.calledWith(
 								true,
@@ -1764,114 +1583,6 @@
 							nonce: validNonce,
 							extraLogMessage: 'This is a log message',
 						};
-<<<<<<< HEAD
-=======
-
-						modules.transactions.getMultisignatureTransactionList = sinonSandbox
-							.stub()
-							.returns(multisignatureTransactionsList);
-						transportInstance.shared.getSignatures(
-							getSignaturesReq,
-							(err, res) => {
-								error = err;
-								result = res;
-								done();
-							}
-						);
-					});
-
-					it('should call callback with error = null', async () =>
-						expect(error).to.equal(null));
-
-					it('should call callback with result = {success: true, signatures: signatures} where signatures does not contain multisignature registration transactions', async () => {
-						expect(result)
-							.to.have.property('success')
-							.which.equals(true);
-						return expect(result)
-							.to.have.property('signatures')
-							.which.is.an('array')
-							.that.has.property('length')
-							.which.equals(1);
-					});
-				});
-			});
-
-			describe('getTransactions', () => {
-				beforeEach(done => {
-					query = {};
-					transportInstance.shared.getTransactions(query, (err, res) => {
-						error = err;
-						result = res;
-						done();
-					});
-				});
-
-				it('should call modules.transactions.getMergedTransactionList with true and MAX_SHARED_TRANSACTIONS', async () =>
-					expect(
-						modules.transactions.getMergedTransactionList.calledWith(
-							true,
-							MAX_SHARED_TRANSACTIONS
-						)
-					).to.be.true);
-
-				it('should call callback with error = null', async () =>
-					expect(error).to.equal(null));
-
-				it('should call callback with result = {success: true, transactions: transactions}', async () => {
-					expect(result)
-						.to.have.property('success')
-						.which.is.equal(true);
-					return expect(result)
-						.to.have.property('transactions')
-						.which.is.an('array')
-						.that.has.property('length')
-						.which.equals(2);
-				});
-			});
-
-			describe('postTransaction', () => {
-				beforeEach(done => {
-					query = {
-						transaction,
-						nonce: validNonce,
-						extraLogMessage: 'This is a log message',
-					};
-					__private.receiveTransaction = sinonSandbox
-						.stub()
-						.callsArgWith(3, null, transaction.id);
-					transportInstance.shared.postTransaction(query, (err, res) => {
-						error = err;
-						result = res;
-						done();
-					});
-				});
-
-				it('should call __private.receiveTransaction with query.transaction, query.peer and query.extraLogMessage as arguments', async () =>
-					expect(
-						__private.receiveTransaction.calledWith(
-							query.transaction,
-							validNonce,
-							query.extraLogMessage
-						)
-					).to.be.true);
-
-				describe('when __private.receiveTransaction succeeds', () => {
-					it('should invoke callback with object { success: true, transactionId: id }', async () => {
-						expect(error).to.equal(null);
-						expect(result)
-							.to.have.property('transactionId')
-							.which.is.a('string');
-						return expect(result)
-							.to.have.property('success')
-							.which.is.equal(true);
-					});
-				});
-
-				describe('when __private.receiveTransaction fails', () => {
-					const receiveTransactionError = 'Invalid transaction body';
-
-					beforeEach(done => {
->>>>>>> ca7a626f
 						__private.receiveTransaction = sinonSandbox
 							.stub()
 							.callsArgWith(3, null, transaction.id);
@@ -1923,7 +1634,7 @@
 								.to.have.property('success')
 								.which.is.equal(false);
 							return expect(result)
-								.to.have.property('message')
+								.to.have.property('errors')
 								.which.is.equal(receiveTransactionError);
 						});
 					});
@@ -1961,7 +1672,7 @@
 							done();
 						});
 
-						it('should call __private.receiveTransactions with query.transaction, query.peer and query.extraLogMessage as arguments', async () =>
+						it('should call __private.receiveTransactions with query.transaction, valid nonce and query.extraLogMessage as arguments', async () =>
 							expect(
 								__private.receiveTransactions.calledWith(
 									query.transactions,
