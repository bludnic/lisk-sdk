/*
 * Copyright © 2018 Lisk Foundation
 *
 * See the LICENSE file at the top-level directory of this distribution
 * for licensing information.
 *
 * Unless otherwise agreed in a custom licensing agreement with the Lisk Foundation,
 * no part of this software, including this file, may be copied, modified,
 * propagated, or distributed except according to the terms contained in the
 * LICENSE file.
 *
 * Removal or modification of this copyright notice is prohibited.
 */

'use strict';

const fs = require('fs');
const utils = require('../utils');

/**
 * SYNC_MODES allow us to choose the network topology to use when
 * executing network tests.
 * Nodes in the network can form a sparse graph, a dense graph or
 * a complete graph.
 *
 * The supported SYNC_MODES are:
 * - RANDOM: Each node will connect to random peers in the group.
 * - ALL_TO_FIRST: Each node will connect to the first peer in the group.
 * - ALL_TO_GROUP: Each node will connect to every other node in the group.
 */
const SYNC_MODES = {
	RANDOM: 0,
	ALL_TO_FIRST: 1,
	ALL_TO_GROUP: 2,
};

const SYNC_MODE_DEFAULT_ARGS = {
	RANDOM: {
		probability: 0.5, // (0 - 1)
	},
	ALL_TO_GROUP: {
		indices: [],
	},
};

const DEFAULT_PEER_IP = '127.0.0.1';

const devConfig = __testContext.config;

const config = {
	generateLiskConfigs(TOTAL_PEERS = 10) {
		utils.http.setVersion('1.0.0');

		// Generate config objects
		const configurations = _.range(TOTAL_PEERS).map(index => {
			const devConfigCopy = _.cloneDeep(devConfig);
<<<<<<< HEAD
			devConfigCopy.ip = '127.0.0.1';
			devConfigCopy.wsPort = 5000 + index;
			devConfigCopy.httpPort = 4000 + index;
			devConfigCopy.logFileName = `../logs/lisk_node_${index}.log`;
			devConfigCopy.modules = {
				network: {
					blacklistedPeers: [],
					connectTimeout: 5000,
					ackTimeout: 5000,
					discoveryInterval: 30000,
					wsEngine: 'ws',
					nodeInfo: {
						wsPort: 5500 + index,
						height: 0,
					},
				},
			};
=======

			// Remove dynamic added items in the configuration for tests
			delete devConfigCopy.nethash;
			delete devConfigCopy.genesisBlock;
			delete devConfigCopy.constants;
			delete devConfigCopy.modules.chain.genesisBlock;
			delete devConfigCopy.modules.chain.constants;
			delete devConfigCopy.modules.http_api.genesisBlock;
			delete devConfigCopy.modules.http_api.constants;

			devConfigCopy.modules.chain.network.wsPort = 5000 + index;
			devConfigCopy.modules.http_api.httpPort = 4000 + index;
			devConfigCopy.components.logger.logFileName = `../logs/lisk_node_${index}.log`;
>>>>>>> c75591a5
			return devConfigCopy;
		});

		// Generate peers for each node
		configurations.forEach(configuration => {
			configuration.modules.chain.network.list = config.generatePeers(
				configurations,
				config.SYNC_MODES.ALL_TO_GROUP,
				{
					indices: _.range(10),
				},
				configuration.modules.chain.network.wsPort
			);

			configuration.modules.network.seedPeers = config.generateSeedPeers(
				configurations,
				configuration.modules.network.nodeInfo.wsPort
			);
		});

		// Configuring nodes to forge with force or without
		const delegatesMaxLength = Math.ceil(
			devConfig.modules.chain.forging.delegates.length /
				(configurations.length - 1)
		);
		const delegates = _.clone(devConfig.modules.chain.forging.delegates);

		configurations.forEach((configuration, index) => {
			configuration.modules.chain.forging.force = false;
			configuration.modules.chain.forging.delegates = delegates.slice(
				index * delegatesMaxLength,
				(index + 1) * delegatesMaxLength
			);
		});

		return configurations;
	},
	generatePM2Configs(configurations, callback) {
		const configReducer = (pm2Config, configuration) => {
			const index = pm2Config.apps.length;
			configuration.components.storage.database = `${
				configuration.components.storage.database
			}_${index}`;
			try {
				if (!fs.existsSync(`${__dirname}/../configs/`)) {
					fs.mkdirSync(`${__dirname}/../configs/`);
				}
				fs.writeFileSync(
					`${__dirname}/../configs/config.node-${index}.json`,
					JSON.stringify(configuration, null, 4)
				);
			} catch (ex) {
				throw new Error(
					`Failed to write PM2 config for node ${index} to file system because of exception: ${
						ex.message
					}`
				);
			}

			pm2Config.apps.push({
				exec_mode: 'fork',
				script: 'src/index.js',
				name: `node_${index}`,
				args: ` -c framework/test/mocha/network/configs/config.node-${index}.json`,
				env: {
					NODE_ENV: 'test',
				},
				error_file: `framework/test/mocha/network/logs/lisk-test-node-${index}.err.log`,
				out_file: `framework/test/mocha/network/logs/lisk-test-node-${index}.out.log`,
				configuration,
			});
			return pm2Config;
		};

		let combinedPM2Config = null;
		try {
			combinedPM2Config = configurations.reduce(configReducer, { apps: [] });
		} catch (ex) {
			return callback(ex);
		}
		try {
			fs.writeFileSync(
				`${__dirname}/../pm2.network.json`,
				JSON.stringify(combinedPM2Config, null, 4)
			);
		} catch (ex) {
			return callback(
				new Error(`Failed to write pm2.network.json to file system
					because of exception: ${ex.message}`)
			);
		}
		return callback(null, combinedPM2Config);
	},
	generatePeers(configurations, syncMode, syncModeArgs, currentPeer) {
		syncModeArgs = syncModeArgs || SYNC_MODE_DEFAULT_ARGS[syncMode];
		let peersList = [];

		const isPickedWithProbability = n => {
			return !!n && Math.random() <= n;
		};

		switch (syncMode) {
			case SYNC_MODES.RANDOM:
				if (typeof syncModeArgs.probability !== 'number') {
					throw new Error(
						'Probability parameter not specified to random sync mode'
					);
				}
				configurations.forEach(configuration => {
					if (isPickedWithProbability(syncModeArgs.probability)) {
						if (!(configuration.modules.chain.network.wsPort === currentPeer)) {
							peersList.push({
								ip: DEFAULT_PEER_IP,
								wsPort: configuration.modules.chain.network.wsPort,
							});
						}
					}
				});
				break;

			case SYNC_MODES.ALL_TO_FIRST:
				if (configurations.length === 0) {
					throw new Error('No configurations provided');
				}
				peersList = [
					{
						ip: DEFAULT_PEER_IP,
						wsPort: configurations[0].modules.chain.network.wsPort,
					},
				];
				break;

			case SYNC_MODES.ALL_TO_GROUP:
				if (!Array.isArray(syncModeArgs.indices)) {
					throw new Error('Provide peers indices to sync with as an array');
				}
				configurations.forEach((configuration, index) => {
					if (syncModeArgs.indices.indexOf(index) !== -1) {
						peersList.push({
							ip: DEFAULT_PEER_IP,
							wsPort: configuration.modules.chain.network.wsPort,
						});
					}
				});
			// no default
		}

		return peersList;
	},
	generateSeedPeers(configurations, currentPeerPort) {
		const seedPeersList = [];

		configurations.forEach(configuration => {
			if (!(seedPeersList.wsPort === currentPeerPort)) {
				seedPeersList.push({
					ipAddress: configuration.ip,
					wsPort: configuration.modules.network.nodeInfo.wsPort,
				});
			}
		});

		return seedPeersList;
	},
	SYNC_MODES,
};

module.exports = config;<|MERGE_RESOLUTION|>--- conflicted
+++ resolved
@@ -54,25 +54,6 @@
 		// Generate config objects
 		const configurations = _.range(TOTAL_PEERS).map(index => {
 			const devConfigCopy = _.cloneDeep(devConfig);
-<<<<<<< HEAD
-			devConfigCopy.ip = '127.0.0.1';
-			devConfigCopy.wsPort = 5000 + index;
-			devConfigCopy.httpPort = 4000 + index;
-			devConfigCopy.logFileName = `../logs/lisk_node_${index}.log`;
-			devConfigCopy.modules = {
-				network: {
-					blacklistedPeers: [],
-					connectTimeout: 5000,
-					ackTimeout: 5000,
-					discoveryInterval: 30000,
-					wsEngine: 'ws',
-					nodeInfo: {
-						wsPort: 5500 + index,
-						height: 0,
-					},
-				},
-			};
-=======
 
 			// Remove dynamic added items in the configuration for tests
 			delete devConfigCopy.nethash;
@@ -86,7 +67,6 @@
 			devConfigCopy.modules.chain.network.wsPort = 5000 + index;
 			devConfigCopy.modules.http_api.httpPort = 4000 + index;
 			devConfigCopy.components.logger.logFileName = `../logs/lisk_node_${index}.log`;
->>>>>>> c75591a5
 			return devConfigCopy;
 		});
 
