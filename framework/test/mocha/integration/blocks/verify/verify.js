--- conflicted
+++ resolved
@@ -110,11 +110,7 @@
 				},
 			},
 			(err, scope) => {
-<<<<<<< HEAD
-				rounds = scope.modules.rounds;
-=======
 				dpos = scope.modules.dpos;
->>>>>>> 1100bf55
 				storage = scope.components.storage;
 
 				// Set current block version to 0
