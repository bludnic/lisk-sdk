{
	"name": "lisk-framework",
<<<<<<< HEAD
	"version": "0.2.0-pre-alpha.3",
=======
	"version": "0.1.1-alpha.0",
>>>>>>> a3cfe8fc
	"description": "Lisk blockchain application platform",
	"author": "Lisk Foundation <admin@lisk.io>, lightcurve GmbH <admin@lightcurve.io>",
	"license": "GPL-3.0",
	"keywords": [
		"cryptocurrency",
		"blockchain",
		"lisk",
		"nodejs",
		"javascript"
	],
	"homepage": "https://github.com/LiskHQ/lisk-sdk#readme",
	"repository": {
		"type": "git",
		"url": "git+https://github.com/LiskHQ/lisk-sdk.git"
	},
	"bugs": {
		"url": "https://github.com/LiskHQ/lisk-sdk/issues"
	},
	"engines": {
		"node": "10.15.3",
		"npm": "6.4.1"
	},
	"main": "src/index.js",
	"scripts": {
		"start": "node src/index.js",
		"start:test:app": "node test/test_app",
		"console": "node scripts/console.js",
		"lint": "eslint .",
		"lint:fix": "eslint --fix .",
		"format": "prettier --write '**/*'",
		"test": "npm run jest:unit",
		"mocha": "mocha",
		"jest:unit": "jest --config=./test/jest/unit/jest.config.js",
		"jest:integration": "jest --config=./test/jest/integration/jest.config.js",
		"jest:functional": "jest --config=./test/jest/functional/jest.config.js --passWithNoTests",
		"mocha:unit": "node test/mocha/common/lisk-mocha-runner unit",
		"mocha:integration": "node test/mocha/common/lisk-mocha-runner integration",
		"mocha:functional": "node test/mocha/common/lisk-mocha-runner functional",
		"mocha:functional:ws": "node test/mocha/common/lisk-mocha-runner functional:ws",
		"mocha:functional:get": "node test/mocha/common/lisk-mocha-runner functional:get",
		"mocha:functional:post": "node test/mocha/common/lisk-mocha-runner functional:post",
		"mocha:functional:put": "node test/mocha/common/lisk-mocha-runner functional:put",
		"mocha:network": "node test/mocha/common/lisk-mocha-runner network",
		"docs:build": "jsdoc -c docs/conf.json --verbose --pedantic",
		"docs:serve": "http-server docs/jsdoc/"
	},
	"dependencies": {
		"@liskhq/lisk-cryptography": "2.1.0",
<<<<<<< HEAD
		"@liskhq/lisk-p2p": "0.1.0",
		"@liskhq/lisk-transaction-pool": "0.1.0",
		"@liskhq/lisk-transactions": "2.2.0-pre-alpha.2",
=======
		"@liskhq/lisk-p2p": "0.1.1-alpha.0",
		"@liskhq/lisk-transaction-pool": "0.1.1-alpha.0",
		"@liskhq/lisk-transactions": "2.1.1-alpha.0",
>>>>>>> a3cfe8fc
		"ajv": "6.7.0",
		"ajv-keywords": "3.4.0",
		"async": "2.6.1",
		"bignumber.js": "8.0.2",
		"bluebird": "3.5.3",
		"body-parser": "1.18.3",
		"bunyan": "1.8.12",
		"bytebuffer": "5.0.1",
		"change-case": "3.1.0",
		"colors": "1.3.3",
		"commander": "2.19.0",
		"compression": "1.7.3",
		"cors": "2.8.5",
		"debug": "4.1.1",
		"deep-diff": "1.0.2",
		"eventemitter2": "5.0.1",
		"express": "4.16.4",
		"express-domain-middleware": "0.1.0",
		"express-query-int": "3.0.0",
		"express-rate-limit": "2.8.0",
		"fs-extra": "7.0.1",
		"ip": "1.1.5",
		"js-yaml": "3.13.1",
		"json-refs": "3.0.12",
		"lisk-newrelic": "LiskHQ/lisk-newrelic#a1ad5bf",
		"lodash": "4.17.11",
		"method-override": "3.0.0",
		"newrelic": "5.0.0",
		"pg-monitor": "1.1.0",
		"pg-promise": "8.5.4",
		"pm2-axon": "3.3.0",
		"pm2-axon-rpc": "0.5.1",
		"ps-list": "6.1.0",
		"randomstring": "1.1.5",
		"redis": "2.8.0",
		"semver": "5.6.0",
		"socket.io": "2.2.0",
		"sodium-native": "2.2.4",
		"strftime": "0.10.0",
		"swagger-node-runner": "0.7.3",
		"sway": "2.0.5",
		"tempy": "0.2.1",
		"valid-url": "1.0.9",
		"yargs": "13.2.2",
		"z-schema": "3.24.2"
	},
	"devDependencies": {
		"browserify-bignum": "1.3.0-2",
		"chai": "4.2.0",
		"chai-as-promised": "7.1.1",
		"co-mocha": "1.2.2",
		"coveralls": "3.0.2",
		"eslint": "5.12.0",
		"eslint-config-airbnb-base": "13.1.0",
		"eslint-config-lisk-base": "1.1.0",
		"eslint-plugin-chai-expect": "2.0.1",
		"eslint-plugin-import": "2.14.0",
		"eslint-plugin-jest": "22.3.0",
		"eslint-plugin-mocha": "5.3.0",
		"faker": "4.1.0",
		"find": "0.2.9",
		"http-server": "0.11.1",
		"istanbul": "1.1.0-alpha.1",
		"istanbul-middleware": "0.2.2",
		"jest": "24.5.0",
		"jest-extended": "0.11.1",
		"jsdoc": "3.5.5",
		"jsdox": "0.4.10",
		"mocha": "5.2.0",
		"moment": "2.23.0",
		"node-mocks-http": "^1.7.3",
		"pm2": "3.5.1",
		"popsicle": "9.1.0",
		"prettier": "1.16.4",
		"rewire": "4.0.1",
		"rx": "4.1.0",
		"sinon": "7.2.2",
		"sinon-chai": "3.3.0",
		"socketcluster": "14.3.3",
		"socketcluster-client": "14.2.1",
		"stampit": "4.2.0",
		"supertest": "3.3.0",
		"wamp-socket-cluster": "2.0.0-beta.4"
	}
}<|MERGE_RESOLUTION|>--- conflicted
+++ resolved
@@ -1,10 +1,6 @@
 {
 	"name": "lisk-framework",
-<<<<<<< HEAD
 	"version": "0.2.0-pre-alpha.3",
-=======
-	"version": "0.1.1-alpha.0",
->>>>>>> a3cfe8fc
 	"description": "Lisk blockchain application platform",
 	"author": "Lisk Foundation <admin@lisk.io>, lightcurve GmbH <admin@lightcurve.io>",
 	"license": "GPL-3.0",
@@ -53,15 +49,9 @@
 	},
 	"dependencies": {
 		"@liskhq/lisk-cryptography": "2.1.0",
-<<<<<<< HEAD
-		"@liskhq/lisk-p2p": "0.1.0",
-		"@liskhq/lisk-transaction-pool": "0.1.0",
-		"@liskhq/lisk-transactions": "2.2.0-pre-alpha.2",
-=======
 		"@liskhq/lisk-p2p": "0.1.1-alpha.0",
 		"@liskhq/lisk-transaction-pool": "0.1.1-alpha.0",
-		"@liskhq/lisk-transactions": "2.1.1-alpha.0",
->>>>>>> a3cfe8fc
+		"@liskhq/lisk-transactions": "2.2.0-pre-alpha.2",
 		"ajv": "6.7.0",
 		"ajv-keywords": "3.4.0",
 		"async": "2.6.1",
