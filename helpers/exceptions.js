--- conflicted
+++ resolved
@@ -65,9 +65,5 @@
 		'16394286522174687330', // 1318685 - Vote transaction
 		'12298100805070303137', // 3057955 - Delegate transaction
 	],
-<<<<<<< HEAD
-=======
-	inertTransactions: [],
 	transactionFee: [],
->>>>>>> 9bf44e18
 };