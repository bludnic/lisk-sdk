# Lisk

[![Build Status](https://jenkins.lisk.io/buildStatus/icon?job=lisk-core/development)](https://jenkins.lisk.io/job/lisk-core/job/development)
[![Coverage Status](https://coveralls.io/repos/github/LiskHQ/lisk/badge.svg?branch=development)](https://coveralls.io/github/LiskHQ/lisk?branch=development)
[![License: GPL v3](https://img.shields.io/badge/License-GPL%20v3-blue.svg)](http://www.gnu.org/licenses/gpl-3.0)
[![Join the chat at https://gitter.im/LiskHQ/lisk](https://badges.gitter.im/LiskHQ/lisk.svg)](https://gitter.im/LiskHQ/lisk?utm_source=badge&utm_medium=badge&utm_campaign=pr-badge&utm_content=badge)
<a href="https://david-dm.org/LiskHQ/lisk"><img src="https://david-dm.org/LiskHQ/lisk.svg" alt="Dependency Status"></a>
<a href="https://david-dm.org/LiskHQ/lisk/?type=dev"><img src="https://david-dm.org/LiskHQ/lisk/dev-status.svg" alt="devDependency Status"></a>

Lisk is a next generation crypto-currency and decentralized application platform, written entirely in JavaScript. The official documentation about the whole ecosystem can be found in https://lisk.io/documentation.

[Lisk Core](https://lisk.io/documentation/lisk-core) is the program that implements the [Lisk Protocol](https://lisk.io/documentation/lisk-protocol). In other words, Lisk Core is what every machine needs to set-up in order to run a node that allows for participation in the network.

This document details how to install Lisk Core from source, but there are two other ways to participate in the network: [binaries](https://lisk.io/documentation/lisk-core/setup/pre-install/binary) and [Docker images](https://lisk.io/documentation/lisk-core/setup/pre-install/docker).
If you have satisfied the requirements from the Pre-Installation section, you can jumpt directly to the next section [Installation Steps](#installation).

## Index

* [Pre-Installation](#pre-installation)
  * [Create lisk user](#create-new-user-lisk)
  * [Tool Chain Components](#tool-chain-components)
  * [Git](#git)
  * [Node.JS](#nodejs)
  * [PostgreSQL](#postgresql)
  * [Redis (optional)](#redis-optional)
* [Installation](#installation)
* [Managing Lisk](#tool)
* [Configuring Lisk](#configuring-lisk)
  * [Structure](#structure)
  * [Command Line Options](#command-line-options)
  * [Examples](#examples)
* [Tests](#tests)
  * [Preparing Node](#preparing-node)
  * [Running Tests](#running-tests)

## Pre-Installation

The next section details the prerequisites to install Lisk Core from source using the different tagged releases.

### System Install

#### Create new user `lisk`

* Ubuntu:

```
sudo adduser lisk
```

Note: The lisk user itself does not need any sudo rights to run Lisk Core.

#### Tool chain components

Used for compiling dependencies.

* Ubuntu:

```
sudo apt-get update
sudo apt-get install -y python build-essential curl automake autoconf libtool ntp
```

* MacOS 10.12-10.13 (Sierra/High Sierra):

Make sure that you have both [XCode](https://developer.apple.com/xcode/) and [Homebrew](https://brew.sh/) installed on your machine.

Update homebrew and install dependencies:

```
brew update
brew doctor
brew install curl automake autoconf libtool
```

### [Git](https://github.com/git/git)

Used for cloning and updating Lisk

* Ubuntu:

```
sudo apt-get install -y git
```

* MacOS 10.12-10.13 (Sierra/High Sierra):

```
brew install git
```

### [Node.js](https://nodejs.org/)

Node.js serves as the underlying engine for code execution.

Install System wide via package manager:

* Ubuntu:

```
curl -sL https://deb.nodesource.com/setup_8.x | sudo -E bash -
sudo apt-get install -y nodejs
```

* MacOS 10.12-10.13 (Sierra/High Sierra):

```
brew install node@8.12.0
```

#### Check correct version

Especially when installing on Ubuntu, check if you have a compatible node version runnging:

```
node -v
```

Compare with [package.json](https://github.com/LiskHQ/lisk/blob/development/package.json#L19)

Best practice to manage node version is to install a node version manager like `nvm` or `n`.

##### [nvm](https://github.com/creationix/nvm) (recommended)

1. Login as lisk user, that has been created in the first step:

```
su - lisk
```

2. Install nvm following these [instructions](https://github.com/creationix/nvm#installation)
3. Install the correct version of Node.js using nvm:

```
nvm install 8.12.0
```

For the following steps, logout from the 'lisk' user again with `CTRL+D`, and continue with your user with sudo rights.

### [PM2](https://github.com/Unitech/pm2) (recommended)

PM2 manages the node process for Lisk.

```
npm install -g pm2
```

### PostgreSQL:

* Ubuntu:

Firstly, download and install postgreSQL 9.6:

```
wget --quiet -O - https://www.postgresql.org/media/keys/ACCC4CF8.asc | sudo apt-key add -
echo "deb http://apt.postgresql.org/pub/repos/apt/ $( lsb_release -cs )-pgdg main" |sudo tee /etc/apt/sources.list.d/pgdg.list
sudo apt-get update
sudo apt-get install --assume-yes postgresql-9.6 postgresql-contrib-9.6 libpq-dev
```

After installation, you should see the postgres database cluster, by running

```
  pg_lsclusters
```

Drop the existing database cluster, and replace it with a cluster with the locale `en_US.UTF-8`:

```
  sudo pg_dropcluster --stop 9.6 main
  sudo pg_createcluster --locale en_US.UTF-8 --start 9.6 main
```

Create a new database user called `lisk` and grant it rights to create databases:

```
  sudo -u postgres createuser --createdb lisk
```

Create the databases for Testnet and Mainnet:

```
  createdb -O lisk lisk_test
  createdb -O lisk lisk_main
```

Change `'password'` to a secure password of your choice.

```
sudo -u postgres psql -d lisk_test -c "alter user lisk with password 'password';"
sudo -u postgres psql -d lisk_main -c "alter user lisk with password 'password';"
```

* MacOS 10.12-10.13 (Sierra/High Sierra):

```
brew install postgresql@9.6
initdb /usr/local/var/postgres --encoding utf8 --locale=en_US.UTF-8
brew services start postgresql@9.6
createdb lisk_test
createdb lisk_main
```

### Redis (optional)

If you do not plan to use the API of your node for some reason, you can skip this step.

Redis is an optional dependency, that caches database queries that need to be done to answer API requests.

It is recommended to install Redis to improve the performance of API responses.

* Ubuntu:

```
sudo apt-get install redis-server
```

Start redis:

```
service redis start
```

Stop redis:

```
service redis stop
```

* MacOS 10.12-10.13 (Sierra/High Sierra):

```
brew install redis
```

Start redis:

```
brew services start redis
```

Stop redis:

```
brew services stop redis
```

**NOTE:** Lisk does not run on the Redis default port of 6379. Instead it is configured to run on port: 6380. Because of this, in order for Lisk to run, you have one of two options:

1. **Change the Redis launch configuration**

Update the launch configuration file on your system. Note that there are a number of ways to do this.

The following is one example:

1. Stop redis-server
2. Edit the file `redis.conf` and change: `port 6379` to `port 6380`
   * Ubuntu: `/etc/redis/redis.conf`
   * MacOS: `/usr/local/etc/redis.conf`
3. Start redis-server

Now confirm that redis is running on `port 6380`:

```
redis-cli -p 6380
ping
```

And you should get the result `PONG`.

2. **Change the Lisk configuration**

To update the redis port in the Lisk configuration, check the section [Configuring Lisk](#configuring-lisk)

## Installation

Clone the Lisk Core repository using Git and initialize the modules.

```
git clone https://github.com/LiskHQ/lisk.git
cd lisk
git checkout master
npm install
```

## Managing Lisk

To test Lisk is built and configured correctly, issue the following command:

```
node app.js
```

This will start the lisk instance with `devnet` configuration. Once the process is verified as running correctly, `CTRL+C` and start the process with `pm2`.
This will fork the process into the background and automatically recover the process if it fails.

```
pm2 start --name lisk app.js
```

After the process is started, its runtime status and log location can be retrieved by issuing the following command:

```
pm2 show lisk
```

To stop Lisk after it has been started with `pm2`, issue the following command:

```
pm2 stop lisk
```

**NOTE:** The **port**, **address** and **config-path** can be overridden by providing the relevant command switch:

```
pm2 start --name lisk app.js -- -p [port] -a [address] -c [config-path] -n [network]
```

You can pass any of `devnet`, `alphanet`, `betanet`, `testnet` or `mainnet` for the network option.

## Configuring Lisk

### Structure

1. The Lisk configuration is managed under different folder structures.
2. Root folder for all configuration is `./config/`.
3. Default configuration file that used as base is `config/default/config.json`
4. You can find network specific configurations under `config/<network>/config.json`
5. Don't override any value in above mentioned files if you need custom configuration.
6. Create your own `json` file and pass it as command line options `-c` or `LISK_CONFIG_FILE`
7. Configurations will be loaded in following order, lowest in the list have highest priority:
   * Default configuration file
   * Network specific configuration file
   * Custom configuration file (if specified by user)
   * Command line configurations, specified as command `flags` or `env` variables
8. Any config option of array type gets completely overridden. If you specify one peer at `peers.list` in your custom config file, it will replace every default peer for the network.
9. For development use `devnet` as the network option.

### Command Line Options

There are plenty of options available that you can use to override configuration on runtime while starting the lisk.

```
node app.js [options]
```

Each of that option can be appended on command line. There are also few `ENV` variables that can be utilized for this purpose.

| Option                               | ENV Variable           | Config Option            | Description                                                                                                                                                                       |
| ------------------------------------ | ---------------------- | ------------------------ | --------------------------------------------------------------------------------------------------------------------------------------------------------------------------------- |
| <pre nowrap>--network<br>-n</pre>    | LISK_NETWORK           |                          | Which configurations set to use, associated to lisk networks. Any of this option can be used `devnet`, `alphanet`, `betanet`, `testnet` and `mainnet`. Default value is `devnet`. |
| <pre nowrap>--config<br> -c</pre>    | LISK_CONFIG_FILE       |                          | Path the custom configuration file, which will override values of `config/default/config.json`                                                                                    |
| <pre nowrap>--port<br> -p</pre>      | LISK_WS_PORT           | wsPort                   | TCP port for P2P layer                                                                                                                                                            |
| <pre nowrap>--http-port<br> -h</pre> | LISK_HTTP_PORT         | httpPort                 | TCP port for HTTP API                                                                                                                                                             |
| <pre nowrap>--address<br> -a</pre>   | LISK_ADDRESS           | address                  | Listening host name or ip                                                                                                                                                         |
| <pre nowrap>--log<br> -l</pre>       | LISK_FILE_LOG_LEVEL    | fileLogLevel             | Log level for file output                                                                                                                                                         |
|                                      | LISK_CONSOLE_LOG_LEVEL | consoleLogLevel          | Log level for console output                                                                                                                                                      |
|                                      | LISK_CACHE_ENABLED     | cacheEnabled             | Enable or disable cache. Must be set to true/false                                                                                                                                |
| <pre nowrap>--database<br> -d</pre>  | LISK_DB_NAME           | db.database              | PostgreSQL database name to connect to                                                                                                                                            |
|                                      | LISK_DB_HOST           | db.host                  | PostgreSQL database host name                                                                                                                                                     |
|                                      | LISK_DB_PORT           | db.port                  | PostgreSQL database port                                                                                                                                                          |
|                                      | LISK_DB_USER           | db.user                  | PostgreSQL database username to connect to                                                                                                                                        |
|                                      | LISK_DB_PASSWORD       | db.password              | PostgreSQL database password to connect to                                                                                                                                        |
| <pre nowrap>--redis<br> -r</pre>     | LISK_REDIS_HOST        | redis.host               | Redis host name                                                                                                                                                                   |
|                                      | LISK_REDIS_PORT        | redis.port               | Redis port                                                                                                                                                                        |
|                                      | LISK_REDIS_DB_NAME     | redis.db                 | Redis database name to connect to                                                                                                                                                 |
|                                      | LISK_REDIS_DB_PASSWORD | redis.password           | Redis database password to connect to                                                                                                                                             |
| <pre nowrap>--peers<br> -p</pre>     | LISK_PEERS             | peers.list               | Comma separated list of peers to connect to in the format `192.168.99.100:5000,172.169.99.77:5000`                                                                                |
|                                      | LISK_API_PUBLIC        | api.access.public        | Enable or disable public access of http API. Must be set to true/false                                                                                                            |
|                                      | LISK_API_WHITELIST     | api.access.whiteList     | Comma separated list of IPs to enable API access. Format `192.168.99.100,172.169.99.77`                                                                                           |
|                                      | LISK_FORGING_DELEGATES | forging.delegates        | Comma separated list of delegates to load in the format _publicKey&#x7c;encryptedPassphrase,publicKey2&#x7c;encryptedPassphrase2_                                                 |
|                                      | LISK_FORGING_WHITELIST | forging.access.whiteList | Comma separated list of IPs to enable access to forging endpoints. Format `192.168.99.100,172.169.99.77`                                                                          |
| <pre nowrap>--snapshot<br> -s</pre>  |                        |                          | Number of round for which take the snapshot. If none specified it will use the highest round available.                                                                           |

#### Note

* All `ENV` variables restricted with operating system constraint of `ENV` variable maximum length.
* Comma separated lists will replace the original config values. e.g. If you specify `LISK_PEERS`, original `peers.list` specific to network will be replaced completely.

For more detail understanding of configuration read this [online documentation](https://lisk.io/documentation/lisk-core/user-guide/configuration)

### Examples

#### Change Redis Port

Update the `redis.port` configuration attribute in `config/devnet/config.json` or any other network you want to configure.

## Tests

### Preparing Node

1. Recreate the database in order to run the tests against a new blockchain:

```
dropdb lisk_dev
createdb lisk_dev
```

2. Launch Lisk (runs on port 4000):

```
NODE_ENV=test node app.js
```

### Running Tests

Tests are run using the following command:

```
npm test -- mocha:<tag>:<suite>:[section]
```

* Where **tag** can be one of `default | unstable | slow | extensive` (required)
* Where **suite** can be one of `unit | integration | functional | network` (required)
* Where **section** depending of the chosen suite can be:
  * when `functional` --> `get | post | ws` (optional)

Examples:

```
npm test -- mocha:slow:unit
npm test -- mocha:extensive:integration
npm test -- mocha:default:functional
npm test -- mocha:unstable:functional:get
npm test -- mocha:untagged:network
```

Individual test files can be run using the following command:

```
npm run mocha -- path/to/test.js
```

## Utility scripts

There are couple of command line scripts that facilitate users of lisk to perform handy operations. All scripts are located under `./scripts/` directory and can be executed directly by `node scripts/<file_name>`.

#### Generate Config

This script will help you to generate unified version of configuration file for any network. Here is the usage of the script:

```
Usage: generate_config [options]

Options:

-h, --help               output usage information
-V, --version            output the version number
-c, --config [config]    custom config file
-n, --network [network]  specify the network or use LISK_NETWORK
```

Argument `network` is required and can by `devnet`, `testnet`, `mainnet` or any other network folder available under `./config` directory.

#### Update Config

This script keep track of all changes introduced in Lisk over time in different versions. If you have one config file in any of specific version and you want to make it compatible with other version of the Lisk, this scripts will do it for you.

```
Usage: update_config [options] <input_file> <from_version> [to_version]

Options:

-h, --help               output usage information
-V, --version            output the version number
-n, --network [network]  specify the network or use LISK_NETWORK
-o, --output [output]    output file path
```

<<<<<<< HEAD
As you can see from the usage guide, `input_file` and`from_version` are required. If you skip `to_version` argument changes in config.json will be applied up to the latest version of Lisk Core. If you do not specify `--output` path the final config.json will be printed to stdout. If you do not specify `--network` argument you will have to load it from`LISK_NETWORK` env variable.
=======
As you can see from the usage guide, `input_file` and `from_version` are required. If you skip `to_version` argument changes in config.json will be applied up to the latest version of Lisk Core. If you do not specify `--output` path the final config.json will be printed to stdout. If you do not specify `--network` argument you will have to load it from `LISK_NETWORK` env variable.
>>>>>>> 6952e03f

#### Console

This script is really useful in development. It will initialize the components of Lisk and load these into Node.js REPL.

```
node scripts/console.js

initApplication: Application initialization inside test environment started...
initApplication: Target database - lisk_dev
initApplication: Rewired modules available
initApplication: Fake onBlockchainReady event called
initApplication: Loading delegates...
initApplication: Delegates loaded from config file - 101
initApplication: Done
lisk-core [lisk_dev] >
```

Once you get the prompt, you can use `modules`, `helpers`, `logic`, `db` and `config` objects and play with these in REPL.

## Performance Monitoring

We used [newrelic](http://newrelic.com/) to monitor the activities inside application. It enables to have detail insight
of the system and keep track of performance of each activity. e.g. An HTTP API call or a background job from queue.

To enable the performance monitoring on your node make sure you have an environment variable `NEW_RELIC_LICENSE_KEY`
available and set and then start the node normally. The monitoring data will be visible to your newrelic account with the
name of the network you started. e.g. `lisk-mainnet`, `lisk-testnet`.

## Contributors

https://github.com/LiskHQ/lisk/graphs/contributors

## License

Copyright © 2016-2018 Lisk Foundation

This program is free software: you can redistribute it and/or modify it under the terms of the GNU General Public License as published by the Free Software Foundation, either version 3 of the License, or (at your option) any later version.

This program is distributed in the hope that it will be useful, but WITHOUT ANY WARRANTY; without even the implied warranty of MERCHANTABILITY or FITNESS FOR A PARTICULAR PURPOSE. See the GNU General Public License for more details.

You should have received a copy of the [GNU General Public License](https://github.com/LiskHQ/lisk/tree/master/LICENSE) along with this program. If not, see <http://www.gnu.org/licenses/>.

---

This program also incorporates work previously released with lisk `0.9.11` (and earlier) versions under the [MIT License](https://opensource.org/licenses/MIT). To comply with the requirements of that license, the following permission notice, applicable to those parts of the code only, is included below:

Copyright © 2016-2018 Lisk Foundation
Copyright © 2015 Crypti

Permission is hereby granted, free of charge, to any person obtaining a copy of this software and associated documentation files (the "Software"), to deal in the Software without restriction, including without limitation the rights to use, copy, modify, merge, publish, distribute, sublicense, and/or sell copies of the Software, and to permit persons to whom the Software is furnished to do so, subject to the following conditions:

The above copyright notice and this permission notice shall be included in all copies or substantial portions of the Software.

THE SOFTWARE IS PROVIDED "AS IS", WITHOUT WARRANTY OF ANY KIND, EXPRESS OR IMPLIED, INCLUDING BUT NOT LIMITED TO THE WARRANTIES OF MERCHANTABILITY, FITNESS FOR A PARTICULAR PURPOSE AND NONINFRINGEMENT. IN NO EVENT SHALL THE AUTHORS OR COPYRIGHT HOLDERS BE LIABLE FOR ANY CLAIM, DAMAGES OR OTHER LIABILITY, WHETHER IN AN ACTION OF CONTRACT, TORT OR OTHERWISE, ARISING FROM, OUT OF OR IN CONNECTION WITH THE SOFTWARE OR THE USE OR OTHER DEALINGS IN THE SOFTWARE.<|MERGE_RESOLUTION|>--- conflicted
+++ resolved
@@ -466,11 +466,7 @@
 -o, --output [output]    output file path
 ```
 
-<<<<<<< HEAD
-As you can see from the usage guide, `input_file` and`from_version` are required. If you skip `to_version` argument changes in config.json will be applied up to the latest version of Lisk Core. If you do not specify `--output` path the final config.json will be printed to stdout. If you do not specify `--network` argument you will have to load it from`LISK_NETWORK` env variable.
-=======
 As you can see from the usage guide, `input_file` and `from_version` are required. If you skip `to_version` argument changes in config.json will be applied up to the latest version of Lisk Core. If you do not specify `--output` path the final config.json will be printed to stdout. If you do not specify `--network` argument you will have to load it from `LISK_NETWORK` env variable.
->>>>>>> 6952e03f
 
 #### Console
 
