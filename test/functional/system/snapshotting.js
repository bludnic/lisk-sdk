--- conflicted
+++ resolved
@@ -99,8 +99,8 @@
 				2
 			);
 
-<<<<<<< HEAD
-			__private.snapshotFinished = function() {
+			__private.snapshotFinished = function(err) {
+				expect(err).to.not.exist;
 				getMemAccounts()
 					.then(_accounts => {
 						expect(_accounts).to.deep.equal(memAccountsBeforeSnapshot);
@@ -109,14 +109,6 @@
 					.catch(err => {
 						done(err);
 					});
-=======
-			__private.snapshotFinished = function(err) {
-				expect(err).to.not.exist;
-				getMemAccounts().then(_accounts => {
-					expect(_accounts).to.deep.equal(memAccountsBeforeSnapshot);
-					done();
-				});
->>>>>>> 8982feec
 			};
 
 			__private.loadBlockChain();
