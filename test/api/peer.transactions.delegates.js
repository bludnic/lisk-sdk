'use strict';

var crypto = require('crypto');
var node = require('./../node.js');
var stripTransactionsResults = require('./../common/helpers.js').stripTransactionsResults;

var account = node.randomAccount();

function postTransaction (transaction, done) {
	node.post('/peer/transactions', {
		transaction: transaction
	}, function (err, res) {
		done(err, res);
	});
}

function sendLISK (params, done) {
	var transaction = node.lisk.transaction.createTransaction(params.recipientId, params.amount, params.secret);

	postTransaction(transaction, function (err, res) {
		node.expect(res.body).to.have.property('success').to.be.ok;
		node.onNewBlock(function (err) {
			done(err, res);
		});
	});
}

describe('POST /peer/transactions', function () {

	describe('registering a delegate', function () {

		it('using undefined transaction', function (done) {
			postTransaction(undefined, function (err, res) {
				node.expect(res.body).to.have.property('success').to.be.not.ok;
				node.expect(res.body).to.have.property('message').to.contain('Invalid transaction body');
				done();
			});
		});

		it('using undefined transaction.asset', function (done) {
			var transaction = node.lisk.delegate.createDelegate(node.randomPassword(), node.randomDelegateName());
			transaction.fee = node.fees.delegateRegistrationFee;

			delete transaction.asset;

			postTransaction(transaction, function (err, res) {
				node.expect(res.body).to.have.property('success').to.be.not.ok;
				node.expect(res.body).to.have.property('message').to.contain('Invalid transaction body');
				done();
			});
		});

		describe('when account has no funds', function () {

			it('should fail', function (done) {
				var transaction = node.lisk.delegate.createDelegate(node.randomPassword(), node.randomDelegateName());
				transaction.fee = node.fees.delegateRegistrationFee;

				postTransaction(transaction, function (err, res) {
					node.expect(res.body).to.have.property('success').to.be.not.ok;
					node.expect(res.body).to.have.property('message').to.match(/Account does not have enough LSK: [0-9]+L balance: 0/);
					done();
				});
			});
		});

		describe('when account has funds', function () {

			var account;
			var validParams;

			beforeEach(function () {
				account = node.randomAccount();
				validParams = {
					secret: account.password,
					username: account.username
				};
			});

			beforeEach(function (done) {
				sendLISK({
					secret: node.gAccount.password,
					amount: node.LISK,
					recipientId: account.address
				}, function (err, res) {
					node.expect(res.body).to.have.property('success').to.be.ok;
					node.expect(res.body).to.have.property('transactionId');
					node.expect(res.body.transactionId).to.be.not.empty;
					node.onNewBlock(function (err) {
						done(err);
					});
				});
			});

<<<<<<< HEAD
			it('using valid params should succeed', function (done) {
=======
			it('using valid params should be ok', function (done) {
>>>>>>> 1240043e
				var validTransaction = node.lisk.delegate.createDelegate(validParams.secret, validParams.username);
				node.post('/peer/transactions', {transaction: validTransaction}, function (err) {
					node.expect(err).to.be.null;
					node.onNewBlock(function () {
						node.get('/api/transactions/get?id=' + validTransaction.id, function (err, res) {
							node.expect(res).to.have.deep.property('body.success').to.be.true;
							node.expect(res).to.have.deep.property('body.transaction.id').to.equal(validTransaction.id);
							done();
						});
					});
				});
			});

			it('using invalid username should fail', function (done) {
				var transaction = node.lisk.delegate.createDelegate(account.password, crypto.randomBytes(64).toString('hex'));
				transaction.fee = node.fees.delegateRegistrationFee;

				postTransaction(transaction, function (err, res) {
					node.expect(res.body).to.have.property('success').to.be.not.ok;
					done();
				});
			});

			it('using uppercase username should fail', function (done) {
				account.username = 'UPPER_DELEGATE';
				var transaction = node.lisk.delegate.createDelegate(account.password, account.username);

				postTransaction(transaction, function (err, res) {
					node.expect(res.body).to.have.property('success').to.be.not.ok;
					done();
				});
			});

			describe('when lowercased username already registered', function () {
				it('using uppercase username should fail', function (done) {
					var transaction = node.lisk.delegate.createDelegate(account.password, account.username.toUpperCase());

					postTransaction(transaction, function (err, res) {
						node.expect(res.body).to.have.property('success').to.be.not.ok;
						done();
					});
				});
			});

			it('using lowercase username should be ok', function (done) {
				account.username = node.randomDelegateName();
				var transaction = node.lisk.delegate.createDelegate(account.password, account.username);

				postTransaction(transaction, function (err, res) {
					node.expect(res.body).to.have.property('success').to.be.ok;
					node.expect(res.body).to.have.property('transactionId').to.equal(transaction.id);
					done();
				});
			});

			describe('twice for the same account in different blocks', function () {

				it('should fail', function (done) {
					account.username = node.randomDelegateName();
					var transaction = node.lisk.delegate.createDelegate(account.password, account.username);

					account.username = node.randomDelegateName();
					var transaction2 = node.lisk.delegate.createDelegate(account.password, account.username);

					postTransaction(transaction, function (err, res) {
						node.expect(res.body).to.have.property('success').to.be.ok;

						node.onNewBlock(function () {
							postTransaction(transaction2, function (err, res) {
								node.expect(res.body).to.have.property('success').to.be.not.ok;
								done();
							});
						});
					});
				});
			});

			describe('registering same username twice in the same block', function () {

				describe('using same account', function () {

					it('should not confirm the second transaction with different timestamp', function (done) {

						var firstTransaction;
						var secondTransaction;

						node.async.series({
							first: function (cb) {
								firstTransaction = node.lisk.delegate.createDelegate(validParams.secret, validParams.username);
								node.post('/peer/transactions', {transaction: firstTransaction}, cb);
							},
							second: function (cb) {
								setTimeout(function () {
									secondTransaction = node.lisk.delegate.createDelegate(validParams.secret, validParams.username);
									node.post('/peer/transactions', {transaction: secondTransaction}, cb);
								}, 1001);
							}
						}, function (err) {
							node.expect(err).to.be.null;
							node.onNewBlock(function () {
								node.async.series([
									function (cb) {
										return node.get('/api/transactions/get?id=' + firstTransaction.id, cb);
									},
									function (cb) {
										return node.get('/api/transactions/get?id=' + secondTransaction.id, cb);
									}
								], function (err, results) {
									var strippedResults = stripTransactionsResults(results);
									node.expect(strippedResults.successFields).to.contain(true);
									node.expect(strippedResults.successFields).to.contain(false);
									node.expect(strippedResults.errorFields).to.have.lengthOf(1).and.to.contain('Transaction not found');
									node.expect(strippedResults.transactionsIds).to.have.lengthOf(1);
									node.expect([firstTransaction.id, secondTransaction.id]).and.to.contain(strippedResults.transactionsIds[0]);
									done();
								});
							});
						});
					});
				});

				describe('using two different accounts', function () {

					var secondAccount;
					var validSecondParams;

					beforeEach(function () {
						secondAccount = node.randomAccount();
						validSecondParams = {
							secret: secondAccount.password,
							username: account.username
						};
					});

					beforeEach(function (done) {
						sendLISK({
							secret: node.gAccount.password,
							amount: node.LISK,
							recipientId: secondAccount.address
						}, function (err, res) {
							node.expect(res.body).to.have.property('success').to.be.ok;
							node.expect(res.body).to.have.property('transactionId');
							node.expect(res.body.transactionId).to.be.not.empty;
							node.onNewBlock(function (err) {
								done(err);
							});
						});
					});

					it('should not confirm the first transaction', function (done) {
						var firstTransaction;
						var secondTransaction;

						node.async.series({
							first: function (cb) {
								firstTransaction = node.lisk.delegate.createDelegate(validParams.secret, validParams.username);
								node.post('/peer/transactions', {transaction: firstTransaction}, cb);
							},
							second: function (cb) {
								secondTransaction = node.lisk.delegate.createDelegate(validSecondParams.secret, validParams.username);
								node.post('/peer/transactions', {transaction: secondTransaction}, cb);
							}
						}, function (err) {
							node.expect(err).to.be.null;
							node.onNewBlock(function () {
								node.async.series([
									function (cb) {
										return node.get('/api/transactions/get?id=' + firstTransaction.id, cb);
									},
									function (cb) {
										return node.get('/api/transactions/get?id=' + secondTransaction.id, cb);
									}
								], function (err, results) {
									var strippedResults = stripTransactionsResults(results);
									node.expect(strippedResults.successFields).to.contain(true);
									node.expect(strippedResults.successFields).to.contain(false);
									node.expect(strippedResults.errorFields).to.have.lengthOf(1).and.to.contain('Transaction not found');
									node.expect(strippedResults.transactionsIds).to.have.lengthOf(1);
									node.expect([firstTransaction.id, secondTransaction.id]).and.to.contain(strippedResults.transactionsIds[0]);
									done();
								});
							});
						});
					});
				});
			});
		});
	});
});<|MERGE_RESOLUTION|>--- conflicted
+++ resolved
@@ -92,11 +92,7 @@
 				});
 			});
 
-<<<<<<< HEAD
-			it('using valid params should succeed', function (done) {
-=======
 			it('using valid params should be ok', function (done) {
->>>>>>> 1240043e
 				var validTransaction = node.lisk.delegate.createDelegate(validParams.secret, validParams.username);
 				node.post('/peer/transactions', {transaction: validTransaction}, function (err) {
 					node.expect(err).to.be.null;
