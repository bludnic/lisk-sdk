--- conflicted
+++ resolved
@@ -357,14 +357,10 @@
 			cache.setJsonForKey(key, value, (err, status) => {
 				expect(err).to.not.exist;
 				expect(status).to.equal('OK');
-<<<<<<< HEAD
-				var transaction = node.lisk.delegate.createDelegate(node.randomPassword(), node.randomDelegateName());
-=======
 				var transaction = lisk.transaction.registerDelegate({
 					passphrase: randomUtil.password(),
 					username: randomUtil.delegateName().toLowerCase(),
 				});
->>>>>>> 2a4460b6
 
 				cache.onTransactionsSaved([transaction], () => {
 					cache.getJsonForKey(key, (err, res) => {
@@ -383,14 +379,10 @@
 			cache.setJsonForKey(key, value, (err, status) => {
 				expect(err).to.not.exist;
 				expect(status).to.equal('OK');
-<<<<<<< HEAD
-				var transaction = node.lisk.delegate.createDelegate(node.randomPassword(), node.randomDelegateName());
-=======
 				var transaction = lisk.transaction.registerDelegate({
 					passphrase: randomUtil.password(),
 					username: randomUtil.delegateName().toLowerCase(),
 				});
->>>>>>> 2a4460b6
 
 				cache.onSyncStarted();
 				cache.onTransactionsSaved([transaction], err => {
