--- conflicted
+++ resolved
@@ -191,8 +191,6 @@
 	});
 
 	describe('verifyBlock() for valid block', function () {
-
-<<<<<<< HEAD
 		it('should create a block 1', function (done) {
 			var secret = 'famous weapon poverty blast announce observe discover prosper mystery adapt tuna office';
 			
@@ -200,21 +198,14 @@
 			expect(validBlock1.version).to.equal(0);
 			done();
 		});
-		
-		it('should be ok', function (done) {
-			
-			var check = blocksVerify.verifyBlock(validBlock1);
-			expect(check).to.equal('verified');
-			done();
-=======
+
 		it('should verify a valid block', function (done) {
 			blocks.lastBlock.set(previousBlock);
 			
-			blocksVerify.verifyBlock(validBlock, function (err) {
+			blocksVerify.verifyBlock(validBlock1, function (err) {
 				expect(err).to.be.null;
 				done();
 			});
->>>>>>> 6c0045ce
 		});
 		
 		it('rewards should be ok for blockRewards exception', function (done) {
@@ -268,7 +259,7 @@
 			invalidBlock.blockSignature = validBlock1.blockSignature;
 			invalidBlock.generatorPublicKey = 'invalidblocksignature';
 
-			var check = blocksVerify.verifyBlock(invalidBlock, function (err) {
+			blocksVerify.verifyBlock(invalidBlock, function (err) {
 				expect(err).to.equal('TypeError: Invalid hex string');
 				done();
 			});
@@ -286,16 +277,10 @@
 		it('calculate expected rewards should fail (invalid reward)', function (done) {
 			invalidBlock.reward = 555;
 
-<<<<<<< HEAD
-			var check = blocksVerify.verifyBlock(invalidBlock);
-			expect(check).to.equal(['Invalid block reward:', invalidBlock.reward, 'expected:', validBlock1.reward].join(' '));
-			done();
-=======
-			blocksVerify.verifyBlock(invalidBlock, function (err) {
-				expect(err).to.equal(['Invalid block reward:', invalidBlock.reward, 'expected:', validBlock.reward].join(' '));
-				done();
-			});
->>>>>>> 6c0045ce
+			blocksVerify.verifyBlock(invalidBlock, function (err) {
+				expect(err).to.equal(['Invalid block reward:', invalidBlock.reward, 'expected:', validBlock1.reward].join(' '));
+				done();
+			});
 		});
 		
 		it('total fee should fail (invalid total fee)', function (done) {
@@ -318,21 +303,13 @@
 		});
 
 		it('transactions check should fail (duplicate transaction)', function (done) {
-<<<<<<< HEAD
 			invalidBlock.transactions.push(invalidBlock.transactions[0]);
 			invalidBlock.numberOfTransactions = 2;
-			
-			var check = blocksVerify.verifyBlock(invalidBlock);
-			expect(check).to.equal('Encountered duplicate transaction: ' + invalidBlock.transactions[1].id);
-			done();
-=======
-			invalidBlock.transactions[1] = invalidBlock.transactions[0];
 
 			blocksVerify.verifyBlock(invalidBlock, function (err) {
 				expect(err).to.equal('Encountered duplicate transaction: ' + invalidBlock.transactions[1].id);
 				done();
 			});
->>>>>>> 6c0045ce
 		});
 
 		it('transactions check should fail (getBytes(): Unknown transaction type)', function (done) {
