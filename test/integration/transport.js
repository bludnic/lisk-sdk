/*
 * Copyright © 2018 Lisk Foundation
 *
 * See the LICENSE file at the top-level directory of this distribution
 * for licensing information.
 *
 * Unless otherwise agreed in a custom licensing agreement with the Lisk Foundation,
 * no part of this software, including this file, may be copied, modified,
 * propagated, or distributed except according to the terms contained in the
 * LICENSE file.
 *
 * Removal or modification of this copyright notice is prohibited.
 */

'use strict';

var devConfig = require('../data/config.json');
var utils = require('./utils');
var setup = require('./setup');
var scenarios = require('./scenarios');

describe('given configurations for 10 nodes with address "127.0.0.1", WS ports 500[0-9] and HTTP ports 400[0-9] using separate databases', () => {
	var configurations;
	var broadcastingDisabled;
	var syncingDisabled;

	before(done => {
		broadcastingDisabled = process.env.BROADCASTING_DISABLED === 'true';
		syncingDisabled = process.env.SYNCING_DISABLED === 'true';

		utils.http.setVersion('1.0.0');
		configurations = _.range(10).map(index => {
			var devConfigCopy = _.cloneDeep(devConfig);
			devConfigCopy.ip = '127.0.0.1';
			devConfigCopy.wsPort = 5000 + index;
			devConfigCopy.httpPort = 4000 + index;
			if (!devConfigCopy.broadcasts) {
				devConfigCopy.broadcasts = {};
			}
			devConfigCopy.broadcasts.active = !broadcastingDisabled;
			if (!devConfigCopy.syncing) {
				devConfigCopy.syncing = {};
			}
			devConfigCopy.syncing.active = !syncingDisabled;
			return devConfigCopy;
		});
		done();
	});

	describe('when every peers contains the others on the peers list', () => {
		before(() => {
			return configurations.forEach(configuration => {
				configuration.peers.list = setup.sync.generatePeers(
					configurations,
					setup.sync.SYNC_MODES.ALL_TO_GROUP,
					{ indices: _.range(10) }
				);
			});
		});

		describe('when every peer forges with separate subset of genesis delegates and forging.force = false', () => {
			var testFailedError;

			before(() => {
				var secretsMaxLength = Math.ceil(
					devConfig.forging.secret.length / configurations.length
				);
				var secrets = _.clone(devConfig.forging.secret);

				return configurations.forEach((configuration, index) => {
					configuration.forging.force = false;
					configuration.forging.secret = secrets.slice(
						index * secretsMaxLength,
						(index + 1) * secretsMaxLength
					);
				});
			});

			describe('when network is set up', () => {
				before(done => {
					setup.setupNetwork(configurations, done);
				});

				afterEach(function(done) {
					if (this.currentTest.state === 'failed') {
						console.warn(`Test failed: ${this.currentTest.title}`);
						testFailedError = this.currentTest.err;
					}
					done();
				});

				after(done => {
					setup.exit(() => {
						done(testFailedError);
					});
				});

				describe('when WS connections to all nodes all established', () => {
					var params = {};

					before(done => {
						utils.ws.establishWSConnectionsToNodes(
							configurations,
							(err, socketsResult) => {
								if (err) {
									return done(err);
								}
								params.sockets = socketsResult;
								params.configurations = configurations;
								done();
							}
						);
					});

					scenarios.network.peers(params);

					describe('when functional tests are successfully executed against 127.0.0.1:5000', () => {
						before(done => {
							setup.shell.runMochaTests(
								[
									'test/functional/http/get/blocks.js',
									'test/functional/http/get/transactions.js',
								],
								done
							);
						});

						scenarios.propagation.blocks(params);

						scenarios.propagation.transactions(params);

						scenarios.stress.transfer(params);
<<<<<<< HEAD

						scenarios.propagation.multisignature(params);
=======
						scenarios.stress.register(params);
						scenarios.stress.vote(params);
>>>>>>> 837669cb
					});
				});
			});
		});
	});
});<|MERGE_RESOLUTION|>--- conflicted
+++ resolved
@@ -130,13 +130,12 @@
 						scenarios.propagation.transactions(params);
 
 						scenarios.stress.transfer(params);
-<<<<<<< HEAD
+
+						scenarios.stress.register(params);
+
+						scenarios.stress.vote(params);
 
 						scenarios.propagation.multisignature(params);
-=======
-						scenarios.stress.register(params);
-						scenarios.stress.vote(params);
->>>>>>> 837669cb
 					});
 				});
 			});
