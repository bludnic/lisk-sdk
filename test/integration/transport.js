/*
 * Copyright © 2018 Lisk Foundation
 *
 * See the LICENSE file at the top-level directory of this distribution
 * for licensing information.
 *
 * Unless otherwise agreed in a custom licensing agreement with the Lisk Foundation,
 * no part of this software, including this file, may be copied, modified,
 * propagated, or distributed except according to the terms contained in the
 * LICENSE file.
 *
 * Removal or modification of this copyright notice is prohibited.
 */

'use strict';

var devConfig = require('../data/config.json');
var utils = require('./utils');
var setup = require('./setup');
var scenarios = require('./scenarios');

describe('given configurations for 10 nodes with address "127.0.0.1", WS ports 500[0-9] and HTTP ports 400[0-9] using separate databases', () => {
	var configurations;
	var broadcastingDisabled;
	var syncingDisabled;

	before(done => {
		broadcastingDisabled = process.env.BROADCASTING_DISABLED === 'true';
		syncingDisabled = process.env.SYNCING_DISABLED === 'true';

		utils.http.setVersion('1.0.0');
		configurations = _.range(10).map(index => {
			var devConfigCopy = _.cloneDeep(devConfig);
			devConfigCopy.ip = '127.0.0.1';
			devConfigCopy.wsPort = 5000 + index;
			devConfigCopy.httpPort = 4000 + index;
			if (!devConfigCopy.broadcasts) {
				devConfigCopy.broadcasts = {};
			}
			devConfigCopy.broadcasts.active = !broadcastingDisabled;
			if (!devConfigCopy.syncing) {
				devConfigCopy.syncing = {};
			}
			devConfigCopy.syncing.active = !syncingDisabled;
			return devConfigCopy;
		});
		done();
	});

	describe('when every peers contains the others on the peers list', () => {
		before(() => {
			return configurations.forEach(configuration => {
				configuration.peers.list = setup.sync.generatePeers(
					configurations,
					setup.sync.SYNC_MODES.ALL_TO_GROUP,
					{ indices: _.range(10) }
				);
			});
		});

		describe('when every peer forges with separate subset of genesis delegates and forging.force = false', () => {
			var testFailedError;

			before(() => {
				var secretsMaxLength = Math.ceil(
					devConfig.forging.secret.length / configurations.length
				);
				var secrets = _.clone(devConfig.forging.secret);

				return configurations.forEach((configuration, index) => {
					configuration.forging.force = false;
					configuration.forging.secret = secrets.slice(
						index * secretsMaxLength,
						(index + 1) * secretsMaxLength
					);
				});
			});

			describe('when network is set up', () => {
				before(done => {
					setup.setupNetwork(configurations, done);
				});

				afterEach(function(done) {
					if (this.currentTest.state === 'failed') {
						console.warn(`Test failed: ${this.currentTest.title}`);
						testFailedError = this.currentTest.err;
					}
					done();
				});

				after(done => {
					setup.exit(() => {
						done(testFailedError);
					});
				});

				describe('when WS connections to all nodes all established', () => {
					var params = {};

					before(done => {
						utils.ws.establishWSConnectionsToNodes(
							configurations,
							(err, socketsResult) => {
								if (err) {
									return done(err);
								}
								params.sockets = socketsResult;
								params.configurations = configurations;
								done();
							}
						);
					});

					scenarios.network.peers(params);

					describe('when functional tests are successfully executed against 127.0.0.1:5000', () => {
						before(done => {
							setup.shell.runMochaTests(
								[
									'test/functional/http/get/blocks.js',
									'test/functional/http/get/transactions.js',
								],
								done
							);
						});

						scenarios.propagation.blocks(params);

						scenarios.propagation.transactions(params);

						scenarios.stress.transfer(params);
<<<<<<< HEAD

						scenarios.stress.register(params);

						scenarios.stress.vote(params);

						scenarios.propagation.multisignature(params);
=======
						scenarios.stress.transfer_with_data(params);
						scenarios.stress.register_multisignature(params);
						scenarios.stress.second_passphrase(params);
						scenarios.stress.register_dapp(params);
						scenarios.stress.register_delegate(params);
						scenarios.stress.cast_vote(params);
>>>>>>> 8646df5c
					});
				});
			});
		});
	});
});<|MERGE_RESOLUTION|>--- conflicted
+++ resolved
@@ -126,25 +126,15 @@
 						});
 
 						scenarios.propagation.blocks(params);
-
 						scenarios.propagation.transactions(params);
-
+						scenarios.propagation.multisignature(params);
 						scenarios.stress.transfer(params);
-<<<<<<< HEAD
-
-						scenarios.stress.register(params);
-
-						scenarios.stress.vote(params);
-
-						scenarios.propagation.multisignature(params);
-=======
 						scenarios.stress.transfer_with_data(params);
 						scenarios.stress.register_multisignature(params);
 						scenarios.stress.second_passphrase(params);
 						scenarios.stress.register_dapp(params);
 						scenarios.stress.register_delegate(params);
 						scenarios.stress.cast_vote(params);
->>>>>>> 8646df5c
 					});
 				});
 			});
