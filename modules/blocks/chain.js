--- conflicted
+++ resolved
@@ -297,53 +297,49 @@
 };
 
 /**
- * Calls undoUnconfirmedList from modules transactions.
+ * Calls undoUnconfirmedList from modules transactions
  *
  * @private
  * @func undoUnconfirmedListStep
- * @param {function} tx - Postgres transaction
- * @returns {Promise<reject|resolve>} new Promise. Resolve if ok, reject if error ocurred
- */
-<<<<<<< HEAD
-__private.undoUnconfirmedListStep = function(tx) {
-	return new Promise((resolve, reject) => {
-=======
-Chain.prototype.applyBlock = function(block, saveBlock, cb) {
-	var undoUnconfirmedListStep = function(cb) {
->>>>>>> a41fbd58
-		modules.transactions.undoUnconfirmedList(err => {
-			if (err) {
-				// Fatal error, memory tables will be inconsistent
-				library.logger.error('Failed to undo unconfirmed list', err);
-<<<<<<< HEAD
-				return setImmediate(reject, 'Failed to undo unconfirmed list');
-			}
-			return setImmediate(resolve);
-		}, tx);
+ * @param  {function} cb - Callback function
+ * @returns {function} cb - Callback function from params (through setImmediate)
+ * @returns {Object}   cb.err - Error if occurred
+ */
+__private.undoUnconfirmedListStep = function(cb) {
+	modules.transactions.undoUnconfirmedList(err => {
+		if (err) {
+			// Fatal error, memory tables will be inconsistent
+			library.logger.error('Failed to undo unconfirmed list', err);
+			return setImmediate(cb, 'Failed to undo unconfirmed list');
+		}
+		return setImmediate(cb);
 	});
 };
 
 /**
- * Calls applyUnconfirmed from modules.transactions for each transaction in block, and store them in appliedTransactions.
- * If any transaction fails, calls undoUnconfirmed from modules.transactions for each transaction in appliedTransactions.
+ * Calls applyUnconfirmed from modules.transactions for each transaction in block
  *
  * @private
  * @func applyUnconfirmedStep
  * @param {Object} block - Block object
- * @param {Object} appliedTransactions - Transactions Object by transaction id
  * @param {function} tx - Postgres transaction
  * @returns {Promise<reject|resolve>} new Promise. Resolve if ok, reject if error ocurred
  * @todo check descriptions
  */
-__private.applyUnconfirmedStep = function(block, appliedTransactions, tx) {
+__private.applyUnconfirmedStep = function(block, tx) {
 	return Promise.mapSeries(
 		block.transactions,
 		transaction =>
 			new Promise((resolve, reject) => {
 				modules.accounts.setAccountAndGet(
 					{ publicKey: transaction.senderPublicKey },
-					(err, sender) => {
-						if (err) {
+					(accountErr, sender) => {
+						if (accountErr) {
+							const err = `Failed to get account to apply unconfirmed transaction: ${
+								transaction.id
+							} '-' ${accountErr}`;
+							library.logger.error(err);
+							library.logger.error('Transaction', transaction);
 							return setImmediate(reject, err);
 						}
 						// DATABASE: write
@@ -352,231 +348,14 @@
 							sender,
 							err => {
 								if (err) {
-									err = [
-										'Failed to apply transaction:',
-										transaction.id,
-										'-',
-										err,
-									].join(' ');
+									err = `Failed to apply unconfirmed transaction: ${
+										transaction.id
+									} '-' ${err}`;
 									library.logger.error(err);
 									library.logger.error('Transaction', transaction);
 									return setImmediate(reject, err);
 								}
 
-								appliedTransactions[transaction.id] = transaction;
-								return setImmediate(resolve);
-							},
-							tx
-						);
-					},
-					tx
-				);
-			})
-	).catch(() =>
-		Promise.mapSeries(
-=======
-				var errObj = new Error('Failed to undo unconfirmed list');
-				return setImmediate(cb, errObj);
-			}
-			return setImmediate(cb);
-		});
-	};
-
-	/**
-	 * Apply transactions to unconfirmed mem_accounts fields.
-	 *
-	 * @private
-	 * @func applyUnconfirmedStep
-	 * @param {Object} tx
-	 * @todo Add description for the params
-	 * @todo Add @returns tag
-	 */
-	var applyUnconfirmedStep = function(tx) {
-		return Promise.mapSeries(
-			block.transactions,
-			transaction =>
-				new Promise((resolve, reject) => {
-					modules.accounts.setAccountAndGet(
-						{ publicKey: transaction.senderPublicKey },
-						(accountErr, sender) => {
-							if (accountErr) {
-								const err = `Failed to get account to apply unconfirmed transaction: ${
-									transaction.id
-								} '-' ${accountErr}`;
-								library.logger.error(err);
-								library.logger.error('Transaction', transaction);
-								return setImmediate(reject, err);
-							}
-							// DATABASE: write
-							modules.transactions.applyUnconfirmed(
-								transaction,
-								sender,
-								err => {
-									if (err) {
-										err = `Failed to apply unconfirmed transaction: ${
-											transaction.id
-										} '-' ${err}`;
-										library.logger.error(err);
-										library.logger.error('Transaction', transaction);
-										return setImmediate(reject, err);
-									}
-
-									return setImmediate(resolve);
-								},
-								tx
-							);
-						},
-						tx
-					);
-				})
-		);
-	};
-
-	/**
-	 * Description of the function.
-	 *
-	 * @private
-	 * @func applyConfirmedStep
-	 * @param {Object} tx
-	 * @todo Add description for the function and the params
-	 * @todo Add @returns tag
-	 */
-	var applyConfirmedStep = function(tx) {
-		return Promise.mapSeries(
->>>>>>> a41fbd58
-			block.transactions,
-			transaction =>
-				new Promise((resolve, reject) => {
-					// Rewind any already applied unconfirmed transactions
-					// Leaves the database state as per the previous block
-					modules.accounts.getAccount(
-						{ publicKey: transaction.senderPublicKey },
-<<<<<<< HEAD
-						(err, sender) => {
-							if (err) {
-								return setImmediate(reject, err);
-							}
-							// The transaction has been applied?
-							if (appliedTransactions[transaction.id]) {
-								// DATABASE: write
-								library.logic.transaction.undoUnconfirmed(
-									transaction,
-									sender,
-									error => {
-										if (error) {
-											return setImmediate(reject, error);
-										}
-										return setImmediate(resolve);
-									},
-									tx
-								);
-							} else {
-								return setImmediate(resolve);
-							}
-=======
-						(accountErr, sender) => {
-							if (accountErr) {
-								const err = `Failed to get account to apply transaction: ${
-									transaction.id
-								} '-' ${accountErr}`;
-								library.logger.error(err);
-								library.logger.error('Transaction', transaction);
-								return setImmediate(reject, err);
-							}
-							// DATABASE: write
-							modules.transactions.apply(
-								transaction,
-								block,
-								sender,
-								err => {
-									if (err) {
-										// Fatal error, memory tables will be inconsistent
-										err = `Failed to apply transaction: ${
-											transaction.id
-										} - ${err}`;
-										library.logger.error(err);
-										library.logger.error('Transaction', transaction);
-
-										return setImmediate(reject, err);
-									}
-									return setImmediate(resolve);
-								},
-								tx
-							);
->>>>>>> a41fbd58
-						},
-						tx
-					);
-				})
-		)
-	);
-};
-
-/**
- * Calls apply from modules.transactions for each transaction in block after get serder with modules.accounts.getAccount.
- * If there is no error, calls removeUnconfirmedTransaction from modules.transactions
- *
- * @private
- * @func applyConfirmedStep
- * @param {Object} block - Block object
- * @param {function} tx - Postgres transaction
- * @returns {Promise<reject|resolve>} new Promise. Resolve if ok, reject if error ocurred
- * @todo check descriptions
- */
-__private.applyConfirmedStep = function(block, tx) {
-	return Promise.mapSeries(
-		block.transactions,
-		transaction =>
-			new Promise((resolve, reject) => {
-				modules.accounts.getAccount(
-					{ publicKey: transaction.senderPublicKey },
-					(err, sender) => {
-						if (err) {
-							// Fatal error, memory tables will be inconsistent
-<<<<<<< HEAD
-							err = [
-								'Failed to apply transaction:',
-								transaction.id,
-								'-',
-								err,
-							].join(' ');
-							library.logger.error(err);
-							library.logger.error('Transaction', transaction);
-							return setImmediate(reject, err);
-=======
-							library.logger.error('Failed to save block...', err);
-							library.logger.error('Block', block);
-							var errObj = new Error('Failed to save block');
-							return setImmediate(reject, errObj);
->>>>>>> a41fbd58
-						}
-						// DATABASE: write
-						modules.transactions.apply(
-							transaction,
-							block,
-							sender,
-							err => {
-								if (err) {
-<<<<<<< HEAD
-									// Fatal error, memory tables will be inconsistent
-									err = [
-										'Failed to apply transaction:',
-										transaction.id,
-										'-',
-										err,
-									].join(' ');
-									library.logger.error(err);
-									library.logger.error('Transaction', transaction);
-									return setImmediate(reject, err);
-								}
-								// Transaction applied, removed from the unconfirmed list
-								modules.transactions.removeUnconfirmedTransaction(
-									transaction.id
-								);
-=======
-									return setImmediate(reject, err);
-								}
->>>>>>> a41fbd58
 								return setImmediate(resolve);
 							},
 							tx
@@ -588,10 +367,61 @@
 	);
 };
 
-<<<<<<< HEAD
-/**
- * Calls apply from modules.transactions for each transaction in block after get serder with modules.accounts.getAccount.
- * If there is no error, calls removeUnconfirmedTransaction from modules.transactions
+/**
+ * Calls apply from modules.transactions for each transaction in block after get serder with modules.accounts.getAccount
+ *
+ * @private
+ * @func applyConfirmedStep
+ * @param {Object} block - Block object
+ * @param {function} tx - Postgres transaction
+ * @returns {Promise<reject|resolve>} new Promise. Resolve if ok, reject if error ocurred
+ * @todo check descriptions
+ */
+__private.applyConfirmedStep = function(block, tx) {
+	return Promise.mapSeries(
+		block.transactions,
+		transaction =>
+			new Promise((resolve, reject) => {
+				modules.accounts.getAccount(
+					{ publicKey: transaction.senderPublicKey },
+					(accountErr, sender) => {
+						if (accountErr) {
+							const err = `Failed to get account to apply transaction: ${
+								transaction.id
+							} '-' ${accountErr}`;
+							library.logger.error(err);
+							library.logger.error('Transaction', transaction);
+							return setImmediate(reject, err);
+						}
+						// DATABASE: write
+						modules.transactions.apply(
+							transaction,
+							block,
+							sender,
+							err => {
+								if (err) {
+									// Fatal error, memory tables will be inconsistent
+									err = `Failed to apply transaction: ${
+										transaction.id
+									} - ${err}`;
+									library.logger.error(err);
+									library.logger.error('Transaction', transaction);
+
+									return setImmediate(reject, err);
+								}
+								return setImmediate(resolve);
+							},
+							tx
+						);
+					},
+					tx
+				);
+			})
+	);
+};
+
+/**
+ * Calls apply from modules.transactions for each transaction in block after get serder with modules.accounts.getAccount
  *
  * @private
  * @func applyConfirmedStep
@@ -614,7 +444,7 @@
 						// Fatal error, memory tables will be inconsistent
 						library.logger.error('Failed to save block...', err);
 						library.logger.error('Block', block);
-						return reject(err);
+						return setImmediate(reject, 'Failed to save block');
 					}
 
 					library.logger.debug(
@@ -629,9 +459,9 @@
 						block,
 						err => {
 							if (err) {
-								return reject(err);
+								return setImmediate(reject, err);
 							}
-							return resolve();
+							return setImmediate(resolve);
 						},
 						tx
 					);
@@ -646,9 +476,9 @@
 				block,
 				err => {
 					if (err) {
-						return reject(err);
+						return setImmediate(reject, err);
 					}
-					return resolve();
+					return setImmediate(resolve);
 				},
 				tx
 			);
@@ -666,56 +496,7 @@
  * @todo Add description for the function
  */
 Chain.prototype.applyBlock = function(block, saveBlock, cb) {
-	// Transactions to rewind in case of error.
-	var appliedTransactions = {};
-
-	library.db
-		.tx('Chain:applyBlock', tx => {
-			modules.blocks.isActive.set(true);
-
-			return __private
-				.undoUnconfirmedListStep(tx)
-				.then(() =>
-					__private.applyUnconfirmedStep(block, appliedTransactions, tx)
-				)
-				.then(() => __private.applyConfirmedStep(block, tx))
-				.then(() => __private.saveBlockStep(block, saveBlock, tx));
-		})
-		.then(() => {
-			modules.blocks.isActive.set(false);
-			block = null;
-			appliedTransactions = null;
-
-			return setImmediate(cb, null);
-		})
-		.catch(reason => {
-			modules.blocks.isActive.set(false);
-			block = null;
-			appliedTransactions = null;
-
-			// Finish here if snapshotting.
-			// FIXME: Not the best place to do that
-			if (reason.name === 'Snapshot finished') {
-				library.logger.info(reason);
-				process.emit('SIGTERM');
-			}
-=======
-				// DATABASE write. Update delegates accounts
-				modules.rounds.tick(
-					block,
-					err => {
-						if (err) {
-							return setImmediate(reject, err);
-						}
-						return setImmediate(resolve);
-					},
-					tx
-				);
-			}
-		});
-	};
-
-	undoUnconfirmedListStep(err => {
+	__private.undoUnconfirmedListStep(err => {
 		if (err) {
 			return setImmediate(cb, err);
 		}
@@ -723,9 +504,10 @@
 			.tx('Chain:applyBlock', tx => {
 				modules.blocks.isActive.set(true);
 
-				return applyUnconfirmedStep(tx)
-					.then(() => applyConfirmedStep(tx))
-					.then(() => saveBlockStep(tx));
+				return __private
+					.applyUnconfirmedStep(block, tx)
+					.then(() => __private.applyConfirmedStep(block, tx))
+					.then(() => __private.saveBlockStep(block, saveBlock, tx));
 			})
 			.then(() => {
 				// Remove block transactions from transaction pool
@@ -734,18 +516,19 @@
 				});
 				modules.blocks.isActive.set(false);
 				block = null;
+
 				return setImmediate(cb, null);
 			})
 			.catch(reason => {
 				modules.blocks.isActive.set(false);
 				block = null;
+
 				// Finish here if snapshotting.
 				// FIXME: Not the best place to do that
-				if (reason === 'Snapshot finished') {
+				if (reason.name === 'Snapshot finished') {
 					library.logger.info(reason);
 					process.emit('SIGTERM');
 				}
->>>>>>> a41fbd58
 
 				return setImmediate(cb, reason);
 			});
