--- conflicted
+++ resolved
@@ -344,12 +344,8 @@
 Transactions.prototype.processUnconfirmedTransaction = function (transaction, broadcast, cb) {
 	// Check transaction indexes
 	if (private.unconfirmedTransactionsIdIndex[transaction.id] !== undefined || private.doubleSpendingTransactions[transaction.id]) {
-<<<<<<< HEAD
-		return cb("Transaction " + transaction.id + " already exists, ignoring...");
-=======
 		library.logger.debug("Transaction " + transaction.id + " already exists, ignoring...")
 		return cb();
->>>>>>> 0d6c9476
 	}
 
 	modules.accounts.setAccountAndGet({publicKey: transaction.senderPublicKey}, function (err, sender) {
