--- conflicted
+++ resolved
@@ -180,686 +180,6 @@
 	});
 };
 
-<<<<<<< HEAD
-/**
- * Creates base paths with mkdir if they don't exists for:
- * - /dapps
- * - /public/dapps
- * - /public/images/dapps
- * @private
- * @param {function} cb
- * @return {setImmediateCallback} if error
- */
-__private.createBasePaths = function (cb) {
-
-	cb();
-
-};
-
-/**
- * Creates base paths with mkdir if they don't exists for:
- * - /dapps
- * - /public/dapps
- * - /public/images/dapps
- * @private
- * @param {dapp} dapp
- * @param {function} cb
- * @return {setImmediateCallback} if error
- */
-__private.installDependencies = function (dapp, cb) {
-	var dappPath = path.join(__private.dappsPath, dapp.transactionId);
-
-	var packageJson = path.join(dappPath, 'package.json');
-	var config = null;
-
-	try {
-		config = JSON.parse(fs.readFileSync(packageJson));
-	} catch (e) {
-		return setImmediate(cb, 'Failed to open package.json file');
-	}
-
-	npm.load(config, function (err) {
-		if (err) {
-			return setImmediate(cb, err);
-		}
-
-		npm.root = path.join(dappPath, 'node_modules');
-		npm.prefix = dappPath;
-
-		npm.commands.install(function (err, data) {
-			return setImmediate(cb, null);
-		});
-	});
-};
-
-/**
- * Gets ids from installed dapps, based in folder content
- * @private
- * @param {function} cb
- * @return {setImmediateCallback} error | ids
- */
-__private.getInstalledIds = function (cb) {
-	fs.readdir(__private.dappsPath, function (err, ids) {
-		if (err) {
-			return setImmediate(cb, err);
-		} else {
-			var regExp = new RegExp(/[0-9]{1,20}/);
-
-			ids = _.filter(ids, function (f) {
-				return regExp.test(f.toString());
-			});
-
-			return setImmediate(cb, null, ids);
-		}
-	});
-};
-
-/**
- * Removes application folder and drops application tables.
- * @private
- * @implements {modules.sql.dropTables}
- * @param {dapp} dapp
- * @param {function} cb
- * @return {setImmediateCallback} error message | cb
- * @todo Fix this logic,triggers remove with err always.
- * @todo Implement dropTables
- */
-__private.removeDApp = function (dapp, cb) {
-	var dappPath = path.join(__private.dappsPath, dapp.transactionId);
-
-	function remove (err) {
-		if (err) {
-			library.logger.error('Failed to uninstall application');
-		}
-
-		rmdir(dappPath, function (err) {
-			if (err) {
-				return setImmediate(cb, 'Failed to remove application folder');
-			} else {
-				return setImmediate(cb);
-			}
-		});
-	}
-
-	fs.exists(dappPath, function (exists) {
-		if (!exists) {
-			return setImmediate(cb, 'Application not found');
-		} else {
-			var blockchain;
-
-			try {
-				blockchain = require(path.join(dappPath, 'blockchain.json'));
-			} catch (e) {
-				return remove(e.toString());
-			}
-
-			modules.sql.dropTables(dapp.transactionId, blockchain, function (err) {
-				if (err) {
-					library.logger.error('Failed to drop application tables');
-				}
-				remove(err);
-			});
-		}
-	});
-};
-
-/**
- * Creates a temp dir, downloads the dapp as stream and decompress it.
- * @private
- * @implements {popsicle}
- * @implements {DecompressZip}
- * @param {dapp} dapp
- * @param {string} dappPath
- * @param {function} cb
- * @return {setImmediateCallback} error message | cb
- */
-__private.downloadLink = function (dapp, dappPath, cb) {
-	var tmpDir = 'tmp';
-	var tmpPath = path.join(__private.appPath, tmpDir, dapp.transactionId + '.zip');
-
-	async.series({
-		makeDirectory: function (serialCb) {
-			fs.exists(tmpDir, function (exists) {
-				if (exists) {
-					return setImmediate(serialCb, null);
-				} else {
-					fs.mkdir(tmpDir , function (err) {
-						if (err) {
-							return setImmediate(serialCb, 'Failed to make tmp directory');
-						} else {
-							return setImmediate(serialCb, null);
-						}
-					});
-				}
-			});
-		},
-		performDownload: function (serialCb) {
-			library.logger.info(dapp.transactionId, 'Downloading: ' + dapp.link);
-
-			function cleanup (err) {
-				library.logger.error(dapp.transactionId, 'Download failed: ' + err.message);
-
-				fs.exists(tmpPath, function (exists) {
-					if (exists) { fs.unlink(tmpPath); }
-					return setImmediate(serialCb, err.message);
-				});
-			}
-
-			var request = popsicle.get({
-				url: dapp.link,
-				transport: popsicle.createTransport({type: 'stream'})
-			});
-
-			request.then(function (res) {
-				if (res.status !== 200) {
-					return setImmediate(serialCb, ['Received bad response code', res.status].join(' '));
-				}
-
-				var stream = fs.createWriteStream(tmpPath);
-
-				stream.on('error', cleanup);
-
-				stream.on('finish', function () {
-					library.logger.info(dapp.transactionId, 'Finished downloading');
-					stream.close(serialCb);
-				});
-
-				res.body.pipe(stream);
-			});
-
-			request.catch(cleanup);
-		},
-		decompressZip: function (serialCb) {
-			var unzipper = new DecompressZip(tmpPath);
-
-			library.logger.info(dapp.transactionId, 'Decompressing zip file');
-
-			unzipper.on('error', function (err) {
-				library.logger.error(dapp.transactionId, 'Decompression failed: ' + err.message);
-				fs.exists(tmpPath, function (exists) {
-					if (exists) { fs.unlink(tmpPath); }
-					return setImmediate(serialCb, 'Failed to decompress zip file');
-				});
-			});
-
-			unzipper.on('extract', function (log) {
-				library.logger.info(dapp.transactionId, 'Finished extracting');
-				fs.exists(tmpPath, function (exists) {
-					if (exists) { fs.unlink(tmpPath); }
-					return setImmediate(serialCb, null);
-				});
-			});
-
-			unzipper.on('progress', function (fileIndex, fileCount) {
-				library.logger.info(dapp.transactionId, ['Extracted file', (fileIndex + 1), 'of', fileCount].join(' '));
-			});
-
-			unzipper.extract({
-				path: dappPath,
-				strip: 1
-			});
-		}
-	},
-	function (err) {
-		return setImmediate(cb, err);
-	});
-};
-
-/**
- * Implements a series process:
- * - checks if the dapp is already installed
- * - makes an application directory
- * - performs install by calling downloadLink function
- * @private
- * @implements {__private.downloadLink}
- * @param {dapp} dapp
- * @param {function} cb
- * @return {setImmediateCallback} error message | cb
- */
-__private.installDApp = function (dapp, cb) {
-	var dappPath = path.join(__private.dappsPath, dapp.transactionId);
-
-	async.series({
-		checkInstalled: function (serialCb) {
-			fs.exists(dappPath, function (exists) {
-				if (exists) {
-					return setImmediate(serialCb, 'Application is already installed');
-				} else {
-					return setImmediate(serialCb, null);
-				}
-			});
-		},
-		makeDirectory: function (serialCb) {
-			fs.mkdir(dappPath, function (err) {
-				if (err) {
-					return setImmediate(serialCb, 'Failed to make application directory');
-				} else {
-					return setImmediate(serialCb, null);
-				}
-			});
-		},
-		performInstall: function (serialCb) {
-			return __private.downloadLink(dapp, dappPath, serialCb);
-		}
-	},
-	function (err) {
-		if (err) {
-			return setImmediate(cb, dapp.transactionId + ' Installation failed: ' + err);
-		} else {
-			return setImmediate(cb, null, dappPath);
-		}
-	});
-};
-
-/**
- * Creates a public link (symbolic link) between public path and 
- * public dapps with transaction id.
- * @private
- * @param {dapp} dapp
- * @param {function} cb
- * @return {setImmediateCallback} cb
- */
-__private.createSymlink = function (dapp, cb) {
-	var dappPath = path.join(__private.dappsPath, dapp.transactionId);
-	var dappPublicPath = path.join(dappPath, 'public');
-	var dappPublicLink = path.join(__private.appPath, 'public', 'dapps', dapp.transactionId);
-
-	fs.exists(dappPublicPath, function (exists) {
-		if (exists) {
-			fs.exists(dappPublicLink, function (exists) {
-				if (exists) {
-					return setImmediate(cb);
-				} else {
-					fs.symlink(dappPublicPath, dappPublicLink, cb);
-				}
-			});
-		} else {
-			return setImmediate(cb);
-		}
-	});
-};
-
-/**
- * Gets module in parameter and calls `sandboxApi` with message args and dappid.
- * @private
- * @implements {sandboxApi} based on module
- * @param {Object} message
- * @param {function} callback
- * @return {setImmediateCallback} error messages
- */
-__private.apiHandler = function (message, callback) {
-	try {
-		var strs = message.call.split('#');
-		var module = strs[0], call = strs[1];
-
-		if (!modules[module]) {
-			return setImmediate(callback, 'Invalid module in call: ' + message.call);
-		}
-
-		if (!modules[module].sandboxApi) {
-			return setImmediate(callback, 'Module does not have sandbox api');
-		}
-
-		modules[module].sandboxApi(call, {'body': message.args, 'dappid': message.dappid}, callback);
-	} catch (e) {
-		return setImmediate(callback, 'Invalid call ' + e.toString());
-	}
-};
-
-/**
- * Gets `routes.json` file and creates the router
- * @private
- * @implements {Router}
- * @implements {library.network.app.use}
- * @param {dapp} dapp
- * @param {function} cb
- * @return {setImmediateCallback} error messages | cb
- */
-__private.createRoutes = function (dapp, cb) {
-	var dappPath = path.join(__private.dappsPath, dapp.transactionId);
-	var dappRoutesPath = path.join(dappPath, 'routes.json');
-
-	fs.exists(dappRoutesPath, function (exists) {
-		if (exists) {
-			var routes;
-
-			try {
-				routes = require(dappRoutesPath);
-			} catch (e) {
-				return setImmediate(cb, 'Failed to open routes.json file');
-			}
-
-			__private.routes[dapp.transactionId] = new Router({});
-
-			routes.forEach(function (router) {
-				if (router.method === 'get' || router.method === 'post' || router.method === 'put') {
-					__private.routes[dapp.transactionId][router.method](router.path, function (req, res) {
-
-						self.request(dapp.transactionId, router.method, router.path, (router.method === 'get') ? req.query : req.body, function (err, body) {
-							if (!err && body.error) {
-								err = body.error;
-							}
-							if (err) {
-								body = {error: err};
-							}
-							body.success = !err;
-							res.json(body);
-						});
-					});
-				}
-			});
-
-			library.network.app.use('/api/dapps/' + dapp.transactionId + '/api/', __private.routes[dapp.transactionId]);
-			library.network.app.use(function (err, req, res, next) {
-				if (!err) { return next(); }
-				library.logger.error('API error ' + req.url, err.message);
-				res.status(500).send({success: false, error: 'API error: ' + err.message});
-			});
-
-			return setImmediate(cb);
-		} else {
-			return setImmediate(cb);
-		}
-	});
-};
-
-/**
- * Launchs daap steps:
- * - validate schema parameter
- * - check if application is already launched
- * - get the application
- * - get installed applications
- * - create public link
- * - create sandbox
- * - create application routes
- * @private
- * @implements {library.schema.validate}
- * @implements {__private.get}
- * @implements {__private.getInstalledIds}
- * @implements {__private.createSymlink}
- * @implements {__private.createSandbox}
- * @implements {__private.createRoutes}
- * @implements {__private.stopDApp}
- * @param {Object} body
- * @param {function} cb
- * @return {setImmediateCallback} cb, err
- */
-__private.launchDApp = function (body, cb) {
-	async.waterfall([
-		function (waterCb) {
-			library.schema.validate(body, schema.launch, function (err) {
-				if (err) {
-					return setImmediate(waterCb, err[0].message);
-				} else {
-					return setImmediate(waterCb);
-				}
-			});
-		},
-		function (waterCb) {
-			if (__private.launched[body.id]) {
-				return setImmediate(waterCb, 'Application already launched');
-			} else {
-				body.params = body.params || [''];
-
-				if (body.params.length > 0) {
-					body.params.push('modules.full.json');
-				}
-
-				__private.launched[body.id] = true;
-
-				return setImmediate(waterCb);
-			}
-		},
-		function (waterCb) {
-			__private.get(body.id, function (err, dapp) {
-				if (err) {
-					__private.launched[body.id] = false;
-					return setImmediate(waterCb, 'Application not found');
-				} else {
-					return setImmediate(waterCb, null, dapp);
-				}
-			});
-		},
-		function (dapp, waterCb) {
-			__private.getInstalledIds(function (err, ids) {
-				if (err) {
-					__private.launched[body.id] = false;
-					return setImmediate(waterCb, 'Failed to get installed applications');
-				} else if (ids.indexOf(body.id) < 0) {
-					__private.launched[body.id] = false;
-					return setImmediate(waterCb, 'Application not installed');
-				} else {
-					return setImmediate(waterCb, null, dapp);
-				}
-			});
-		},
-		function (dapp, waterCb) {
-			__private.createSymlink(dapp, function (err) {
-				if (err) {
-					__private.launched[body.id] = false;
-					return setImmediate(waterCb, 'Failed to create public link');
-				} else {
-					return setImmediate(waterCb, null, dapp);
-				}
-			});
-		},
-		function (dapp, waterCb) {
-			__private.createSandbox(dapp, body.params || ['', 'modules.full.json'], function (err) {
-				if (err) {
-					__private.launched[body.id] = false;
-					return setImmediate(waterCb, err);
-				} else {
-					return setImmediate(waterCb, null, dapp);
-				}
-			});
-		},
-		function (dapp, waterCb) {
-			__private.createRoutes(dapp, function (err) {
-				if (err) {
-					__private.launched[body.id] = false;
-					__private.stopDApp(dapp, function (err) {
-						if (err) {
-							return setImmediate(waterCb, 'Failed to stop application');
-						} else {
-							return setImmediate(waterCb, 'Failed to create application routes');
-						}
-					});
-				} else {
-					return setImmediate(waterCb, null, dapp);
-				}
-			});
-		}
-	], function (err, dapp) {
-		if (err) {
-			library.logger.error('Failed to launch application', err);
-		} else {
-			library.logger.info('Application launched successfully');
-		}
-		return setImmediate(cb, err);
-	});
-};
-
-/**
- * Opens dapp `config.json` file and for each peer calls update.
- * Once all peers are updated, opens `blockchain.json` file, calls
- * createTables and creates sandbox.
- * Listens sanbox events 'exit' and 'error' to stop dapp.
- * @private
- * @implements {modules.peers.update}
- * @implements {modules.sql.createTables}
- * @implements {Sandbox}
- * @implements {__private.stopDApp}
- * @param {dapp} dapp
- * @param {Object} params
- * @param {function} cb
- * @return {setImmediateCallback} cb, error
- */
-__private.createSandbox = function (dapp, params, cb) {
-	var dappPath = path.join(__private.dappsPath, dapp.transactionId);
-	var dappPublicPath = path.join(dappPath, 'public');
-	var dappPublicLink = path.join(__private.appPath, 'public', 'dapps', dapp.transactionId);
-
-	var dappConfig;
-
-	try {
-		dappConfig = require(path.join(dappPath, 'config.json'));
-	} catch (e) {
-		return setImmediate(cb, 'Failed to open config.json file');
-	}
-
-	async.eachSeries(dappConfig.peers, function (peer, eachSeriesCb) {
-		modules.peers.update({
-			ip: peer.ip,
-			port: peer.port,
-			dappid: dapp.transactionId
-		});
-		return eachSeriesCb();
-	}, function (err) {
-		if (err) {
-			return setImmediate(cb, err);
-		}
-
-		var blockchain;
-
-		try {
-			blockchain = require(path.join(dappPath, 'blockchain.json'));
-		} catch (e) {
-			return setImmediate(cb, 'Failed to open blockchain.json file');
-		}
-
-		modules.sql.createTables(dapp.transactionId, blockchain, function (err) {
-			if (err) {
-				return setImmediate(cb, err);
-			}
-
-			var withDebug = false;
-			process.execArgv.forEach(function (item, index) {
-				if (item.indexOf('--debug') >= 0) {
-					withDebug = true;
-				}
-			});
-
-			var sandbox = new Sandbox(path.join(dappPath, 'index.js'), dapp.transactionId, params, __private.apiHandler, withDebug);
-			__private.sandboxes[dapp.transactionId] = sandbox;
-
-			sandbox.on('exit', function () {
-				__private.stopDApp(dapp, function (err) {
-					if (err) {
-						library.logger.error('Failed to stop application', dapp.transactionId);
-					} else {
-						library.logger.info(['Application', dapp.transactionId, 'closed'].join(' '));
-					}
-				});
-			});
-
-			sandbox.on('error', function (err) {
-				library.logger.error(['Encountered error in application', dapp.transactionId].join(' '), err);
-				__private.stopDApp(dapp, function (err) {
-					if (err) {
-						library.logger.error('Failed to stop application', dapp.transactionId);
-					} else {
-						library.logger.info(['Application', dapp.transactionId, 'closed'].join(' '));
-					}
-				});
-			});
-
-			sandbox.run();
-
-			return setImmediate(cb);
-		});
-	});
-};
-
-/**
- * Stops dapp:
- * - check public/dapps id is installed
- * - delete sandbox after exit() from sanbox
- * - delete routes
- * @private
- * @implements {sandboxes.exit}
- * @param {dapp} dapp
- * @param {function} cb
- * @return {setImmediateCallback} cb, error
- */
-__private.stopDApp = function (dapp, cb) {
-	var dappPublicLink = path.join(__private.appPath, 'public', 'dapps', dapp.transactionId);
-
-	async.series({
-		checkInstalled: function (seriesCb) {
-			fs.exists(dappPublicLink, function (exists) {
-				if (exists) {
-					return setImmediate(seriesCb);
-				} else {
-					return setImmediate(seriesCb, 'Application not found');
-				}
-			});
-		},
-		deleteSandbox: function (seriesCb) {
-			if (__private.sandboxes[dapp.transactionId]) {
-				__private.sandboxes[dapp.transactionId].exit();
-			}
-
-			delete __private.sandboxes[dapp.transactionId];
-			return setImmediate(seriesCb);
-		},
-		deleteRoutes: function (seriesCb) {
-			delete __private.routes[dapp.transactionId];
-			return setImmediate(seriesCb);
-		}
-	}, function (err) {
-		return setImmediate(cb, err);
-	});
-};
-
-// Public methods
-/**
- * Calls helpers.sandbox.callMethod().
- * @implements module:helpers#callMethod
- * @param {function} call - Method to call.
- * @param {*} args - List of arguments.
- * @param {function} cb - Callback function.
- */
-DApps.prototype.sandboxApi = function (call, args, cb) {
-	sandboxHelper.callMethod(shared, call, args, cb);
-};
-
-/**
- * Calls request with 'post' method and '/message' path.
- * @implements {request}
- * @param {string} dappid
- * @param {Object} body
- * @param {function} cb
- */
-DApps.prototype.message = function (dappid, body, cb) {
-	self.request(dappid, 'post', '/message', body, cb);
-};
-
-/**
- * Calls sendMessage for sandboxes dapp.
- * @implements {request}
- * @param {string} dappid
- * @param {string} method
- * @param {string} path
- * @param {Object} query
- * @param {function} cb
- * @return {setImmediateCallback} for errors
- */
-DApps.prototype.request = function (dappid, method, path, query, cb) {
-	if (!__private.sandboxes[dappid]) {
-		return setImmediate(cb, 'Application sandbox not found');
-	}
-	if (!__private.dappready[dappid]) {
-		return setImmediate(cb, 'Application not ready');
-	}
-	__private.sandboxes[dappid].sendMessage({
-		method: method,
-		path: path,
-		query: query
-	}, cb);
-};
-
-=======
->>>>>>> e3cf38f1
 // Events
 /**
  * Bounds used scope modules to private modules variable and sets params
@@ -928,291 +248,6 @@
 	categories: function (req, cb) {
 		return setImmediate(cb, null, {success: true, categories: dappCategories});
 	},
-<<<<<<< HEAD
-
-	stop: function (params, cb) {
-
-		if (!__private.launched[params.id]) {
-			return setImmediate(cb, 'Application not launched');
-		}
-
-		if (library.config.dapp.masterpassword && params.master !== library.config.dapp.masterpassword) {
-			return setImmediate(cb, 'Invalid master passphrase');
-		}
-
-		__private.get(params.id, function (err, dapp) {
-			if (err) {
-				library.logger.error(err);
-				return setImmediate(cb, 'Application not found');
-			} else {
-				__private.stopDApp(dapp, function (err) {
-					if (err) {
-						library.logger.error(err);
-						return setImmediate(cb, 'Failed to stop application');
-					} else {
-						library.network.io.sockets.emit('dapps/change', dapp);
-						__private.launched[params.id] = false;
-						return setImmediate(cb, null, {success: true});
-					}
-				});
-			}
-		});
-	},
-
-	addTransactions: function (req, cb) {
-		library.schema.validate(req.body, schema.addTransactions, function (err) {
-			if (err) {
-				return setImmediate(cb, err[0].message);
-			}
-
-			var hash = crypto.createHash('sha256').update(req.body.secret, 'utf8').digest();
-			var keypair = library.ed.makeKeypair(hash);
-
-			if (req.body.publicKey) {
-				if (keypair.publicKey.toString('hex') !== req.body.publicKey) {
-					return setImmediate(cb, 'Invalid passphrase');
-				}
-			}
-
-			var query = {};
-
-			library.balancesSequence.add(function (cb) {
-				if (req.body.multisigAccountPublicKey && req.body.multisigAccountPublicKey !== keypair.publicKey.toString('hex')) {
-					modules.accounts.getAccount({publicKey: req.body.multisigAccountPublicKey}, function (err, account) {
-						if (err) {
-							return setImmediate(cb, err);
-						}
-
-						if (!account || !account.publicKey) {
-							return setImmediate(cb, 'Multisignature account not found');
-						}
-
-						if (!account.multisignatures || !account.multisignatures) {
-							return setImmediate(cb, 'Account does not have multisignatures enabled');
-						}
-
-						if (account.multisignatures.indexOf(keypair.publicKey.toString('hex')) < 0) {
-							return setImmediate(cb, 'Account does not belong to multisignature group');
-						}
-
-						modules.accounts.getAccount({publicKey: keypair.publicKey}, function (err, requester) {
-							if (err) {
-								return setImmediate(cb, err);
-							}
-
-							if (!requester || !requester.publicKey) {
-								return setImmediate(cb, 'Requester not found');
-							}
-
-							if (requester.secondSignature && !req.body.secondSecret) {
-								return setImmediate(cb, 'Missing requester second passphrase');
-							}
-
-							if (requester.publicKey === account.publicKey) {
-								return setImmediate(cb, 'Invalid requester public key');
-							}
-
-							var secondKeypair = null;
-
-							if (requester.secondSignature) {
-								var secondHash = crypto.createHash('sha256').update(req.body.secondSecret, 'utf8').digest();
-								secondKeypair = library.ed.makeKeypair(secondHash);
-							}
-
-							var transaction;
-
-							try {
-								transaction = library.logic.transaction.create({
-									type: transactionTypes.IN_TRANSFER,
-									amount: req.body.amount,
-									sender: account,
-									keypair: keypair,
-									requester: keypair,
-									secondKeypair: secondKeypair,
-									dappId: req.body.dappId
-								});
-							} catch (e) {
-								return setImmediate(cb, e.toString());
-							}
-
-							modules.transactions.receiveTransactions([transaction], true, cb);
-						});
-					});
-				} else {
-					modules.accounts.setAccountAndGet({publicKey: keypair.publicKey.toString('hex')}, function (err, account) {
-						if (err) {
-							return setImmediate(cb, err);
-						}
-
-						if (!account || !account.publicKey) {
-							return setImmediate(cb, 'Account not found');
-						}
-
-						if (account.secondSignature && !req.body.secondSecret) {
-							return setImmediate(cb, 'Invalid second passphrase');
-						}
-
-						var secondKeypair = null;
-
-						if (account.secondSignature) {
-							var secondHash = crypto.createHash('sha256').update(req.body.secondSecret, 'utf8').digest();
-							secondKeypair = library.ed.makeKeypair(secondHash);
-						}
-
-						var transaction;
-
-						try {
-							transaction = library.logic.transaction.create({
-								type: transactionTypes.IN_TRANSFER,
-								amount: req.body.amount,
-								sender: account,
-								keypair: keypair,
-								secondKeypair: secondKeypair,
-								dappId: req.body.dappId
-							});
-						} catch (e) {
-							return setImmediate(cb, e.toString());
-						}
-						modules.transactions.receiveTransactions([transaction], true, cb);
-					});
-				}
-			}, function (err, transaction) {
-				if (err) {
-					return setImmediate(cb, err);
-				}
-
-				return setImmediate(cb, null, {transactionId: transaction[0].id});
-			});
-		});
-	},
-
-
-	sendWithdrawal: function (req, cb) {
-		library.schema.validate(req.body, schema.sendWithdrawal, function (err) {
-			if (err) {
-				return setImmediate(cb, err[0].message);
-			}
-
-			var hash = crypto.createHash('sha256').update(req.body.secret, 'utf8').digest();
-			var keypair = library.ed.makeKeypair(hash);
-			var query = {};
-
-			library.balancesSequence.add(function (cb) {
-				if (req.body.multisigAccountPublicKey && req.body.multisigAccountPublicKey !== keypair.publicKey.toString('hex')) {
-					modules.accounts.getAccount({publicKey: req.body.multisigAccountPublicKey}, function (err, account) {
-						if (err) {
-							return setImmediate(cb, err);
-						}
-
-						if (!account || !account.publicKey) {
-							return setImmediate(cb, 'Multisignature account not found');
-						}
-
-						if (!account.multisignatures || !account.multisignatures) {
-							return setImmediate(cb, 'Account does not have multisignatures enabled');
-						}
-
-						if (account.multisignatures.indexOf(keypair.publicKey.toString('hex')) < 0) {
-							return setImmediate(cb, 'Account does not belong to multisignature group');
-						}
-
-						modules.accounts.getAccount({publicKey: keypair.publicKey}, function (err, requester) {
-							if (err) {
-								return setImmediate(cb, err);
-							}
-
-							if (!requester || !requester.publicKey) {
-								return setImmediate(cb, 'Requester not found');
-							}
-
-							if (requester.secondSignature && !req.body.secondSecret) {
-								return setImmediate(cb, 'Missing requester second passphrase');
-							}
-
-							if (requester.publicKey === account.publicKey) {
-								return setImmediate(cb, 'Invalid requester public key');
-							}
-
-							var secondKeypair = null;
-
-							if (requester.secondSignature) {
-								var secondHash = crypto.createHash('sha256').update(req.body.secondSecret, 'utf8').digest();
-								secondKeypair = library.ed.makeKeypair(secondHash);
-							}
-
-							var transaction;
-
-							try {
-								transaction = library.logic.transaction.create({
-									type: transactionTypes.OUT_TRANSFER,
-									amount: req.body.amount,
-									sender: account,
-									recipientId: req.body.recipientId,
-									keypair: keypair,
-									secondKeypair: secondKeypair,
-									requester: keypair,
-									dappId: req.body.dappId,
-									transactionId: req.body.transactionId
-								});
-							} catch (e) {
-								return setImmediate(cb, e.toString());
-							}
-
-							modules.transactions.receiveTransactions([transaction], true, cb);
-						});
-					});
-				} else {
-					modules.accounts.setAccountAndGet({publicKey: keypair.publicKey.toString('hex')}, function (err, account) {
-						if (err) {
-							return setImmediate(cb, err);
-						}
-
-						if (!account || !account.publicKey) {
-							return setImmediate(cb, 'Account not found');
-						}
-
-						if (account.secondSignature && !req.body.secondSecret) {
-							return setImmediate(cb, 'Missing second passphrase');
-						}
-
-						var secondKeypair = null;
-
-						if (account.secondSignature) {
-							var secondHash = crypto.createHash('sha256').update(req.body.secondSecret, 'utf8').digest();
-							secondKeypair = library.ed.makeKeypair(secondHash);
-						}
-
-						var transaction;
-
-						try {
-							transaction = library.logic.transaction.create({
-								type: transactionTypes.OUT_TRANSFER,
-								amount: req.body.amount,
-								sender: account,
-								recipientId: req.body.recipientId,
-								keypair: keypair,
-								secondKeypair: secondKeypair,
-								dappId: req.body.dappId,
-								transactionId: req.body.transactionId
-							});
-						} catch (e) {
-							return setImmediate(cb, e.toString());
-						}
-
-						modules.transactions.receiveTransactions([transaction], true, cb);
-					});
-				}
-			}, function (err, transaction) {
-				if (err) {
-					return setImmediate(cb, err);
-				}
-
-				return setImmediate(cb, null, {transactionId: transaction[0].id});
-			});
-		});
-	}
-=======
->>>>>>> e3cf38f1
 };
 
 // Shared API
