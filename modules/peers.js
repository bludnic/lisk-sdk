--- conflicted
+++ resolved
@@ -7,20 +7,11 @@
 var ip = require('ip');
 var OrderBy = require('../helpers/orderBy.js');
 var path = require('path');
-<<<<<<< HEAD
-var Peer = require('../logic/peer.js');
-var pgp = require('pg-promise')(); // We also initialize that library here
-var Router = require('../helpers/router.js');
-var sandboxHelper = require('../helpers/sandbox.js');
-var schema = require('../schema/peers.js');
-var steed = require('steed');
-=======
 var pgp = require('pg-promise')(); // We also initialize library here
 var Router = require('../helpers/router.js');
 var sandboxHelper = require('../helpers/sandbox.js');
 var schema = require('../schema/peers.js');
 var async = require('async');
->>>>>>> f41df57c
 var sql = require('../sql/peers.js');
 var util = require('util');
 
@@ -33,11 +24,6 @@
 	self = this;
 
 	__private.attachApi();
-<<<<<<< HEAD
-	// We store peers in that object
-	__private.peers = {};
-=======
->>>>>>> f41df57c
 
 	setImmediate(cb, null, self);
 }
@@ -70,229 +56,6 @@
 	});
 };
 
-<<<<<<< HEAD
-__private.upsertPeer = function (peer, insertOnly) {
-	var index;
-
-	var dapps = function (index, key, value) {
-		if (key === 'dappid') {
-			if (Array.isArray(value)) {
-				__private.peers[index][key] = value;
-			} else {
-				__private.peers[index][key] = [];
-				__private.peers[index][key].push(value);
-			}
-			return true;
-		} else {
-			return false;
-		}
-	};
-
-	// Insert new peer
-	var insert = function (index, peer) {
-		__private.peers[index] = {};
-		_.each(peer, function (value, key) {
-			if (!dapps(index, key, value)) {
-				__private.peers[index][key] = value;
-			}
-		});
-
-		__private.peers[index].updated = Date.now();
-		library.logger.debug('Inserted new peer', index);
-		library.logger.trace('Inserted new peer', {peer: peer});
-	};
-
-	// Update existing peer
-	var update = function (index, peer) {
-		var diff = {};
-		_.each(peer, function (value, key) {
-			if (__private.peers[index][key] !== value) {
-				diff[key] = value;
-				if (!dapps(index, key, value)) {
-					__private.peers[index][key] = value;
-				}
-			}
-			__private.peers[index].updated = Date.now();
-		});
-
-		if (Object.keys(diff).length) {
-			library.logger.debug('Updated peer ' + index, diff);
-		} else {
-			library.logger.trace('Peer not changed', index);
-		}
-	};
-
-	// We need ip and port to construct valid index
-	if (!peer.ip || !peer.port) {
-		library.logger.warning('Failed to upsert peer', {err: 'INVALID', peer: peer});
-		return false;
-	}
-
-	index = peer.ip + ':' + peer.port;
-
-	// We need consistency here, so if peer is not instance of Peer, we should create one
-	// if (!(peer instanceof Peer)) {
-	// 	library.logger.trace('Creating peer object', {peer: peer});
-	// 	var peerObj = self.accept(peer);
-	// 	// Apply missing properties
-	// 	if (peer.clock) {
-	// 		peerObj.clock = peer.clock;
-	// 	}
-	// 	peer = peerObj;
-	// }
-
-	// Performing insert or update
-	if (__private.peers[index]) {
-		// Skip update if insert-only is forced
-		if (!insertOnly) {
-			update(index, peer);
-		}
-	} else {
-		insert(index, peer);
-	}
-
-	// Make sure that we set all properties to null if not there
-	if (!__private.peers[index].hasOwnProperty ('height')) {
-		__private.peers[index].height = null;
-	}
-	if (!__private.peers[index].hasOwnProperty ('broadhash')) {
-		__private.peers[index].broadhash = null;
-	}
-	if (!__private.peers[index].hasOwnProperty ('os')) {
-		__private.peers[index].os = null;
-	}
-	if (!__private.peers[index].hasOwnProperty ('version')) {
-		__private.peers[index].version = null;
-	}
-	if (!__private.peers[index].hasOwnProperty ('state')) {
-		__private.peers[index].state = null;
-	}
-
-	// Stats for tracing changes
-	var cnt_total = 0;
-	var cnt_active = 0;
-	var cnt_empty_height = 0;
-	var cnt_empty_broadhash = 0;
-
-	_.each(__private.peers, function (peer, index) {
-		++cnt_total;
-		if (peer.state === 2) {
-			++cnt_active;
-		}
-		if (!peer.height) {
-			++cnt_empty_height;
-		}
-		if (!peer.broadhash) {
-			++cnt_empty_broadhash;
-		}
-	});
-
-	library.logger.trace('Peer stats', {total: cnt_total, alive: cnt_active, empty_height: cnt_empty_height, empty_broadhash: cnt_empty_broadhash});
-
-	return true;
-};
-
-__private.removePeer = function (peer) {
-	var index;
-
-	// We need ip and port to construct valid index
-	if (!peer.ip || !peer.port) {
-		library.logger.warning('Failed to remove peer', {err: 'INVALID', peer: peer});
-		return false;
-	}
-
-	index = peer.ip + ':' + peer.port;
-
-	// Remove peer if exists
-	if (__private.peers[index]) {
-		library.logger.info('Removed peer', index);
-		library.logger.debug('Removed peer', {peer: __private.peers[index]});
-		__private.peers[index] = null; // Possible memory leak prevention
-		delete __private.peers[index];
-		return true;
-	} else {
-		library.logger.debug('Failed to remove peer', {err: 'AREMOVED', peer: peer});
-		return false;
-	}
-};
-
-__private.updatePeersList = function (cb) {
-	function getFromRandomPeer (waterCb) {
-		modules.transport.getFromRandomPeer({
-			api: '/list',
-			method: 'GET'
-		}, function (err, res) {
-			return setImmediate(waterCb, err, res);
-		});
-	}
-
-	function validatePeersList (res, waterCb) {
-		library.schema.validate(res.body, schema.updatePeersList.peers, function (err) {
-			return setImmediate(waterCb, err, res.body.peers);
-		});
-	}
-
-	function pickPeers (peers, waterCb) {
-		var picked = self.acceptable(peers);
-
-		library.logger.debug('Picked ' + picked.length + ' of ' + peers.length + ' peers');
-		return setImmediate(waterCb, null, picked);
-	}
-
-	function updatePeers (peers, waterCb) {
-		steed.each(peers, function (peer, eachCb) {
-			peer = self.accept(peer);
-
-			library.schema.validate(peer, schema.updatePeersList.peer, function (err) {
-				if (err) {
-					err.forEach(function (e) {
-						library.logger.error(['Rejecting invalid peer', peer.string, e.path, e.message].join(' '));
-					});
-				} else if (!modules.system.versionCompatible(peer.version)) {
-					library.logger.error(['Rejecting peer', peer.string, 'with incompatible version', peer.version].join(' '));
-					self.remove(peer.ip, peer.port);
-				} else {
-					// We currently don't base on those data, but only discover new peers here - so insert-only
-					__private.upsertPeer (peer, true);
-				}
-
-				return setImmediate(eachCb);
-			});
-		}, waterCb);
-	}
-
-	steed.waterfall([
-		getFromRandomPeer,
-		validatePeersList,
-		pickPeers,
-		updatePeers
-	], function (err) {
-		return setImmediate(cb, err);
-	});
-};
-
-__private.count = function (cb) {
-	var cnt = Object.keys(__private.peers).length;
-	library.logger.debug('Peers count', cnt);
-	return setImmediate(cb, null, cnt);
-};
-
-__private.countByFilter = function (filter, cb) {
-	__private.getByFilter(filter, function (err, peers) {
-		return setImmediate(cb, null, peers.length);
-	});
-};
-
-__private.checkAndRemoveBans = function (cb) {
-	var now = Date.now();
-	// Operate on peers object directly, no need upsert here
-	_.each(__private.peers, function (peer, index) {
-		if (peer.clock && peer.clock <= now) {
-			delete peer.clock;
-			peer.state = 1;
-			library.logger.info('Released ban for peer', peer.ip + ':' + peer.port);
-		}
-=======
 __private.countByFilter = function (filter, cb) {
 	__private.getByFilter(filter, function (err, peers) {
 		return setImmediate(cb, null, peers.length);
@@ -433,89 +196,9 @@
 	}).catch(function (err) {
 		library.logger.error('Import peers from database failed', {error: err.message || err});
 		return setImmediate(cb);
->>>>>>> f41df57c
-	});
-	return setImmediate(cb);
-};
-
-<<<<<<< HEAD
-__private.getByFilter = function (filter, cb) {
-	var allowedFields = ['ip', 'port', 'state', 'os', 'version', 'broadhash', 'height'];
-	var limit  = filter.limit ? Math.abs(filter.limit) : null;
-	var offset = filter.offset ? Math.abs(filter.offset) : 0;
-	// Sorting peers
-	var sortPeers = function (field, asc) {
-		return function (a, b) { 
-			var sort_res =
-				// Nulls last
-				a[field] === b[field] ? 0 :
-				a[field] === null ? 1 :
-				b[field] === null ? -1 :
-				// Ascending
-				asc ? (a[field] < b[field] ? -1 : 1) :
-				// Descending
-				(a[field] < b[field] ? 1 : -1);
-			return sort_res;	
-		};
-	};
-	// Randomizing peers (using Fisher-Yates-Durstenfeld shuffle algorithm)
-	var shuffle = function (array) {
-		var m = array.length, t, i;
-		// While there remain elements to shuffle
-		while (m) {
-			// Pick a remaining element
-			i = Math.floor(Math.random() * m--);
-			// And swap it with the current element
-			t = array[m];
-			array[m] = array[i];
-			array[i] = t;
-		}
-		return array;
-	};
-
-	// Apply filters (by AND)
-	var peers = Object.keys(__private.peers).filter(function (index) {
-		var peer = __private.peers[index];
-		var passed = true;
-		_.each(filter, function (value, key) {
-			// Special case for dapp peers
-			if (key === 'dappid' && Array.isArray(peer[key]) && !_.includes(peer[key], String(value))) {
-				passed = false;
-				return false;
-			}
-			// Every filter field need to be in allowed fields, exists and match value
-			if (_.includes(allowedFields, key) && !(peer[key] !== undefined && peer[key] === value)) {
-				passed = false;
-				return false;
-			}
-		});
-		return passed;
-	}).map(function (peer) {
-		return __private.peers[peer];
-	});
-
-	// Sorting
-	if (filter.orderBy) {
-		var sort_arr = String(filter.orderBy).split(':');
-		var sort_field = sort_arr[0] ? (_.includes(allowedFields, sort_arr[0]) ? sort_arr[0] : null) : null;
-		var sort_method = (sort_arr.length === 2) ? (sort_arr[1] === 'desc' ? false : true) : true;
-		if (sort_field) {
-			peers.sort(sortPeers(sort_field, sort_method));
-		}
-	} else {
-		// Sort randomly by default
-		peers = shuffle (peers);
-	}
-
-	// Apply limit if supplied
-	if (limit) {
-		peers = peers.slice(offset, (offset + limit));
-	} else if (offset) {
-		peers = peers.slice(offset);
-	}
-	
-	return setImmediate(cb, null, peers);
-=======
+	});
+};
+
 __private.dbSave = function (cb) {
 	var peers = library.logic.peers.list();
 
@@ -676,24 +359,18 @@
 	], function (err) {
 		return setImmediate(cb, err);
 	});
->>>>>>> f41df57c
 };
 
 Peers.prototype.acceptable = function (peers) {
 	return _.chain(peers).filter(function (peer) {
 		// Removing peers with private or host's ip address
 		return !(ip.isPrivate(peer.ip) || ip.address('public', 'ipv4', true).some(function (address) {
-			return (address + ':' + library.config.port) === (peer.ip + ':' + peer.port);
+			return [address, library.config.port].join(':') === [peer.ip, peer.port].join(':');
 		}));
 	}).uniqWith(function (a, b) {
 		// Removing non-unique peers
 		return (a.ip + a.port) === (b.ip + b.port);
-<<<<<<< HEAD
-		// Slicing peers up to maxPeers
-	}).slice(0, constants.maxPeers).value();
-=======
 	}).value();
->>>>>>> f41df57c
 };
 
 Peers.prototype.list = function (options, cb) {
@@ -734,11 +411,7 @@
 		});
 	}
 
-<<<<<<< HEAD
-	steed.waterfall([
-=======
 	async.waterfall([
->>>>>>> f41df57c
 		function (waterCb) {
 			// Matched broadhash
 			return randomList (options, [], waterCb);
@@ -759,176 +432,19 @@
 		var consensus = Math.round(options.matched / peers.length * 100 * 1e2) / 1e2;
 			consensus = isNaN(consensus) ? 0 : consensus;
 
-		library.logger.debug('Listing ' + peers.length + ' total peers');
+		library.logger.debug(['Listing', peers.length, 'total peers'].join(' '));
 		return setImmediate(cb, err, peers, consensus);
 	});
 };
 
-<<<<<<< HEAD
-Peers.prototype.ban = function (pip, port, seconds) {
-	var frozenPeer = _.find(library.config.peers, function (peer) {
-		return peer.ip === pip && peer.port === port;
-	});
-	if (frozenPeer) {
-		//FIXME: Keeping peer frozen is bad idea at all
-		library.logger.debug('Cannot ban frozen peer', pip + ':' + port);
-	} else {
-		return __private.upsertPeer ({
-			ip: pip,
-			port: port,
-			// State 0 for banned peer
-			state: 0,
-			clock: Date.now() + (seconds || 1) * 1000,
-		});
-	}
-};
-
-Peers.prototype.remove = function (pip, port) {
-	var frozenPeer = _.find(library.config.peers.list, function (peer) {
-		return peer.ip === pip && peer.port === port;
-	});
-	if (frozenPeer) {
-		//FIXME: Keeping peer frozen is bad idea at all
-		library.logger.debug('Cannot remove frozen peer', pip + ':' + port);
-	} else {
-		return __private.removePeer ({ip: pip, port: port});
-	}
-};
-
-Peers.prototype.update = function (peer) {
-	peer.state = 2;
-	return __private.upsertPeer(self.accept(peer));
-};
-
-Peers.prototype.sandboxApi = function (call, args, cb) {
-	sandboxHelper.callMethod(shared, call, args, cb);
-};
-
-Peers.prototype.pingPeer = function (peer, cb) {
-	library.logger.trace('Ping peer: ' + peer.ip + ':' + peer.port);
-	modules.transport.getFromPeer(peer, {
-		api: '/height',
-		method: 'GET'
-	}, function (err, res) {
-		if (err) {
-			return setImmediate(cb, 'Failed to get height from peer: ' + peer.string);
-		} else {
-			return setImmediate(cb);
-		}
-	});
-};
-
-__private.dbLoad = function (cb) {
-	library.logger.trace('Importing peers from database');
-	library.db.any(sql.getAll).then(function (rows) {
-		library.logger.trace('Imported peers from database', {count: rows.length});
-		steed.each (rows, function (row, eachCb) {
-			// Delete dapp if null
-			if (!row.dappid) {
-				delete row.dappid;
-			}
-			__private.upsertPeer(row);
-			setImmediate(eachCb);
-		}, function (err) {
-			return setImmediate(cb, err);
-		});
-	}).catch(function (err) {
-        library.logger.error('Import peers from database failed', {error: err.message || err});
-        return setImmediate(cb);
-	});
-};
-
-__private.dbSave = function (cb) {
-	var peers = [];
-	// Preparing peers list (for consistency)
-	_.each(__private.peers, function (peer) {
-		peers.push(peer);
-	});
-
-	// Do nothing when peers list is empty
-	if (!peers.length) {
-		library.logger.debug('Export peers to database failed: Peers list empty');
-		return setImmediate(cb);
-	}
-
-	// Creating set of columns
-	var cs = new pgp.helpers.ColumnSet([
-		'ip', 'port',
-		{name: 'state',     def: 1},
-		{name: 'height',    def: 1},
-		{name: 'os',        def: null},
-		{name: 'version',   def: null},
-		{name: 'broadhash', def: null, init: function (col) {
-			return col.value ? new Buffer(col.value, 'hex') : null;
-		}},
-		{name: 'clock',     def: null}
-	], {table: 'peers'});
-	// Generating insert query
-	var insert_peers = pgp.helpers.insert(peers, cs);
-
-	// Wrap sql queries in transaction and execute
-	library.db.tx(function (t) {
-		var queries = [
-        	// Clear peers table
-            t.none(sql.clear),
-            // Insert all peers
-            t.none(insert_peers)
-		];
-
-		// Inserting dapps peers
-		_.each(peers, function (peer) {
-			if (peer.dappid) {
-				// If there are dapps on peer - push separately for every dapp
-				_.each (peer.dappid, function (dappid) {
-					var dapp_peer = peer;
-					dapp_peer.dappid = dappid;
-					queries.push(t.none(sql.addDapp, peer));
-				});
-			}
-		});
-
-        return t.batch(queries);
-    })
-    .then(function (data) {
-        library.logger.debug('Peers exported to database');
-        return setImmediate(cb);
-    })
-    .catch(function (err) {
-        library.logger.error('Export peers to database failed', {error: err.message || err});
-        return setImmediate(cb);
-    });
-};
-
-=======
->>>>>>> f41df57c
 // Events
 Peers.prototype.onBind = function (scope) {
 	modules = scope;
 };
 
 Peers.prototype.onBlockchainReady = function () {
-	steed.series({
+	async.series({
 		insertSeeds: function (seriesCb) {
-<<<<<<< HEAD
-			steed.each(library.config.peers.list, function (peer, eachCb) {
-				self.update({
-					ip: peer.ip,
-					port: peer.port,
-					version: modules.system.getVersion(),
-					state: 2,
-					// Apply our broadhash to seeds cause issues and sometimes will prevent sync
-					broadhash: null, //modules.system.getBroadhash(),
-					height: 1
-				});
-				setImmediate(eachCb);
-			}, function (err) {
-				setImmediate(seriesCb, err);
-			});
-		},
-		importFromDatabase: function (seriesCb) {
-			__private.dbLoad (function (err) {
-				setImmediate(seriesCb, err);
-=======
 			__private.insertSeeds(function (err) {
 				return setImmediate(seriesCb);
 			});
@@ -941,7 +457,6 @@
 		discoverNew: function (seriesCb) {
 			self.discover (function (err) {
 				return setImmediate(seriesCb);
->>>>>>> f41df57c
 			});
 		}
 	}, function (err) {
@@ -952,54 +467,18 @@
 Peers.prototype.onPeersReady = function () {
 	library.logger.trace('Peers ready');
 	setImmediate(function nextSeries () {
-<<<<<<< HEAD
-		steed.series({
-			updatePeersList: function (seriesCb) {
-				library.logger.trace('Updating peers list...');
-				__private.updatePeersList(function (err) {
-=======
 		async.series({
 			discoverPeers: function (seriesCb) {
 				library.logger.trace('Discovering new peers...');
 				self.discover(function (err) {
->>>>>>> f41df57c
 					if (err) {
 						library.logger.error('Discovering new peers failed', err);
 					}
-					setImmediate(seriesCb);
+					return setImmediate(seriesCb);
 				});
 			},
 			updatePeers: function (seriesCb) {
 				var updated = 0;
-<<<<<<< HEAD
-				var peers = Object.keys(__private.peers);
-				library.logger.trace('Updating peers...');
-				steed.each(peers, function (index, eachCb) {
-					var peer = __private.peers[index];
-					// If peer is not banned and not been updated during last 3 sec - ping
-					if (peer && peer.state > 0 && Date.now() - peer.updated > 3000) {
-						self.pingPeer (peer, function (err, res) {
-							++updated;
-							setImmediate(eachCb);
-						});
-					} else {
-						setImmediate(eachCb);
-					}
-				}, function () {
-					library.logger.trace('Peers updated', {updated: updated, total: peers.length});
-					setImmediate(seriesCb);
-				});
-			},
-			nextBanManager: function (seriesCb) {
-				library.logger.trace('Checking peers bans...');
-				__private.checkAndRemoveBans(function (err) {
-					setImmediate(seriesCb);
-				});
-			}
-		}, function (err) {
-			// Loop in 10sec intervals (5sec + 5sec connect timeout from pingPeer)
-			setTimeout(nextSeries, 5000);
-=======
 				var peers = library.logic.peers.list();
 
 				library.logger.trace('Updating peers', {count: peers.length});
@@ -1030,7 +509,6 @@
 		}, function () {
 			// Loop in 10sec intervals (5sec + 5sec connect timeout from pingPeer)
 			return setTimeout(nextSeries, 5000);
->>>>>>> f41df57c
 		});
 	});
 };
@@ -1044,7 +522,7 @@
 
 // Shared
 shared.count = function (req, cb) {
-	steed.series({
+	async.series({
 		connected: function (cb) {
 			__private.countByFilter({state: 2}, cb);
 		},
