--- conflicted
+++ resolved
@@ -16,7 +16,6 @@
 var debug = require('debug')('swagger:lisk:error_handler');
 var util = require('util');
 
-<<<<<<< HEAD
 /**
  * Description.
  *
@@ -29,8 +28,7 @@
  * @returns {function} {@link api/fittings.lisk_error_handler}
  * @todo: Add description of the function and its parameters
  */
-module.exports = function create (fittingDef, bagpipes) {
-
+module.exports = function create(fittingDef) {
 	debug('config: %j', fittingDef);
 
 	/**
@@ -42,14 +40,7 @@
 	 * @param {function} cb - Description of the param
 	 * @todo: Add description of the function and its parameters
 	 */
-	return function lisk_error_handler (context, next) {
-
-=======
-module.exports = function create(fittingDef) {
-	debug('config: %j', fittingDef);
-
 	return function lisk_error_handler(context, next) {
->>>>>>> 05875943
 		if (!util.isError(context.error)) { return next(); }
 
 		var err = context.error;
